# Changelog
All notable changes to this project will be documented in this file.

## [Unreleased] - Development

## [9.5.0.9]
<<<<<<< HEAD
### Added
- Command ``SetOption129 1`` to enable split total energy results (#13030)
- Commands ``EnergyTotal<phase>``, ``EnergyToday<phase>`` and ``EnergyYesterday<phase>`` to (re)set energy values
=======
### Changed
- LVGL updated to v8.0.2 **breaking changes**
>>>>>>> b82f0983

## [9.5.0.8] 20210927
### Added
- Command ``WebGetConfig <url>`` if ``#define USE_WEBGETCONFIG`` is enabled to restore/init configuration from external webserver (#13034)
- Berry class ``webclient`` for HTTP/HTTPS requests
- Support for ESP32S2 GPIOs
- ESP32 add GPIO 6/7/8/11 to template and remove GPIO 28-31 (remapping so backwards compatible)
- Crash recorder ``Status 12`` for ESP32/ESP32S2/ESP32C3, supporting Esp-idf 3.3/4.4
- Support for ESP32/ESP32S2 DAC gpio via Berry
- Berry support for Serial
- Support for Sensirion SCD40/SCD41 CO2 sensor (#13139)
- Support for BL0939 energy monitor as used in ESP32 based Sonoff Dual R3 V2 Pow (#13195)
- Command ``WebQuery <url> GET|POST|PUT|PATCH [<headers>] <body>`` to extent HTTP requests (#13209)
- Berry print stack trace when exception, more detailed with line numbers if `#define USE_BERRY_DEBUG`

### Changed
- M5 Stack Core2 uses UNIVERSAL_DISPLAY with enabled LVGL as default now
- ``DisplayDimmer`` has now range 0..100 instead of 0..15
- Minimum PWM Frequency lowered to 2Hz on ESP32 (#13123)
- Use Tasmota Arduino Core32 1.0.7.4 for ESP32 builds (#13154)
- Shrinked Webcam build, uses now `USE_TASMOTA_DISCOVERY` (#13148)
- Berry revamped ``energy`` module to expose all C variables to Berry (read/write)

### Fixed
- OpenTherm invalid JSON (#13028)
- ESP32 crash when PSRAM is absent and ``BOARD_HAS_PSRAM`` set (#13037)
- MQTT TLS related connection timing errors (#13033)

## [9.5.0.7] 20210901
### Added
- Turn HTTP API (command ``SetOption128 1``) default on for backward compatibility
- Support for IEM3155 Wattmeter (#12940)
- Berry support for vararg
- Command ``Subscribe2 ...`` to subscribe to a MQTT topic without appended "/#" (#12858)
- Support for Hydreon RG-15 Solid State Rain sensor (#12974)
- Support for IKEA VINDRIKTNING particle concentration sensor (#12976)
- Berry support for Curve 25519 EC crypto
- Command ``SetOption2 1`` to enable display of global temperature/humidity/pressure info to JSON sensor message

### Changed
- Shelly EM template needs to use GPIO ADE7953_IRQ_2
- IRremoteESP8266 library from v2.7.19 to v2.7.20

### Fixed
- WDT reset on shutters with stepper motors during deceleration (#12849)
- Shelly 2.5 negative power values on relay 1 regression from 9.5.0.5
- Wiegand support for keypad zero key in single key mode using ``SetOption124 1`` (#12960)
- Hass and Tasmota discovery prefix topic notifications (#12972)
- Unable to disable MusicSync mode on Sonoff L1 Lite regression from 9.3.0 (#12930)
- Shelly Dimmer 2 Energy usage (#12815)
- Sonoff L1 (lite) smoother color transitions

## [9.5.0.6] 20210820
### Added
- Version bump to monitor possible HTTP issues releated to ``SetOption128``

### Changed
- Berry now compiling in ``strict`` mode to catch more bugs

### Fixed
- Fixed PWM5 on ESP32C3

## [9.5.0.5] 20210815
### Added
- Inital support for Wi-Fi extender (#12784)
- Neopool commands ``NPPHRes``, ``NPCLRes`` and ``NPIonRes`` (#12813)
- Support for (Yeelight) Mi Desk Pro using binary tasmota32solo1.bin
- Initial support for influxdb using ``#define USE_INFLUXDB`` and several ``Ifx`` commands
- Command ``SetOption128 1`` disabling web referer check default blocking HTTP web commands (#12828)

### Changed
- NeoPixelBus library from v2.6.3 to v2.6.7
- Make Sonoff L1 MusicSync persistent (#12008)
- Relax NTP poll if no ntpserver can be resolved by DNS
- Move firmware binaries to https://github.com/arendst/Tasmota-firmware/tree/main/release-firmware
- Default disable CORS for enhanced security and provide user compile option ``#define USE_CORS`` (#12827)
- Prometheus: All metrics are prefixed with ``tasmota_`` (#12842)
    Memory metrics have been cleaned up to work consistently between ESP8266 and ESP32
    The device name is reported as an info metric

### Fixed
- Neopool communication error (#12813)
- Negative power values for ADE7953 based devices like Shelly EM (#12874)

## [9.5.0.4] 20210801
### Added
- Support for second DNS server
- Optional IP filter to command ``TCPStart`` (#12806)

### Changed
- ESP8266Audio library from v1.5.0 to v1.9.2

## [9.5.0.3] 20210729
### Added
- Command ``SetSensor1..127 0|1`` to globally disable individual sensor driver
- Support for CAN bus and Freedom Won Battery Management System by Marius Bezuidenhout (#12651)
- Berry ESP32 support for I2S audio mp3 playback
- Berry add module ``introspect``
- Berry add ``tasmota.wifi()`` and ``tasmota.eth()``
- LVGL new widget ``lv_wifi_bars``

### Changed
- ESP32 core library from v1.0.7.1 to v1.0.7.3
- Disable PSRAM on unsupported hardware
- Replace spaces by hyphens in final hostname (#12710)
- Message ``Upload buffer miscompare`` into ``Not enough space``
- ESP32 remove GPIO initialization to INPUT from not used GPIOs to allow JTAG support

### Fixed
- Discovery fails when using ``%hostname%`` in a topic (#12710)
- ESP32-Solo OTA upgrade
- ESP32 buzzer in PWM mode exception (#12717)

## [9.5.0.2] 20210714
### Added
- Initial support for Tasmota Mesh (TasMesh) providing node/broker communication using ESP-NOW (#11939)
- MQTT minimum password length restriction in GUI (#12553)
- Command ``SetOption127 1`` to force Wi-Fi in no-sleep mode even if ``Sleep 0`` is not enabled
- Support for Technoline WS2300-15 Anemometer (#12573)
- Support for Telaire T6700 Series CO2 sensor by Alexander Savchenko (#12618)

### Changed
- ESP32 core library from v1.0.7 to v1.0.7.1
- IRremoteESP8266 library from v2.7.18 to v2.7.19
- ESP32 Ethernet Phy Type information to IDF v3+
- Allow buttons to work in AP normal mode (#12518)
- Enable Ping and rule features for any device compiled with more than 1M flash size (#12539)
- ESP32 internal sensor driver id moved from 87 to 127
- Extended supported sensor driver range to 128

### Fixed
- ESP32-C3 settings layout for configuration backup and restore
- ESP32 core v2.0.0 setting hostname
- Berry button handlers and error messages (#12521)
- Scripter and Display MQTT errors due to MQTT_DATA move to String (#12525)
- Scripter moving average and sml input validation (#12541)
- Zigbee Hue angle encoding (#12545)
- AM2320 value reporting (#12552)
- Exception 28 when unable to send MQTT message and a topic name without a slash '/' (#12555)
- Wi-Fi initial setup workaround for 11n only routers (#12566)
- ESP32 do not use chip temperature sensor as global temperature if external temperature sensor is used (#12630)

## [9.5.0.1] 20210701
### Added
- Berry ESP32 partition manager (#12465)
- Rule event support as JSON payload (#12496)
- Support for AM2320 Temperature and Humidity Sensor by Lars Wessels (#12485)

### Changed
- ESP32 core library from v1.0.6 to v1.0.7
- Speed up initial GUI console refresh
- Enable UFILESYS, GUI_TRASH_FILE and GUI_EDIT_FILE for any device compiled with more than 1M flash size
- Simplified configuration for ir-full and removal of tasmota-ircustom
- Refactor platformio (#12442)

### Fixed
- ESP32 Webcam add boundary marker before sending mjpeg image (#12376)
- DDS238-2 wrong reactive power value (#12283)
- NO VALID JSON regression from may 4th (#12440)
- Telegram response decoding stopped working after 20210621 and exception on long result message (#12451)
- Neopool compile error on DEBUG_TASMOTA_SENSOR (#12464)

## [Released]

## [9.5.0] 20210617
- Release Michael (Rossi)

## [9.4.0.6] 20210617
### Added
- Command ``MqttWifiTimeout 100..20000`` to control MQTT Wi-Fi connection timeout default set to 200 mS (#12222)

## [9.4.0.5] 20210615
### Added
- Preliminary support for Esp32C3 - RiscV based

### Changed
- NeoPixelBus library from v2.6.1.4 to v2.6.3 stage
- Allow longer MQTT response messages by removing fixed memory buffer with size 1040 to heap allocated buffer
- Command ``Timers`` layout of JSON message changed to single line
- Command ``Gpio`` layout of JSON message changed to single line
- Command ``Modules`` layout of JSON message changed to single line
- I2C extended MPU6886 to also support MPU9250 (found in Legacy M5Stack Fire)
- ESP32 increase log buffer from 4k to 6k to support longer messages
- Move Settings from DRAM to heap
- WifiManager save Wi-Fi configuration from settings, do it only once (#12242)
- Improving SI7021 reading reliability by adjusting timers (#12256)
- Refactor ESP32 partition selection, now via boards (#12257)
- Refactor platformio configurations by Jason2866
- Use correct template for Home Assistant light (#12317)

## [9.4.0.4] 20210610
### Added
- Version bump to signal new features to Hass
- Command ``Status0`` providing all status information on a single line
- LVGL support for PNG images (#12148)
- Update Sugar Valley Neopool driver (#12171)
- Acer projector support (#12190)
- I2S and Interrupt GPIO types (#12192)
- Update OpenTherm driver (#12195)
- Support for BM8563 RTC chip (I2C) found in M5Stack Core2 and M5StickC (#12199)
- Command ``TuyaSend5`` for hex string (#12211)
- Extend command ``Wifi`` with Wi-Fi Mode Control (#12292)

### Changed
- IRremoteESP8266 library from v2.7.16 to v2.7.18

### Fixed
- PING race condition breaks JSON in rule (#12106)
- Support Tuya powermeter >6500W (#12115)
- Zigbee max end-device (#12159)
- Prevent keep state MCP230xx output fast toggle on reboot (#12264)
- Tuya data type 2 read as 32 bit integer (instead of 16 bit) (#12282)

## [9.4.0.3] 20210515
### Added
- Make Telegram command ``TmState`` persistent (#11965)
- Zigbee firmware for Tube's Zigbee coordinator based on EFR32 and ESP32
- Zigbee firmware 6.7.9 for Sonoff ZBBridge
- Defines ``USER_RULE1``, ``USER_RULE2`` and ``USER_RULE3`` to store rules at compile time
- Define ``USER_BACKLOG`` to store commands at compile time to be executed at firmware load or when executing command ``reset``
- LVGL support for 3 buttons as rotary encoder (#12035)
- LVGL support for touchscreen (#12039)
- Allow home assistant discovery of MCP2300xx output as relay (#12037)
- LVGL support for TrueType fonts via FreeType library (#12087)
- LVGL support for PSRAM (#12062)
- Support for voltage and current monitoring when using Shelly dimmer 2 hardware (#11988)
- Support for Azure Device Provisioning Service for IoT Hub (#12056)
- Commands ``Color2`` and ``Dimmer4`` to allow retaining brightness ratio between white and color channels when setting dimmer for linked lights (#12072)
- Show new IP after the Wi-Fi Initial Config (#12091)

### Fixed
- Avoid erasing of Zigbee data if zigbee is not started (#11961)
- Zigbee XModem retries (#11967)
- Teleinfo standard mode and blacklist feature crash (#11991)
- ESP32 Hue light (#12005)
- Map received CCT channels back in DevGroups (#12044)
- Increase TLS minimum stack thunk to 3800 bytes (#12063)
- Delay discovery of PZEM sensors (#12076)

### Changed
- Shelly Dimmer 1 and 2 stm32 firmware from v51.5 to v51.6

## [9.4.0.2] 20210430
### Added
- Initial support for optional ``Template`` JSON fieldpair ``"CMND":"<any template related command>|<any template related command>|..."`` (#11788)
- ESP32 pulldown buttons ``Button_d`` and ``Button_id`` and switches ``Switch_d`` (#10814)
- Support for MQTT using Azure IoT Hub by Kevin Saye (#11906)
- Zigbee binary supporting cc25xx hardware on 4M flash hardware (#11872)

### Fixed
- Wrong flash size detection when saving Zigbee device information on ESP8266 (#11870)
- Prometheus metrics parse error on DS18x20 (#11931)
- DS18x20 name search id (#11958)

## [9.4.0] 20210423
- Release Leslie

## [9.4.0.1] 20210423
### Added
- Command ``Wifi 0/1`` for ESP8266 to turn Wi-Fi Off and On. When Wi-Fi is Off it is always returned On after a restart except for a wake-up from deepsleep (#11839)

### Changed
- Zigbee refactored storage for device configuration and device last known data (#11838)

### Fixed
- Command ``Power`` should not reset pulsetime (#11805)
- Teleperiod rule handling regression from v9.3.1.2 (#11851)

## [9.3.1.4] 20210422
### Added
- Command ``TuyaTempSetRes 0..3`` to control Tuya Temperature Set Resolution (#11781)
- ESP32 support for LVGL 7.11 with Berry binding by Stephan Hadinger (#11789)
- Add ``Input`` GPIO type with no default action, to be read via Berry

## [9.3.1.3] 20210419
### Added
- Optional GUI file editor enabled with define ``GUI_EDIT_FILE`` by barbudor (#11668)
- Initial support for universal display driver UDisplay by Gerhard Mutz. Enable by selecting any GPIO as ``Option A3`` (#11665)

### Breaking Changed
- ESP32 partition layout changed to accomodate more file space on most and more code space on core2 and odroid-go (#11746)

### Changed
- In tasmota-sensors.bin enabled support for VL53L0X and disabled TSL2561 (#11711)
- Add HLW8012/BL0937 average pulse calculation by Alex Lovett (#11722)
- Redesigned initial GUI Wi-Fi configuration by Adrian Scillato (#11693)
- Redesigned GUI by moving non-configuration buttons from ``Configuration`` to new submenu ``Consoles``

### Fixed
- Telegram chat id incorrect size (#11660)
- KNX energy yesterday (#11718)

## [9.3.1.2] 20210413
### Added
- Commands ``MqttKeepAlive 1..100`` to set Mqtt Keep Alive timer (default 30) and ``MqttTimeout 1..100`` to set Mqtt Socket Timeout (default 4) (#5341)
- Commands ``DisplayType`` to select sub-modules where implemented and ``DisplayInvert`` to select inverted display where implemented
- Command ``SerialBuffer 256..520`` to change hardware serial receive buffer size from default (256) to max local buffer size (520) (#11448)
- Command ``SetOption126 1`` to enable DS18x20 arithmetic mean over teleperiod for JSON temperature based on (#11472)
- Support for TM1638 seven segment display by Ajith Vasudevan (#11031)
- Support for MAX7219 seven segment display by Ajith Vasudevan (#11387)
- Support for Frequency monitoring and zero-cross detection on CSE7761 (Sonoff Dual R3)
- ESP32 support for internal Hall Effect sensor connected to both GPIO36 and GPIO39 only
- Support for multiple CCS811 sensors with baseline control (USE_CCS811_V2) by clanganke (#10858)
- Berry add ``gpio`` module
- Berry add ``light`` module
- Support for dummy energy monitor using user values set by commands ``VoltageSet``, ``CurrentSet``, ``PowerSet`` and ``FrequencySet``. Enable by selecting any GPIO as ``Option A2`` (#10640)
- Command ``Backlog0`` to allow execution of following commands without delay
- Tasmota discovery as alternative to Home Assistant discovery using define ``USE_TASMOTA_DISCOVERY``

### Changed
- PubSubClient library from EspEasy v2.7.12 to Tasmota v2.8.12
- IRremoteESP8266 library from v2.7.15 to v2.7.16
- ESP32 core library from v1.0.5 to v1.0.6
- Limit number of relay/button columns in GUI to 8 (#11546)
- ADC range result from int to float using command ``FreqRes`` for decimal resolution selection (#11545)
- Teleinfo, if raw mode selected also return telemety values in SENSOR data
- Removed overtemp detection on external energy monitoring devices (#11628)

### Fixed
- HC-SR04 on ESP32 release serial interface if not used (#11507)
- Teleinfo, if raw mode selected also always update total energy calculations
- Alexa discovery for ZBBridge (#11576)
- Alexa discovery in hue emulation (#11415)

## [9.3.1.1] 20210320
### Added
- Support for CSE7761 energy monitor as used in ESP32 based Sonoff Dual R3 Pow (#10793)
- Command ``Sensor80 1 <0..7>`` to control MFRC522 RFID antenna gain from 18dB (0) to 48dB (7) (#11073)
- Allow MCP230xx pinmode from output to input (#11104)
- SML VBUS support (#11125)
- Support for NEC and OPTOMA LCD/DLP Projector serial power control by Jan Bubík (#11145)
- Support for XPT2046 touch screen digitizer on ILI9341 display by nonix (#11159)
- Berry improvements (#11163)
- Support for zigbee lumi.sensor_wleak (#11200)
- Crash protection in ext_vnsprintf_P (#11202)
- Extent compile time SetOptions support (#11204)
- ESP32 Extent BLE (#11212)
- ESP32 support for WS2812 hardware driver via RMT or I2S
- ESP32 support for secondary I2C controller
- Support for MPU6886 on primary or secondary I2C bus

### Changed
- ESP32 core library from v1.0.5-rc6 to v1.0.5
- TasmotaSerial library from v3.2.0 to v3.3.0
- TuyaMcu dimmer timeout (#11121)
- Rename epaper 42 commands (#11222)
- DeepSleep announcement topic (#11223)

### Fixed
- PN532 on ESP32 Serial flush both Tx and Rx buffers (#10910)
- Light scheme related color changes (#11041)
- Refactor acceleration function for shutter stepper and servo (#11088)
- LM75AD detection on different addresses (#11096)
- Timer loop when console is scrolled up regression from v9.3.0 (#11108)
- Display exception when no file system is present (#11125)
- Scripter and SML fixes (#11150)
- Zigbee exception when bad frame is received (#11192)
- ESP32 flash script for Odroid and Core2 (#11227)
- ESP32 WS2812 bitbang support (#11248)
- DS18x20 driver timing issue (#11270)

## [9.3.1] 20210223
- Release Kenneth

## [9.3.0.1] 20210223
### Added
- Animate PWM dimmer brightness LEDs during transitions and with variable brightness (#11076)
- Commands ``StateRetain`` and ``InfoRetain`` (#11084)

### Changed
- Remove the need to start filenames with a slash (/) in Ufs commands
- Removed command ``VirtualCT`` as synonym for ``SetOption106`` (#11049)

### Fixed
- Web request accepts wrong password (#11039)
- Ili1942 driver (#11046)
- ESP32 Mi32 driver (#11048)
- Shutter driver (#11055)
- TM1637 driver now needs ``TM1637 CLK`` and ``TM1637 DIO`` to enable (#11057)
- Sml driver (#11082)
- Ezo drivers (#11083)

## [9.3.0] 20210219
- Release Kenneth

## [9.2.0.7] 20210219
### Added
- Support for Device Groups Device Map (#10898)
- Support for Eastron SDM72D-M three phase 100A Modbus energy meter (#10862)
- Support for Frysk language translations by Christiaan Heerze
- ESP8266 Fallback to ``*.bin.gz`` binary when OTA upload of ``*.bin`` binary fails
- Berry language improved Tasmota integration
- Berry file system support
- Filesystem commands ``Ufs``, ``UfsType``, ``UfsSize``, ``UfsFree``, ``UfsDelete``, ``UfsRename`` and ``UfsRun``
- Support for filesystem ``autoexec.bat`` to execute sequential commands like backlog
- Support for TM1637 seven segment display by Ajith Vasudevan (#10889)

### Changed
- IRremoteESP8266 library from v2.7.14 to v2.7.15
- NeoPixelBus library from v2.6.0 to v2.6.1.4
- ILI9341 library from Adafruit_ILI9341-1.2.0-Tasmota-1.0 to ILI9341-gemu-1.0

## [9.2.0.6] 20210210
### Changed
- Remove support for direct migration from versions before v8.1.0 (Doris)
- ESP32 Increase number of switch GPIOs from 8 to 28
- ESP32 Increase number of interlock groups from 4 to 14
- Increase number of button GPIOs from 4 to 8
- Preview of Berry language for Tasmota32

## [9.2.0.5] 20210205
### Changed
- ESP32 increase number of relay GPIOs from 8 to 28

## [9.2.0.4] 20210204
### Added
- Function ``AddLog`` to provide logging for up to 128 (LOGSZ) characters to save stack space
- Commands ``ChannelRemap``, ``MultiPWM``, ``AlexaCTRange``, ``PowerOnFade``, ``PWMCT``, ``WhiteBlend`` and ``VirtualCT`` as synonyms for ``SetOption37, 68, 82, 91, 92, 105`` and ``106``
- Commands ``ZbNameKey``, ``ZbDeviceTopic``, ``ZbNoPrefix``, ``ZbEndpointSuffix``, ``ZbNoAutoBind`` and ``ZbNameTopic`` as synonyms for ``SetOption83, 89, 100, 101, 110`` and ``112``
- Commands ``ZbNoAutoBind``, ``ZbReceivedTopic`` and ``ZbOmitDevice`` as synonyms for ``SetOption116, 118`` and ``119``
- Commands ``BuzzerActive`` and ``BuzzerPwm`` as synonyms for ``SetOption67`` and ``111``
- Support for ESP32 ``Module 5`` Wireless Tag Eth01 (#9496)
- Support trailing silence in buzzer tune (#10694)
- Command ``L1MusicSync <0|Off>|<1|On>|<2|Toggle>, 1..10, 1..100>`` to control Sonoff L1 Music Sync mode sensitivity and speed (#10722)
- Command ``Speed2`` to control a once off fade (#10741)
- Zigbee command ``SetOption120 1`` or ``ZbEndpointTopic 1`` to add the endpoint as suffix in topic when using ``SetOption89 1``
- Zigbee command ``ZbScan`` to do an energy scan on each radio channel

### Changed
- Maximum chars in ``AddLog_P`` logging restored from 128 to 700 (MAX_LOGSZ) to solve broken error messages

## [9.2.0.3] 20210122
### Added
- Support for time proportioned (``#define USE_TIMEPROP``) and optional PID (``#define USE_PID``) relay control (#10412)
- Support rotary encoder on Shelly Dimmer (#10407)
- Command ``SetOption43 1..255`` to control Rotary step (#10407)
- Support for BS814A-2 8-button touch buttons by Peter Franck (#10447)
- Support for up to 4 I2C SEESAW_SOIL Capacitance & Temperature sensors by Peter Franck (#10481)
- ESP8266 Support for 2MB and up linker files with 1MB and up LittleFS
- ESP32 support for TLS MQTT using BearSSL (same as ESP8266)
- Support for 24/26/32/34 bit RFID Wiegand interface (D0/D1) by Sigurd Leuther (#3647)
- Compile time option ``USE_MQTT_TLS_DROP_OLD_FINGERPRINT`` to drop old (less secure) TLS fingerprint
- Command ``SetOption40 0..250`` to disable button functionality if activated for over 0.1 second re-introduced
- Support for SM2135 current selection using GPIO ``SM2135 DAT`` index (#10634)
- Support for ESP32 ``Module 7`` M5stack core2 16MB binary tasmota32-core2.bin (#10635)
- Support for Sugar Valley NeoPool Controller by Norbert Richter (#10637)
- Rule trigger string comparisons for EndsWith ``$>``, StartsWith ``$<`` and Contains ``$|`` (#10538)
- Support for TOF10120 time of flight sensor by Cyril Pawelko (#10190)

### Breaking Changed
- ESP32 switch from default SPIFFS to default LittleFS file system loosing current (zigbee) files
- ESP8266 until now NOT SUPPORTED linker files 2MB and up. Current settings will be overwritten once LittleFS is enabled

### Changed
- Force initial default state ``SetOption57 1`` to scan Wi-Fi network every 44 minutes for strongest signal (#10395)
- Command ``Sleep 0`` removes any sleep from Wi-Fi modem except when ESP32 BLE is active
- PubSubClient MQTT_SOCKET_TIMEOUT from 15 to 4 seconds
- Domoticz fixed 2 decimals resolution by user selectable ``TempRes``, ``HumRes`` and ``PressRes`` resolutions

## [9.2.0.2] 20210105
### Added
- Support for ESP32 ``Module 3`` Odroid Go 16MB binary tasmota32-odroidgo.bin (#8630)
- Command ``CTRange`` to specify the visible CT range the bulb is capable of (#10311)
- Command ``VirtualCT`` to simulate or fine tune CT bulbs with 3,4,5 channels (#10311)
- Command ``SetOption118 1`` to move ZbReceived from JSON message and into the subtopic replacing "SENSOR" default (#10353)
- Command ``SetOption119 1`` to remove the device addr from json payload, can be used with zb_topic_fname where the addr is already known from the topic (#10355)
- Command ``RuleTimer0`` to access all RuleTimers at once (#10352)
- SPI display driver SSD1331 Color oled by Jeroen Vermeulen (#10376)
- IRremoteESP8266 library from v2.7.13 to v2.7.14
- Rotary No Pullup GPIO selection ``Rotary A/B_n`` (#10407)

### Breaking Changed
- Replaced MFRC522 13.56MHz rfid card reader GPIO selection from ``SPI CS`` by ``RC522 CS``
- Replaced NRF24L01 GPIO selection from ``SPI CS`` by ``NRF24 CS`` and ``SPI DC`` by ``NRF24 DC``
- Replaced ILI9341 GPIO selection from ``SPI CS`` by ``ILI9341 CS`` and ``SPI DC`` by ``ILI9341 DC``
- Replaced ST7789 GPIO selection from ``SPI CS`` by ``ST7789 CS`` and ``SPI DC`` by ``ST7789 DC``
- Replaced ILI9488 GPIO selection from ``SPI CS`` by ``ILI9488_CS``
- Replaced EPaper29 GPIO selection from ``SPI CS`` by ``EPaper29 CS``
- Replaced EPaper42 GPIO selection from ``SPI CS`` by ``EPaper42 CS``
- Replaced SSD1351 GPIO selection from ``SPI CS`` by ``SSD1351 CS``
- Replaced RA8876 GPIO selection from ``SPI CS`` by ``RA8876 CS``

### Changed
- Maximum chars in ``AddLog_P`` logging reduced from 700 to 128 (LOGSZ) to enhance stability
- Disabled ``USE_LIGHT`` light support for ZBBridge saving 17.6kB (#10374)

## [9.2.0.1] 20201229
### Added
- Milliseconds to console output (#10152)
- Support for P9813 RGB Led MOSFET controller (#10104)
- Support for GPIO option selection
- Gpio ``Option A1`` enabling PWM2 high impedance if powered off as used by Wyze bulbs (#10196)
- Support for FTC532 8-button touch controller by Peter Franck (#10222)
- Support character `#` to be replaced by `space`-character in command ``Publish`` topic (#10258)
- BSSID and Signal Strength Indicator to GUI Wi-Fi scan result (#10253)
- Support for Afrikaans language translations by Christiaan Heerze
- Support for IR inverted leds using ``#define IR_SEND_INVERTED true`` (#10301)
- Support for disabling 38kHz IR modulation using ``#define IR_SEND_USE_MODULATION false`` (#10301)
- Support for SPI display driver for ST7789 TFT by Gerhard Mutz (#9037)

### Changed
- Logging from heap to stack freeing 700 bytes RAM

### Fixed
- Redesign syslog and mqttlog using log buffer (#10164)
- Shutter stop issue (#10170)
- Scripter script_sub_command (#10181)
- Scripter JSON variable above 32 chars (#10193)
- Shelly Dimmer power on state (#10154, #10182)
- Wemo emulation for single devices (#10165, #10194)
- ESP32 LoadStoreError when using ``#define USER_TEMPLATE`` (#9506)
- Compile error when ``#ifdef USE_IR_RECEIVE`` is disabled regression from 9.1.0.2
- Prometheus memory leak (#10221)

## [9.2.0] 20201216
- Release Julie

## [9.1.0.2] 20201216
### Added
- KNX read reply for Power (#9236, #9891)
- Zigbee persistence of device/sensor data in EEPROM (only ZBBridge)
- Support for common anode sevenseg displays by adding ``#define USE_DISPLAY_SEVENSEG_COMMON_ANODE`` by Ken Sanislo (#9963)
- Support for multiple WeMo devices by Magic73 (#9208)
- Fallback NTP server from x.pool.ntp.org if no ntpservers are configured
- TyuaMcu update 2/3 by Federico Leoni (#10004)
- Optional CCloader support for CC25xx Zigbee or CC26xx BLE by Christian Baars (#9970)
- Command ``RfProtocol`` to control RcSwitch receive protocols by BBBits (#10063)
- Zigbee better support for Tuya Protocol (#10074)
- Support for SPI connected MFRC522 13.56MHz rfid card reader (#9916)
- Letsencrypt R3 in addition to X3 CA (#10086)
- Zigbee add visual map of network
- Command ``SetOption117 1`` for light fading to be fixed duration instead of fixed slew rate (#10109)
- Support ESP32 SPIFFS for internal use

### Breaking Changed
- KNX DPT9 (16-bit float) to DPT14 (32-bit float) by Adrian Scillato (#9811, #9888)

### Changed
- Core library from v2.7.4.7 to v2.7.4.9
- Shelly Dimmer fw upgrade using WebGUI Firmware Upgrade and file from folder `tools/fw_shd_stm32/`
- MQTT Wi-Fi connection timeout from 5000 to 200 mSec (#9886)
- Platformio compiler option `-free -fipa-pta` enabled (#9875)
- IRremoteESP8266 library from v2.7.12 to v2.7.13
- Shelly Dimmer 1 and 2 stm32 firmware from v51.4 to v51.5
- Force bigger Thunk Stack if 4K RSA even without EC ciphers (#10075)
- mDNS has been disabled from all pre-compiled binaries to allow new features

### Fixed
- KNX ESP32 UDP mulicastpackage (#9811)
- Command ``gpio`` using non-indexed functions regression from v9.1.0 (#9962)
- ESP32 TasmotaClient firmware upgrade (#9218)
- Reset to defaults after 6 hours of DeepSleep (#9993)
- Backlog timing wraparound (#9995)
- First LED in addressable string does not fade when using scheme (#10088)
- Improved Opentherm error handling (#10055)
- Platformio compiler option `no target align` removed fixing hardware watchdog exceptions
- Shutter motordelay stop issue (#10033)
- Shutter fix overflow on runtime over 100 seconds (#9800)
- ESP32 CC2530 heap corruption (#10121)
- ESP32 Analog input div10 rule trigger (#10149)

### Removed
- PN532 define USE_PN532_CAUSE_EVENTS replaced by generic rule trigger `on pn532#uid=`

## [9.1.0.1] - 20201116
### Added
- Zigbee support for Mi Door and Contact (#9759)
- Zigbee alarm persistence (#9785)
- Support for EZO PMP sensors by Christopher Tremblay (#9760)
- Commands ``TuyaRGB``, ``TuyaEnum`` and ``TuyaEnumList`` (#9769)
- Zigbee command ``ZbInfo`` and prepare support for EEPROM
- Support for AS608 optical and R503 capacitive fingerprint sensor
- Command ``SetOption115 1`` to enable ESP32 MiBle
- Zigbee command ``ZbLeave`` to unpair a device
- Command ``SetOption116 1`` to disable auto-query of zigbee light devices (avoids network storms with large groups)
- Support for Shelly Dimmer 1 and 2 by James Turton (#9854)
- IRremoteESP8266 library from v2.7.11 to v2.7.12

### Changed
- Core library from v2.7.4.5 to v2.7.4.7
- Platformio compiler option `no target align` enabled (#9749)
- Consolidate `AddLog_P` into `AddLog_P2` and rename to `AddLog_P`
- Sonoff L1 color up scaling and color margin detection (#9545)

### Fixed
- NTP fallback server functionality (#9739)
- Telegram group chatid not supported (#9831)
- KNX buttons, switches and sensors detection regression from v9.1.0 (#9811)
- GUI MqttUser and MqttPassword updates when TLS is compiled in (#9825)

### Removed
- Version compatibility check

## [9.1.0] 20201105
- Release Imogen

## [9.0.0.3] - 20201105
### Added
- TLS in binary tasmota-zbbridge (#9635)
- Support for EZO O2 sensors by Christopher Tremblay (#9619)
- Support for EZO PRS sensors by Christopher Tremblay (#9659)
- Support for EZO FLO sensors by Christopher Tremblay (#9697)
- Support for EZO DO sensors by Christopher Tremblay (#9707)
- Support for EZO RGB sensors by Christopher Tremblay (#9723)
- Zigbee reduce battery drain (#9642)
- Zigbee command ``ZbMap`` to describe Zigbee topology (#9651)
- Zigbee command ``ZbOccupancy`` to configure the time-out for PIR
- Command ``Gpios 255`` to show all possible GPIO configurations
- Command ``SwitchText`` to change JSON switch names by barbudor (#9691)
- Command ``SetOption114 1`` to detach Switches from Relays and enable MQTT action state for all the SwitchModes returning `{"Switch1":{"Action":"ON"}}`
- Command ``DimmerStep 1..50`` to change default dimmer up and down step of 10% by James Turton (#9733)
- HM10 Beacon support and refactoring by Christian Baars (#9702)
- Support for Hass discovery of TuyaMcu and Sonoff Ifan by Federico Leoni (#9727)
- Initial support for iBeacons (Sensor52) on ESP32 using internal BLE by rvbglas (#9732)

### Changed
- PlatformIO library structure redesigned for compilation speed by Jason2866
- Zigbee flash storage refactor adding commands ``ZbProbe``, ``ZbStatus2`` and ``ZbRestore`` (#9641)
- Default otaurl in my_user_config.h to http://ota.tasmota.com/tasmota/release/tasmota.bin.gz
- When ``SetOption73 1`` JSON result from `{"ACTION":"SINGLE"}` to `{"Button1":{"Action":"SINGLE"}}`

### Fixed
- Rule Break not working as expected when ONCE is enabled (#9245)
- Rule expressions using mems corrupts character pool (#9301)
- Button press rules regression introduced by #9589 (#9700)
- Rule handling of JSON ``null`` regression from v8.5.0.1 (#9685)
- Arilux RF remote detection regression from v8.3.0

### Removed
- Auto output selection of decimal or hexadecimal data based on user input. Now only based on ``SetOption17``

## [9.0.0.2] - 20201025
### Added
- Support for Vietnamese language translations by Tâm.NT
- Support for timers in case of no-sunset permanent day by cybermaus (#9543)
- Command ``NoDelay`` for immediate backlog command execution by Erik Montnemery (#9544)
- Command ``SwitchMode 15`` sending only MQTT message on switch change (#9593)
- Command ``ShutterChange`` to increment change position (#9594)
- Command ``SetOption113 1`` to set dimmer low on rotary dial after power off
- Support for EZO Ph and ORP sensors by Christopher Tremblay (#9567)
- Support for EZO RTD sensors by Christopher Tremblay (#9585)
- Support for EZO HUM sensors by Christopher Tremblay (#9599)
- Support for EZO EC sensors by Christopher Tremblay (#9613)
- Support for EZO CO2 sensors by Christopher Tremblay (#9619)
- On ZigbeeBridge support for glowing led when permit join is active (#9581)
- Support for PWM Dimmer multi-press and ledmask (#9584)
- Make button press rules override PWM Dimmer functions (#9589)
- Support for fixed output Hi or Lo GPIO selection
- ESP32 support for Wireless-Tag WT32-ETH01 (#9496)
- ESP32 MI32 Beacon support, RSSI at TELEPERIOD, refactoring by Christian Baars (#9609)

### Changed
- Command ``Gpio17`` replaces command ``Adc``
- Command ``Gpios`` replaces command ``Adcs``
- Management of serial baudrate (#9554)
- TLS fingerprint ``#define MQTT_FINGERPRINT`` from string to hexnumbers (#9570)
- Rotary driver adjusted accordingly if Mi Desk Lamp module is selected (#9399)
- Tasmota Arduino Core v2.7.4.5 allowing webpassword over 47 characters (#9687)
- Webserver code optimizations (#9580, #9590)

### Fixed
- Convert AdcParam parameters from versions before v9.0.0.2
- Telegram message decoding error regression from v8.5.0.1
- Correct Energy period display shortly after midnight by gominoa (#9536)
- Rule handling of Var or Mem using text regression from v8.5.0.1 (#9540)
- TuyaMcu energy display regression from v8.5.0.1 (#9547)
- Tuyamcu dimmers MQTT topic (#9606)
- MQTT data corruption on ``MQTTLog 4`` (#9571)
- Scripter memory alignment (#9608)
- Zigbee battery percentage (#9607)
- HassAnyKey anomaly (#9601)
- ESP32 Webcam broken regression from #9590

## [9.0.0.1] - 20201010
### Added
- Optional support for Mitsubishi Electric HVAC by David Gwynne (#9237)
- Optional support for Orno WE517-Modbus energy meter by Maxime Vincent (#9353)
- SDM630 three phase ImportActive Energy display when ``#define SDM630_IMPORT`` is enabled by Janusz Kostorz (#9124)
- Optional support for inverted NeoPixelBus data line by enabling ``#define USE_WS2812_INVERTED`` (#8988)
- PWM dimmer color/trigger on tap, SO88 led, DGR WITH_LOCAL flag by Paul Diem (#9474)
- Support for stateful ACs using ``StateMode`` in tasmota-ir.bin by Arik Yavilevich (#9472)
- Zigbee command ``ZbData`` for better support of device specific data
- Support for analog buttons indexed within standard button range

### Changed
- Redesigning ESP8266 GPIO internal representation in line with ESP32 changing ``Template`` layout too
- New IR Raw compact format (#9444)
- MAX31865 driver to support up to 6 thermocouples selected by ``MX31865 CS`` instead of ``SSPI CS`` (#9103)
- A4988 optional microstep pin selection
- Pulsetime to allow use for all relays with 8 interleaved so ``Pulsetime1`` is valid for Relay1, Relay9, Relay17 etc. (#9279)
- ``Status`` command output for disabled status types
- IRremoteESP8266 library from v2.7.10 to v2.7.11
- NeoPixelBus library from v2.5.0.09 to v2.6.0

### Fixed
- Template conversion when GPIO17 is 0
- Template using ``#define USER_TEMPLATE`` (#9506)
- Ledlink blink when no network connected regression from v8.3.1.4 (#9292)
- Exception 28 due to device group buffer overflow (#9459)
- Shutter timing problem due to buffer overflow in calibration matrix (#9458)
- Light wakeup exception 0 (divide by zero) when ``WakeupDuration`` is not initialised (#9466)
- ADC initalization sequence (#9473)
- Thermostat sensor status corruption regression from v8.5.0.1 (#9449)

### Removed
- Support for direct upgrade from Tasmota versions before v7.0
- Auto config update for all Friendlynames and Switchtopic from Tasmota versions before v8.0

## [8.5.1] - 20201002
- Release Hannah

## [8.5.0.1] - 20200907
### Added
- Command ``SetOption110 1`` to disable Zigbee auto-config when pairing new devices
- Command ``SetOption111 1`` to enable frequency output for buzzer GPIO (#8994)
- Command ``SetOption112 1`` to enable friendly name in zigbee topic (use with SetOption89)
- ``#define USE_MQTT_AWS_IOT_LIGHT`` for password based AWS IoT authentication
- ``#define MQTT_LWT_OFFLINE`` and ``#define MQTT_LWT_ONLINE`` to user_config.h (#9395)
- New shutter modes (#9244)
- Zigbee auto-config when pairing
- Support for MLX90640 IR array temperature sensor by Christian Baars
- Support for VL53L1X time of flight sensor by Johann Obermeier

### Changed
- Replace ArduinoJson with JSMN for JSON parsing
- ``WakeUp`` uses 256 steps instead of 100 (#9241)
- Major redesign of TuyaMcu adding shutter, light and multiple dimmer support by Federico Leoni (#9330)

### Fixed
- Energy total counters (#9263, #9266)
- Crash in ``ZbRestore``
- Reset BMP sensors when executing command ``SaveData`` and define USE_DEEPSLEEP enabled (#9300)
- ``status 0`` message when using define USE_MQTT_TLS due to small log buffer (#9305)
- ``status 13`` exception 9 when more than one shutter is configured
- ``status 13`` json message
- Shelly 2.5 higher temperature regression from 8.2.0.1 (#7991)

## [8.5.0] - 20200907
- Release Hannah

## [8.4.0.3] - 20200823
### Added
- Command ``PowerDelta1`` to ``PowerDelta3`` to trigger on up to three phases (#9134)
- Zigbee web ui widget for Lights
- ``SetOption109 1`` to force gen1 Alexa mode, for Echo Dot 2nd gen devices only
- Zigbee web ui for power metering plugs
- Experimental support for ESP32 TTGO Watch and I2S Audio by Gerhard Mutz

### Changed
- References from http://thehackbox.org/tasmota/ to http://ota.tasmota.com/tasmota/

## [8.4.0.2] - 20200813
### Added
- Command ``SetOption103 0/1`` to set TLS mode when TLS is selected
- Command ``SetOption104 1`` to disable all MQTT retained messages
- Command ``SetOption106 1`` to create a virtual White ColorTemp for RGBW lights
- Command ``SetOption107 0/1`` to select virtual White as (0) Warm or (1) Cold
- Command ``SetOption108 0/1`` to enable Teleinfo telemetry into Tasmota Energy MQTT (0) or Teleinfo only (1) - Add better config corruption recovery (#9046)
- Virtual CT for 4 channels lights, emulating a 5th channel
- Support for DYP ME007 ultrasonic distance sensor by Janusz Kostorz (#9113)
- Zigbee web gui widget for Temp/Humidity/Pressure sensors
- Zigbee battery icon

### Changed
- White blend mode moved to using ``SetOption 105`` instead of ``RGBWWTable``

### Fixed
- Display power control (#9114)

### Removed
- Support for direct upgrade from versions before 6.6.0.11 to versions after 8.4.0.1

## [8.4.0.1] - 20200730
### Added
- Zigbee better support for IKEA Motion Sensor
- ESP32 Analog input support for GPIO32 to GPIO39
- Zigbee options to ``ZbSend`` ``Config`` and ``ReadConfig``
- Command ``Restart 2`` to halt system. Needs hardware reset or power cycle to restart (#9046)
- Command ``SetOption102 0/1`` to switch between Teleinfo French Metering mode, legacy 1200 bps (0) or Linky standard 9600 bps (1)

### Changed
- Triple-mode TLS via configuration in a single firmware (TLS AWS IoT, Letsencrypt and No-TLS)

### Fixed
- ESP32 PWM range

## [8.4.0] - 20200730
- Release George

## [8.3.1.7] - 20200716
### Added
- Command ``DzSend<type> <index>,<value1(;value2)|state>`` to send values or state to Domoticz
- Command ``SetOption100 0/1`` to remove Zigbee ``ZbReceived`` value from ``{"ZbReceived":{xxx:yyy}}`` JSON message
- Command ``SetOption101 0/1`` to add the Zigbee source endpoint as suffix to attributes, ex `Power3` instead of `Power` if sent from endpoint 3
- Command (``S``)``SerialSend6`` \<comma seperated values\> (#8937)
- Support for Sonoff Zigbee Bridge as module 75 (#8583)

### Changed
- Limited support of Arduino IDE as an increasing amount of features cannot be compiled with Arduino IDE
- All timer references from ``Arm`` to ``Enable`` in GUI, ``Timer`` command and JSON message
- Domoticz commands prefix from ``Domoticz`` to ``Dz``
- ``Ping`` now reports the hostname instead of IP address (#8948)
- Zigbee randomizing of parameters at first run or after Reset

### Removed
- Remove Arduino ESP8266 Core support for versions before 2.7.1

## [8.3.1.6] - 20200617
### Added
- Command ``Module2`` to configure fallback module on fast reboot (#8464)
- Command ``SetOption97 0/1`` to switch between Tuya serial speeds 9600 bps (0) or 115200 bps (1)
- Command ``SetOption98 0/1`` to provide rotary rule triggers (1) instead of controlling light (0)
- Command ``SetOption99 0/1`` to enable zero cross detection on PWM dimmer
- Support for Energy sensor (Denky) for French Smart Metering meter provided by global Energy Providers, need a adaptater. See dedicated full [blog](http://hallard.me/category/tinfo/) about French teleinformation stuff
- Library to be used for decoding Teleinfo (French Metering Smart Meter)
- Support for single wire LMT01 temperature Sensor by justifiably (#8713)
- Compile time interlock parameters (#8759)
- Compile time user template (#8766)
- Rotary encoder support for light dimmer and optional color temperature if button1 still pressed (#8670)
- Support for switches/relays using an AC detection circuitry e.g. MOES MS-104B or BlitzWolf SS5 (#8606)
- Support for Schneider Electric iEM3000 series Modbus energy meter by Marius Bezuidenhout

### Changed
- ESP32 USER GPIO template representation decreasing template message size
- Define ``USE_TASMOTA_SLAVE`` into ``USE_TASMOTA_CLIENT``
- Commands ``SlaveSend`` and ``SlaveReset`` into ``ClientSend`` and ``ClientReset``
- IRremoteESP8266 library updated to v2.7.8

### Fixed
- Exception or watchdog on rule re-entry (#8757)

## [8.3.1.5] - 20200616
### Added
- ESP32 ethernet commands ``EthType 0/1``, ``EthAddress 0..31`` and ``EthClockMode 0..3``
- Zigbee initial support for EmberZNet protocol (raw send/receive only)

## [8.3.1.4] - 20200615
### Added
- Basic support for ESP32 ethernet adding commands ``Wifi 0/1`` and ``Ethernet 0/1`` both default ON

## [8.3.1.3] - 20200611
### Added
- Initial support for Telegram bot (#8619)
- Support for HP303B Temperature and Pressure sensor by Robert Jaakke (#8638)
- Rule trigger ``System#Init`` to allow early rule execution without Wi-Fi and mqtt initialized yet
- Serial to TCP bridge, ``TCPStart`` and ``TCPBaudRate`` (needs #define USE_TCP_BRIDGE)

## [8.3.1.2] - 20200522
### Added
- Command ``Time 4`` to display timestamp using milliseconds (#8537)
- Command ``SetOption94 0/1`` to select MAX31855 or MAX6675 thermocouple support (#8616)
- Commands ``LedPwmOn 0..255``, ``LedPwmOff 0..255`` and ``LedPwmMode1 0/1`` to control led brightness by George (#8491)
- Three Phase Export Active Energy to SDM630 driver
- Wildcard pattern ``?`` for JSON matching in rules
- Support for unique MQTTClient (and inherited fallback topic) by full Mac address using ``mqttclient DVES_%12X`` (#8300)
- Zigbee options to ``ZbSend`` to write and report attributes
- ``CpuFrequency`` to ``status 2``
- ``FlashFrequency`` to ``status 4``
- Support for up to two BH1750 sensors controlled by commands ``BH1750Resolution`` and ``BH1750MTime`` (#8139)
- Zigbee auto-responder for common attributes
- Support for BL0940 energy monitor as used in Blitzwolf BW-SHP10 (#8175)

### Changed
- Energy JSON Total field from ``"Total":[33.736,11.717,16.978]`` to ``"Total":33.736,"TotalTariff":[11.717,16.978]``
- Energy JSON ExportActive field from ``"ExportActive":[33.736,11.717,16.978]`` to ``"ExportActive":33.736,"ExportTariff":[11.717,16.978]``
- Adafruit_SGP30 library from v1.0.3 to v1.2.0 (#8519)

### Fixed
- Escape of non-JSON received serial data (#8329)

## [8.3.1.1] - 20200518
### Added
- Command ``Rule0`` to change global rule parameters
- More functionality to ``Switchmode`` 11 and 12 (#8450)
- Dump of compressed rules over 512 chars and unishox decompress fix
- Support for VEML6075 UVA/UVB/UVINDEX Sensor by device111 (#8432)
- Support for VEML7700 Ambient light intensity Sensor by device111 (#8432)

### Changed
- IRremoteESP8266 library updated to v2.7.7

## [8.3.1] - 20200518
- Release Fred

## [8.3.0.2] - 20200517
### Added
- Command ``DeviceName`` defaults to FriendlyName1 and replaces FriendlyName1 in GUI

### Changed
- Hass discovery from using template name to new Device name (#8462)

## [8.3.0.1] - 20200514
### Changed
- KNX pow function to approximative pow saving 5k of code space
- Mutichannel Gas sensor pow function to approximative pow saving 5k of code space
- Quick Power Cycle detection from 4 to 7 power interrupts (#4066)

### Fixed
- Fix default state of ``SetOption73 0`` for button decoupling and send multi-press and hold MQTT messages

## [8.3.0] - 20200514
- Release Fred

## [8.2.0.6] - 20200501
### Added
- Experimental basic support for Tasmota on ESP32 based on work by Jörg Schüler-Maroldt
- Support for analog anemometer by Matteo Albinola (#8283)
- Support for OpenTherm by Yuriy Sannikov (#8373)
- Support for Thermostat control by arijav (#8212)
- Automatic compression of Rules to achieve ~60% compression by Stephan Hadinger
- Command ``SetOption93 1`` to control caching of compressed rules
- Rule trigger at root level like ``on loadavg<50 do power 2 endon`` after ``state`` command
- Zigbee support for router and end-device mode

### Changed
- Flash access removing support for any Core before 2.6.3
- HAss discovery by Federico Leoni (#8370)
- Default PWM Frequency to 977 Hz from 223 Hz
- Minimum PWM Frequency from 100 Hz to 40 Hz
- PWM updated to the latest version of Arduino PR #7231
- Philips Hue emulation now exposes modelId and manufacturerId

## [8.2.0.5] - 20200425
### Changed
- Breaking Change Device Groups multicast address and port  (#8270)
- IRremoteESP8266 library updated to v2.7.6

## [8.2.0.4] - 20200417
### Added
- Config version tag
- Command ``SetOption73 1`` for button decoupling and send multi-press and hold MQTT messages by Federico Leoni (#8235)
- Command ``SetOption92 1`` to set PWM Mode from regular PWM to ColorTemp control (Xiaomi Philips ...)
- Command ``SO`` as shortcut for command ``SetOption``

### Changed
- PWM implementation to Arduino #7231 removing support for Core versions before 2.6.3
- Default PWM Frequency to 223 Hz instead of 880 Hz for less interrupt pressure

### Fixed
- Fix Zigbee DimmerUp/DimmerDown malformed

## [8.2.0.3] - 20200329
### Added
- Support for longer template names
- Zigbee command ``ZbBindState`` and ``manuf``attribute
- Zigbee command ``ZbConfig`` and configuration in Settings
- Commands ``CounterDebounceLow`` and ``CounterDebounceHigh`` to control debouncing (#8021)
- Commands ``NrfPage``, ``NrfIgnore``, ``NrfScan`` and ``NrfBeacon`` to NRF24 Bluetooth driver (#8075)
- Command ``SetOption90 1`` to disable non-json MQTT messages (#8044)
- Command ``Sensor10 0/1/2`` to control BH1750 resolution - 0 = High (default), 1 = High2, 2 = Low (#8016)
- Command ``Sensor10 31..254`` to control BH1750 measurement time which defaults to 69 (#8016)
- Command ``Sensor18 0..32000`` to control PMS5003 sensor interval to extend lifetime by Gene Ruebsamen (#8128)
- Command ``SetOption91 1`` to enable fading at startup / power on
- Command ``SetOption41 <x>`` to force sending gratuitous ARP every <x> seconds
- Command ``DevGroupName`` to specify up to four Device Group Names (#8087)
- Command ``DevGroupSend`` to send an update to a Device Group (#8093)
- Command ``Ping`` (#7176)
- Command ``Palette`` to add the ability to specify a palette of colors (#8150)
- Commands ``GlobalTemp`` and ``GlobalHum`` to init sensor data (#8152)
- Quick Wi-Fi reconnect using saved AP parameters when ``SetOption56 0`` (#3189)
- More accuracy to GPS NTP server (#8088)
- Support for an iAQ sensor (#8107)
- Support for Seven Segment display using HT16K33 (#8116)
- Support for AS3935 Lightning Sensor by device111 (#8130)
- ``DimmerRange`` for PWM lights (#8120)

### Changed
- Light scheme 2,3,4 cycle time speed from 24,48,72,... seconds to 4,6,12,24,36,48,... seconds (#8034)
- Remove floating point libs from IRAM
- Remove MQTT Info messages on restart for DeepSleep Wake (#8044)
- IRremoteESP8266 library updated to v2.7.5

### Fixed
- PWM flickering during Wi-Fi connection (#8046)
- Zigbee crash with Occupancy sensor (#8089)
- Prevent multiple pings to run concurrently
- Scheme 2-4 brightness when SetOption68 1 (#8058)

## [8.2.0.2] - 20200328
### Added
- Support for up to four MQTT GroupTopics using the same optional Device Group names (#8014)
- Console command history (#7483, #8015)

## [8.2.0.1] - 20200321
### Added
- Zigbee command ``ZbRestore`` to restore device configuration dumped with ``ZbStatus 2``
- Zigbee command ``ZbUnbind``
- Support for unreachable (unplugged) Zigbee devices in Philips Hue emulation and Alexa
- Support for 64x48 SSD1306 OLED (#6740)

### Changed
- HM-10 sensor type detection and add features (#7962)

### Fixed
- Possible Relay toggle on (OTA) restart
- Zigbee sending wrong Sat value with Hue emulation

## [8.2.0] - 20200321
- Release Elliot

## [8.1.0.11] - 20200313
### Added
- HAss Discovery support for Button and Switch triggers by Federico Leoni (#7901)
- Support for HDC1080 Temperature and Humidity sensor by Luis Teixeira (#7888)
- Commands ``SwitchMode 13`` PushOn and ``SwitchMode 14`` PushOnInverted (#7912)
- Command ``HumOffset -10.0 .. 10.0`` to set global humidity sensor offset (#7934)
- Zigbee support for Hue emulation by Stephan Hadinger
- Dew Point to Temperature and Humidity sensors
- Support for ElectriQ iQ-wifiMOODL RGBW light by Ian King (#7947)

### Changed
- Zigbee simplification of devices probing, saving Flash and memory

## [8.1.0.10] - 20200227
### Added
- Support for Jarolift rollers by Keeloq algorithm
- Zigbee features and improvements and remove support for Zigbee commands starting with ``Zigbee...``
- Support for MaxBotix HRXL-MaxSonar ultrasonic range finders by Jon Little (#7814)
- Support for Romanian language translations by Augustin Marti
- Support for La Crosse TX23 Anemometer by Norbert Richter (#3146, #7765)
- Command ``SetOption89 0/1`` for Zigbee distinct MQTT topics per device for SENSOR, allowing retained messages (#7835)

### Changed
- Default my_user_config.h driver and sensor support removing most sensors and adding most drivers
- IRremoteESP8266 library updated to v2.7.4
- Revert switchmode 6 according to issue 7778 (#7831)
- Hue emulation code optimization

## [8.1.0.9] - 20200220
### Added
- Initial support for Sensors AHT10 and AHT15 by Martin Wagner (#7596)
- Support for Wemos Motor Shield V1 by Denis Sborets (#7764)
- Zigbee enhanced commands decoding, added ``ZbPing``
- Commands ``SetOption85 0/1`` and ``DevGroupShare`` supporting UDP Group command using ``GroupTopic`` without MQTT by Paul Diem (#7790)
- Support for Martin Jerry/acenx/Tessan/NTONPOWER SD0x PWM dimmer switches by Paul Diem (#7791)
- Command ``SetOption86 0/1`` for PWM dimmer to turn brightness LED's off 5 seconds after last change
- Command ``SetOption87 0/1`` for PWM dimmer to turn red LED on when powered off
- Command ``SetOption88 0/1`` for PWM dimmer to let buttons control remote devices

### Changed
- Revert most wifi connectivity changes introduced in 8.1.0.5 (#7746, #7602, #7621)

### Fixed
- Zigbee auto-increment transaction number (#7757)

## [8.1.0.8] - 20200212
### Added
- Another new DHT driver based on ESPEasy. The old driver can still be used using define USE_DHT_OLD. The previous new driver can be used with define USE_DHT_V2 (#7717)

### Changed
- MQTT message size with additional 200 characters
- Some wifi code to attempt faster connection (#7621)
- Display of some date and time messages from "Wed Feb 19 10:45:12 2020" to "2020-02-19T10:45:12"

### Fixed
- Relation between RSSI and signal strength

## [8.1.0.7] - 20200210
### Added
- New DHT driver. The old driver can still be used using define USE_DHT_OLD (#7468)

### Fixed
- wrong encoding of Zigbee persistent data

## [8.1.0.6] - 20200205
### Added
- Support for sensors DS18x20 and DHT family on Shelly 1 and Shelly 1PM using Shelly Add-On adapter (#7469)
- Commands ``SwitchMode 11`` PushHoldMulti and ``SwitchMode 12`` PushHoldMultiInverted (#7603)
- Command ``Buzzer -1`` for infinite mode and command ``Buzzer -2`` for following led mode (#7623)
- Support for MI-BLE sensors using HM-10 Bluetooth 4.0 module by Christian Staars (#7683)
- BootCount Reset Time as BCResetTime to ``Status 1``
- ``ZbZNPReceived``and ``ZbZCLReceived`` being published to MQTT when ``SetOption66 1``
- Optional Wifi AccessPoint passphrase define WIFI_AP_PASSPHRASE in my_user_config.h (#7690)
- Support for FiF LE-01MR energy meter by saper-2 (#7584)

### Fixed
- HAss sensor discovery part 1/4 by Federico Leoni (#7582, #7548)
- MaxPower functionality (#7647)

## [8.1.0.5] - 20200126
### Added
- ``SetOption84 0/1`` sends AWS IoT device shadow updates (alternative to retained)
- ``ZbBind`` (experimental) and bug fixes

### Changed
- Wifi connectivity stability (#7602)
- IRremoteESP8266 library updated to v2.7.3

### Fixed
- PWM flickering at low levels (#7415)

## [8.1.0.4] - 20200116
### Added
- Web page sliders when ``SetOption37 128`` is active allowing control of white(s)
- Zigbee persistence and friendly names
- Most SetOptions as defines to my_user_config.h
- SoftwareSerial to CSE7766 driver allowing different GPIOs (#7563)
- Optional parameter ``<startcolor>`` to command ``Scheme <scheme>, <startcolor>`` to control initial start color
- Rule trigger on one level deeper using syntax with two ``#`` like ``on zigbeereceived#vibration_sensor#aqaracubeside=0 do ...``

### Changed
- Zigbee command prefix from ``Zigbee*`` to ``Zb*``

### Fixed
- ``PowerDelta`` zero power detection (#7515)
- OTA minimal gzipped detection regression from 8.1.0.3
- ``RGBWWTable`` ignored (#7572)

## [8.1.0.3] - 20200106
### Added
- Support for gzipped binaries
- ``SwitchMode 8`` ToggleMulti, ``SwitchMode 9`` FollowMulti and ``SwitchMode 10`` FollowMultiInverted (#7522)

### Changed
- Commands ``Prefix``, ``Ssid``, ``StateText``, ``NTPServer``, and ``FriendlyName`` displaying all items
- IRremoteESP8266 library updated to v2.7.2

### Fixed
- ``WakeUp <x>`` ignores provided value (#7473)
- Exception 9 restart on log message in Ticker interrupt service routines NTP, Wemos and Hue emulation (#7496)

## [8.1.0.2] - 20191230
### Added
- Support for ``AdcParam`` parameters to control ADC0 Current Transformer Apparent Power formula by Jodi Dillon (#7100)
- Optional support for Prometheus using file xsns_91_prometheus.ino (#7216)
- Command ``ShutterButton <parameters>`` to control shutter(s) by to-scho (#7403)
- Command ``SetOption82 0/1`` to limit the CT range for Alexa to 200..380
- Experimental support for NRF24L01 as BLE-bridge for Mijia Bluetooth sensors by Christian Baars (#7394)
- Support to BMP driver to enter reset state (sleep enable) when deep sleep is used in Tasmota

### Fixed
- LCD line and column positioning (#7387)
- Display handling of hexadecimal escape characters (#7387)
- Improved fade linearity with gamma correction
- Wrong gamma correction for Module 48 lights (PWM5 for CT)

## [8.1.0.1] - 20191225
### Added
- Command ``SetOption79 0/1`` to enable reset of counters at teleperiod time by Andre Thomas (#7355)
- SerialConfig to ``Status 1``
- WifiPower to ``Status 5``
- Support for DS1624, DS1621 Temperature sensor by Leonid Myravjev
- Zigbee attribute decoder for Xiaomi Aqara Cube

### Changed
- Lights: simplified gamma correction and 10 bits internal computation

### Fixed
- Sonoff Bridge, Sc, L1, iFan03 and CSE7766 serial interface to forced speed, config and disable logging
- Serial initialization regression from previous fix
- Commands ``Display`` and ``Counter`` from overruling command processing (#7322)
- ``White`` added to light status (#7142)

## [8.1.0] - 20191225
- Release Doris

## [8.0.0.3] - 20191224
### Changed
- Version bump due to internal Settings change

## [8.0.0.2] - 20191223
### Added
- Zigbee better support for Xiaomi Double Switch and Xiaomi Vibration sensor
- Support for ``AdcParam`` parameters to control ADC0 Moisture formula by Federico Leoni (#7309)
- Commands ``WebButton1`` until ``WebButton16`` to support user defined GUI button text (#7166)

### Changed
- Settings variable namings
- Number of ``FriendlyName``s from 4 to 8

## [8.0.0.1] - 20191221
### Added
- Support for max 150 characters in most command parameter strings (#3686, #4754)
- Support for GPS as NTP server by Christian Baars and Adrian Scillato
- Zigbee coalesce sensor attributes into a single message
- Deepsleep start delay based on Teleperiod if ``Teleperiod`` differs from 10 or 300

### Changed
- Settings text handling allowing variable length text within a total text pool of 699 characters
- Smoother ``Fade`` using 100Hz instead of 20Hz animation (#7179)
- Number of rule ``Var``s and ``Mem``s from 5 to 16 (#4933)

## [7.2.0] - 20191221
- Release Constance
### Changed
- Basic version string to lite (#7291)

### Fixed
- Arduino IDE compile error (#7277)
- Restore ShutterAccuracy, MqttLog, WifiConfig, WifiPower and SerialConfig (#7281)
- No AP on initial install (#7282)
- Failing downgrade (#7285)

### 7.1.2.6 20191214

- Change some more Settings locations freeing up space for future single char allowing variable length text
- Change tasmota-basic.bin and FIRMWARE_BASIC to tasmota-lite.bin and FIRMWARE_LITE
- Fix DeepSleep in case there is no wifi by Stefan Bode (#7213)
- Fix Fade would ignore ``savedata 0`` and store to flash anyways (#7262)
- Add Zigbee send automatic ZigbeeRead after sending a command
- Add Zigbee improving Occupancy:false detection for Aqara sensor
- Add fallback support from version 8.x
- Add restriction if fallback firmware is incompatible with settings resulting in unreachable device
- Add support for DHT12 Temperature and Humidity sensor by Stefan Oskamp

### 7.1.2.5 20191213

- Change some Settings locations freeing up space for future single char allowing variable length text
- Add Zigbee support for Xiaomi Aqara Vibration Sensor and Presence Sensor by Stephan Hadinger
- Add Shutter functions ramp up/down and MQTT reporting by Stefan Bode

### 7.1.2.4 20191209

- Change HTTP CORS from command ``SetOption73 0/1`` to ``Cors <cors_domain>`` allowing user control of specific CORS domain by Shantur Rathore (#7066)
- Change GUI Shutter button text to Up and Down Arrows based on PR by Xavier Muller (#7166)
- Change amount of supported DHT sensors from 3 to 4 by Xavier Muller (#7167)
- Revert removal of exception details from MQTT info on restart
- Add Wifi Signal Strength in dBm in addition to RSSI Wifi Experience by Andreas Schultz (#7145)
- Add Yaw, Pitch and Roll support for MPU6050 by Philip Barclay (#7058)
- Add reporting of raw weight to JSON from HX711 to overcome auto-tare functionality by @tobox (#7171)
- Add command ``Sensor34 9 <weight code>`` to set minimum delta to trigger JSON message by @tobox (#7188)
- Fix flashing H801 led at boot by Stephan Hadinger (#7165, #649)
- Fix duplicated ``Backlog`` when using Event inside a Backlog by Adrian Scillato (#7178, #7147)
- Fix Gui Timer when using a negative zero offset of -00:00 by Peter Ooms (#7174)

### 7.1.2.3 20191208

- Change Exception reporting removing exception details from both MQTT info and ``Status 1``. Now consolidated in ``Status 12`` if available.

### 7.1.2.2 20191206

- Remove rule trigger ``tele_power1#state`` due to compatibility
- Add command ``SerialConfig 0..23`` or ``SerialConfig 8N1`` to select Serial Config based in PR by Luis Teixeira (#7108)
- Add save call stack in RTC memory in case of crash, command ``Status 12`` to dump the stack by Stephan Hadinger
- Add Home Assistant force update by Frederico Leoni (#7140, #7074)

### 7.1.2.1 20191206

- Add SML bus decoder syntax support for byte order by Gerhard Mutz (#7112)
- Add rule var ``%topic%`` by Adrian Scillato (#5522)
- Add rule triggers ``tele_power1#state`` and multiple ``tele-wifi1#xxx`` by Adrian Scillato (#7093)
- Add experimental support for stepper motor shutter control by Stefan Bode
- Add optional USE_MQTT_TLS to tasmota-minimal.bin by Bohdan Kmit (#7115)

### 7.1.2 20191206

- Maintenance Release

### 7.1.1.1 20191201

- Fix lost functionality of GPIO9 and GPIO10 on some devices (#7080)
- Fix Zigbee uses Hardware Serial if GPIO 1/3 or GPIO 13/15 and SerialLog 0 (#7071)
- Fix WS2812 power control (#7090)
- Change light color schemes 2, 3 and 4 from color wheel to Hue driven with user Saturation control
- Change log buffer size from 520 to 700 characters accomodating full rule text (#7110)

### 7.1.1 20191201

- Maintenance Release

### 7.1.0.1 20191130

- Fix slider for devices with one or two channels like only white or white/yellow
- Fix TasmotaSlave buffer overrun on Tele
- Fix light scheme 4 speed (#7072)
- Add support for TasmotaSlave executing commands on Tasmota

### 7.1.0 20191129

- Release Doris

### 7.0.0.6 20191122

- Add colorpicker to WebUI by Christian Staars (#6984)
- Change new Fade system much smoother, Speed now up to 40 (#6942, #3714)
- Fix Arduino IDE function prototyping compile error (#6982)
- Change update lib IRremoteESP8266 updated to v2.7.1, -2.7k flash and -1.5k RAM for Tasmota-IR
- Fix auto--power on/off when setting channel to non-zero or zero value, when SetOption68 1
- Fix postpone saving settings to flash until Fade is complete, avoids pause in Fade
- Add command ``SetOption77 0/1`` to keep power on when slider is far left

### 7.0.0.5 20191118

- Fix boot loop regression
- Add command ``TempOffset -12.6 .. 12.6`` to set global temperature sensor offset (#6958)
- Fix check deepsleep for valid values in Settings (#6961)
- Fix Wifi instability when light is on, due to sleep=0 (#6961, #6608)
- Add hardware detection to be overruled with ``SetOption51`` (#6969)

### 7.0.0.4 20191108

- Add command ``WifiPower 0 .. 20.5`` to set Wifi Output Power which will be default set to 17dBm
- Change supported PCF8574 I2C address range to 0x20 - 0x26 allowing other I2C devices with address 0x27 to be used at the same time
- Change supported PCF8574A I2C address range to 0x39 - 0x3F allowing other I2C devices with address 0x38 to be used at the same time
- Change supported MCP230xx I2C address range to 0x20 - 0x26 allowing other I2C devices with address 0x27 to be used at the same time
- Add Keep last channels values when Color command end with '=' (#6799)
- Add support for I2C sensor TLS2591 Light Intensity sensor (#6873)
- Change Kept only NEC/RC5/RC6/HASH IR protocols in standard Tasmota, all other protocols require Tasmota-IR, saving 4K
- Add command ``SetOption76 0/1`` to enable incrementing bootcount when deepsleep is enabled (#6930)
- Change Reset erase end address from as seen by SDK (getFlashChipSize) to full flash size (getFlashChipRealSize)
- Change Zigbee log verbosity reduction

### 7.0.0.3 20191103

- Add command ``I2cDriver`` for I2C driver runtime control using document I2CDEVICES.md
- Fix random crash caused by UPNP flood
- Add support for Honeywell HPMA115S0 particle concentration sensor by David Hunt (#6843)
- Remove driver xsns_12_ads1115_i2cdev replaced by xsns_12_ads1115

### 7.0.0.2 20191102

- Add command ``WebColor19`` to control color of Module and Name (#6811)
- Add support for Honeywell I2C HIH series Humidity and Temperetaure sensor (#6808)
- Fix wrong Dimmer behavior introduced with #6799 when ``SetOption37`` < 128
- Change add DS18x20 support in Tasmota-IR
- Add Zigbee command support, considered as v1.0 for full Zigbee support
- Fix Reduce flash size after change to IRremoteESP8266 v2.7.0

### 7.0.0.1 20191027

- Remove update support for versions before 6.0
- Change default GUI to dark theme
- Add command ``SetOption73 0/1`` to re-enable HTTP Cross-Origin Resource Sharing (CORS) now default disabled (#6767)
- Add frequency to ADE7953 energy monitor as used in Shelly 2.5 by ljakob (#6778)
- Add command ``SetOption74 0/1`` to enable DS18x20 internal pull-up and remove define DS18B20_INTERNAL_PULLUP (#6795)
- Fix better control of RGB/White when ``SetOption37`` >128, added ``Dimmer1`` and ``Dimmer2`` commands (#6714)
- Add hide Alexa objects with friendlyname starting with '$' (#6722, #6762)
- Add command ``SetOption75 0/1`` to switch between grouptopic (0) using fulltopic replacing %topic% or (1) is cmnd/\<grouptopic\> (#6779)
- Change IRremoteESP8266 library to v2.7.0

### 6.7.1.1 20191026

- Change ArduinoSlave to TasmotaSlave
- Add support for Tuya battery powered devices (#6735)
- Change repository name from Sonoff-Tasmota to Tasmota and all code references from Sonoff to Tasmota

### 6.7.1 20191026

- Release Allison
- Fix on energy monitoring devices using PowerDelta Exception0 with epc1:0x4000dce5 = Divide by zero (#6750)
- Fix Script array bug (#6751)

### 6.7.0 20191025

- Release

### 6.6.0.21 20191022

- Remove support for WPS and SmartConfig in favour of Web server (!) based WifiManager (#6680)
- Remove binary sonoff-classic (#6680)
- Remove command ``SetOption2``

### 6.6.0.20 20191018

- Add command ``SetOption65 0/1`` to disable (1) fast power cycle detection fixing unwanted brownout trigger
- Add absolute PowerDelta using command ``PowerDelta 101..32000`` where 101 = 101-100 = 1W, 202 = 202-100 = 102W (#5901)
- Add support for EX-Store WiFi Dimmer V4 (#5856)
- Add ``ZigbeeRead`` command and many improvements (#6095)
- Add ArduinoSlave driver (EXPERIMENTAL)

### 6.6.0.19 20191018

- Replace obsolete xsns_23_sdm120 with xnrg_08_sdm120 and consolidate define USE_SDM120
- Replace obsolete xsns_25_sdm630 with xnrg_10_sdm630 and consolidate define USE_SDM630
- Replace obsolete xsns_49_solaxX1 with xnrg_12_solaxX1 (#6677)

### 6.6.0.18 20191010

- Add command ``DimmerRange`` in Light module to support 2 byte dimming ranges from Tuya
- Add Zigbee additional commands and sending messages to control devices (#6095)
- Fix Rules were not triggered with IR unknown protocol or in sonoff-it (#6629)
- Add define USE_DEEPSLEEP and command ``DeepSleepTime 0 or 10..86400`` (seconds) to enter deepsleep mode (#6638)
- Add define USE_SONOFF_RF to enable/disable Sonoff Rf support (#6648)
- Add incremental beeps to Ifan03 remote control fan speed buttons (#6636)
- Add rule support after every command execution like Fanspeed#Data=2 (#6636)
- Fix handling of ligth channels when pwm_multichannel (Option68) is enabled
- Add WebUI for multiple, independent PWM channels
- Remove default DS18B20 driver and only support define DS18x20 (#6647)
- Add support for PMS3003 dust particle sensor
- Change Sonoff L1 support by adding define USE_SONOFF_L1

### 6.6.0.17 20191009

- Add command ``SetOption34 0..255`` to set backlog delay. Default value is 200 (mSeconds) (#6562)
- Add command ``Gpio 255`` to show physical GPIO configuration of all non-flash pins (#6407)

### 6.6.0.16 20191008

- Change PZEM004T default address mask from 0.0.0.x to 192.168.1.x for legacy reason (#6585)
- Fix PZEM004T, PZEMAC and PZEMDC autodetection (#6585)
- Change light drivers internals to ease management

### 6.6.0.15 20191003

- Change command ``PulseTime`` JSON message format and allow display of all pulsetimer information (#6519)
- Add support for Chint DDSU666 Modbus energy meter by Pablo Zerón
- Add support for SM2135 as used in Action LSC Smart Led E14 (#6495)
- Add command ``SetOption72 0/1`` to switch between software (0) or hardware (1) energy total counter (#6561)
- Add Zigbee tracking of connected devices and auto-probing of Manuf/Model Ids
- Fix better handling of PWM White Temperature mode for Module 48 (#6534)

### 6.6.0.14 20190925

- Change command ``Tariffx`` to allow time entries like 23 (hours), 1320 (minutes) or 23:00. NOTE: As this is development branch previous tariffs are lost! (#6488)
- Remove support for define USE_DS18x20_LEGACY and legacy DS18x20 driver (#6486)
- Add initial support for MQTT logging using command ``MqttLog <loglevel>`` (#6498)
- Add Zigbee more support - collect endpoints and clusters, added ZigbeeDump command
- Add initial support for shutters by Stefan Bode (#288)
- Add command to MCP230xx: ``sensor29 pin,0/1/2`` for OFF/ON/TOGGLE
- Add initial support for PCF8574 I2C I/O Expander (currently output only) by Stefan Bode
- Add command ``SetOption71 0/1`` to switch between different Modbus Active Energy registers on DDS238-2 energy meters (#6531)
- Change command ``SetOption43`` to make it more general. Now supports PS_16_DZ driver too (#6544)
- Change command handling by moving buffers up in chain solving MQTTlog support (#6529)
- Change detection of non-MQTT commands by allowing non-space characters as delimiter (#6540)
- Fix TasmotaSerial: move serial send to IRAM for high speed baud rates

### 6.6.0.13 20190922

- Add command ``EnergyReset4 x,x`` to initialize total usage for two tarrifs
- Add command ``EnergyReset5 x,x`` to initialize total export (or production) for two tarrifs
- Add command ``Sensor34 8,0`` and ``Sensor34 8,1`` to disable/enable JSON message on weight change over 4 gram
- Add JSON array index support to rules evaluation allowing trigger on ENERGY#POWER[2]>0.60 from JSON ..,"Power":[0.00,0.68],.. (#6160)

### 6.6.0.12 20190910

- Redesign command ``Tariff`` to now default to 0 (=disabled) and allowing to set both Standard Time (ST) and Daylight Savings Time (DST) start hour
-  Commands ``Tariff1 22,23`` = Tariff1 (Off-Peak) ST,DST   Tariff2 (Standard) 6,7 = Tariff2 ST,DST   Tariff9 0/1 = Weekend toggle (1 = Off-Peak during weekend)
- Change rename "Data" to "Hash" and limit to 32 bits when receiving UNKNOWN IR protocol (see DECODE_HASH from IRremoteESP8266)
- Add command ``Gpios 255/All`` to show all available GPIO components (#6407)
- Change JSON output format for commands ``Adc``, ``Adcs``, ``Modules``, ``Gpio`` and ``Gpios`` from list to dictionary (#6407)
- Add Zigbee support phase 3 - support for Xiaomi lumi.weather air quality sensor, Osram mini-switch
- Change energy sensors for three phase/channel support
- Add support for Shelly 2.5 dual energy (#6160)
- Add initial support for up to three PZEM-014/-016 on serial modbus connection with addresses 1 (default), 2 and 3 (#2315)
- Add initial support for up to three PZEM-004T on serial connection with addresses x.x.x.1 (default), 2 and 3 (#2315)
- Add initial support for up to three PZEM-003/-017 on serial modbus connection with addresses 1 (default), 2 and 3 (#2315)
- Add driver USE_SDM630_2 as future replacement for USE_SDM630 - Pls test and report
- Add command ``ModuleAddress 1/2/3`` to set Pzem module address when a single module is connected (#2315)

### 6.6.0.11 20190907

- Change Settings crc calculation allowing short term backward compatibility
- Add support for up to 4 INA226 Voltage and Current sensors by Steve Rogers (#6342)
- Change Improve reliability of TasmotaSerial at 115200 bauds and reduce IRAM usage for Stage/pre-2.6
- Add support for A4988 stepper-motor-driver-circuit by Tim Leuschner (#6370)
- Add support for Hiking DDS238-2 Modbus energy meter by Matteo Campanella (#6384)

### 6.6.0.10 20190905

- Redesign Tuya support by Shantur Rathore removing commands SetOption34, 41, 44, 45, 46 and 65 (#6353)
- Add command Reset 99 to reset bootcount to zero (#684, #6351)
- Change command Time 1/2/3 to select JSON time format ISO, ISO + Epoch or Epoch for legacy reason

### 6.6.0.9 20190828

- Change theoretical baudrate range to 300..19660500 bps in 300 increments (#6294)
- Add Full support of all protocols in IRremoteESP8266, to be used on dedicated-IR Tasmota version. Warning: +81k Flash when compiling with USE_IR_REMOTE_FULL
- Add compile time define USE_WS2812_HARDWARE to select hardware type WS2812, WS2812X, WS2813, SK6812, LC8812 or APA106 (DMA mode only)
- Add 'sonoff-ir' pre-packaged IR-dedicated firmware and 'sonoff-ircustom' to customize firmware with IR Full protocol support
- Add Zigbee support phase 2 - cc2530 initialization and basic ZCL decoding
- Add driver USE_SDM120_2 with Domoticz P1 Smart Meter functionality as future replacement for USE_SDM120 - Pls test and report
- Add command Power0 0/1/2/Off/On/Toggle to control all power outputs at once (#6340)
- Add time to more events (#6337)
- Add command Time 1/2/3 to select JSON time format ISO + Epoch, ISO or Epoch

### 6.6.0.8 20190827

- Add Tuya Energy monitoring by Shantur Rathore
- Add phase 1 Domoticz P1 Smart Meter support using energy sensors handled by xdrv_03_energy.ino based on an idea by pablozg
-   Add commands Tariff1 0..23 (start Off-Peak hour), Tariff2 0..23 (start Standard hour) and Tariff3 0/1 (Saturday and Sunday Off-Peak)

### 6.6.0.7 20190825

- Expand Settings area to 4k for future use

### 6.6.0.6 20190819

- Add I2C display driver for SH1106 oled by Gerhard Mutz
- Add SPI display drivers for epaper 4.2 inch, ILI9488 TFT, SSD1351 Color oled and RA8876 TFT by Gerhard Mutz
- Add support for HM17 bluetooth LE passive scan of ibeacon devices by Gerhard Mutz

### 6.6.0.5 20190816

- Add command WebSensor<sensor number> 0/1 to control display of sensor data in web GUI (#6085)
- Change some table locations from RAM to Flash
- Fix wrong telemetry message when SetOption68 1 (#6191)
- Add support for RDM6300 125kHz RFID Reader by Gerhard Mutz

### 6.6.0.4 20190806

- Add support for CHIRP soil moisture sensor by Christian Baars
- Add debug compile features using defines DEBUG_TASMOTA_CORE, DEBUG_TASMOTA_DRIVER and DEBUG_TASMOTA_SENSOR.
-   See DEBUG_CORE_LOG example in sonoff.ino and DEBUG_DRIVER_LOG example in xdrv_09_timers.ino
- Add support for Solax X1 inverter by Pablo Zerón
- Add ZigBee support phase 1 - low level MQTT ZNP messages for CC2530 devices
- Add command Buzzer with optional parameters <number of beeps>,<duration of beep in 100mS steps>,<duration of silence in 100mS steps> enabled when a buzzer is configured (#5988)
- Add support for PAJ7620 gesture sensor by Christian Baars

### 6.6.0.3 20190725

- Change filename of configuration backup from using FriendlyName1 to Hostname solving diacritic issues (#2422)
- Change Store AWS IoT Private Key and Certificate in SPI Flash avoiding device-specific compilations
- Upgrade library IRRemoteEsp8266 to 2.6.4, now using sendPioneer()
- Add support for MAX31865 Thermocouple sensor by Alberto Lopez Siemens
- Add option 0 to Width1 (Marker), Width2 (Second), Width3 (Minute) and Width4 (Hour) disabling display (#6152)
- Add MqttCount metric to STATE (#6155)
- Add define USE_ENERGY_MARGIN_DETECTION to disable Energy Margin and Power Limit detection
- Add define USE_ENERGY_POWER_LIMIT to disable Energy Power Limit detection while Energy Margin detection is active
- Add allow repeat/longpress for IRSend raw, introduced IRSend<r> option (#6074)
- Add SetOption68 to enable multi-channel PWM instead of a single light (#6134)

### 6.6.0.2 20190714

- Change commands Var and Mem to show all parameters when no index is given (#6107)
- Add command SetOption67 0/1 to disable or enable a buzzer as used in iFan03
- Add command DisplayWidth to set pixel width on supported devices
- Add command DisplayHeight to set pixel height on supported devices
- Add support for Sonoff iFan03 as module 71 (#5988)
- Add support for a buzzer
- Add support for IRSend long press ('repeat' feature from IRRemoteESP8266) (#6074)
- Add support for IRHVAC Midea/Komeco protocol (#3227)
- Add support for more IRSend protocols enabled in my_user_config.h
- Add support for IRSend Pioneer protocol (#6100)
- Add Oled reset GPIO option "OLED reset"

### 6.6.0.1 20190708

- Fix Domoticz battery level set to 100 if define USE_ADC_VCC is not used (#6033)
- Fix Force Elliptic Curve for Letsencrypt TLS #6042
- Fix WeMo emulation for 1G echo and 2G echo dot (#6086)
- Fix Xiaomi Philips brightness (#6091)
- Change defines USE_TX20_WIND_SENSOR and USE_RC_SWITCH in my_user_config.h to disable to lower iram usage enabling latest core compilation (#6060, #6062)
- Add blend RGB leds with White leds for better whites (#5895, #5704)
- Add command SetOption41 0..8 to control number of Tuya switches (#6039)
- Add command SetOption42 0..255 to set overtemperature (Celsius only) threshold resulting in power off all on energy monitoring devices. Default setting is 90 (#6036)
- Add command SetOption66 0/1 to enable or disable Tuya dimmer range 255 slider control
- Add command Time to disable NTP and set UTC time as Epoch value if above 1451602800 (=20160101). Time 0 re-enables NTP (#5279)
- Add AZ7798 automatic setting of clock display (#6034)
- Add Epoch and UptimeSec to JSON messages (#6068)
- Add support for up to 4 INA219 sensors (#6046)

### 6.6.0 20190707

- Remove support of TLS on core 2.3.0 and extent support on core 2.4.2 and up
- Remove MQTT uptime message every hour
- Refactor some defines to const
- Refactor webserver HTML input, button, textarea, and select name based on id
- Refactor webserver sensor data collection
- Refactor TLS based on BearSSL, warning breaking change for fingerprints validation
- Refactor management of lights, using classes and integers instead of floats
- Refactor UDP initial message handling from string to char using static memory and add debug info (#5505)
- Refactor IRSend and receive for 64-bit support (#5523)
- Refactor MQTT which might solve issue (#5755)
- Refactor IRSend by using heap when more than 199 values need to be send. May need increase of define MQTT_MAX_PACKET_SIZE too (#5950)
- Refactor double to float in rules, and replaced trigonometric functions from stdlib with smaller versions (#6005)
- Change pubsubclient MQTT_KEEPALIVE from 10 to 30 seconds for AWS IoT support
- Change gamma correction as default behavior, ie "Ledtable 1"
- Change PWM resolution from 8 to 10 bits for low brightness lights
- Change IRSend Panasonic protocol to 64-bit (#5523)
- Change ADC0 to enabled by default in my_user_config.h (#5671)
- Change define USE_EMULATION by USE_EMULATION_HUE and USE_EMULATION_WEMO (#5826)
- Change default PowerDelta from 80% to 0% on new installations (#5858, #5028, #4813, #4130, #4145, #3795, #3778, #3660, #3648)
- Fix display Bug in KNX webmenu for Physical Address
- Fix the Unescape() function and the SendSerial3 behaviour
- Fix webserver multiple Javascript window.onload functionality
- Fix TasmotaSerial at 9600 bps solving DFPlayer comms (#5528)
- Fix Configure Timer Web GUI (#5568)
- Fix Shelly 2.5 I2C address priority issue when VEML6070 code is present by disabling VEML6070 for Shelly 2.5 (#5592)
- Fix use of SerialDelimiter value 128 (#5634)
- Fix Sonoff Pow R2 / S31 invalid energy increments (#5789)
- Fix core 2.5.x ISR not in IRAM exception (#5837)
- Fix Philips Hue emulation Alexa issue by using part of MAC address for LightId (#5849)
- Fix missing white channel for WS2812 (#5869)
- Fix PZem startup issue (#5875)
- Fix exception 9 when syslog is enabled and NTP is just synced (#5917)
- Fix Toggle functionality to button double press when one button and two devices are detected (#5935)
- Fix channel command for dual dimmers (#5940)
- Fix not restoring white value on power off/power on (#5993)
- Add command AdcParam to control ADC0 Temperature and Light formula parameters
- Add command LedMask to assign which relay has access to power LED (#5602, #5612)
- Add extended LED power control using command LedPowerX where X is 1 to 4. Enabled when "LedLink(i)" is configured too (#5709)
- Add command Sensor20 1..255 to change Nova Fitness SDS01 working period in minutes (#5452)
- Add command SetOption38 6..255 to set IRReceive protocol detection sensitivity mimizing UNKNOWN protocols (#5853)
- Add command SetOption39 1..255 to control CSE7766 (Pow R2) or HLW8032 (Blitzwolf SHP5) handling of power loads below 6W. Default setting is 128 (#5756)
- Add command SetOption40 0..250 to disable button functionality if activated for over 0.1 second. Needs SetOption1 1 and SetOption13 0 (#5449)
- Add command SetOption63 0/1 to disable relay state feedback scan at restart (#5594, #5663)
- Add command SetOption64 0/1 to switch between "-" or "_" as sensor index separator impacting DS18X20, DHT, BMP and SHT3X sensor names (#5689)
- Add command SetOption65 0/1 and more Tuya Serial based device support (#5815)
- Add command WebColor to change GUI colors on the fly
- Add support for AWS IoT with TLS 1.2 on core 2.4.2 and up. Full doc here: https://github.com/arendst/Tasmota/wiki/AWS-IoT
- Add support for Badger HR-E Water Meter (#5539)
- Add support for Shelly 2.5 Energy and overtemp Monitoring (#5592)
- Add support for color and colortone for Philips Hue emulation via Alexa (#5600 #4809)
- Add support for Scripts as replacement for Rules. Default disabled but can be enabled in my_user_config.h (#5689)
- Add support for up to four LEDs related to four power outputs. Enabled when "LedLink(i)" is configured too (#5709)
- Add support for Shelly 1PM Template {"NAME":"Shelly 1PM","GPIO":[56,0,0,0,82,134,0,0,0,0,0,21,0],"FLAG":2,"BASE":18} (#5716)
- Add support for SPS30 Particle sensor thanks to Gerhard Mutz (#5830)
- Add support for VL53L0x time of flight sensor. Might interfere with TSL2561 using same I2C address (#5845)
- Add support for Sonoff L1 thanks to reef-actor (#6002)
- Add rule Http#Initialized
- Add rule System#Save executed just before a planned restart
- Add rule support for single JSON value pair like {"SSerialReceived":"on"} by expanding it to {"SSerialReceived":{"Data":"on"}} allowing for trigger SSerialReceived#Data=on (#5638)
- Add define USE_COUNTER to my_user_config.h to save space in sonoff-basic.bin and sonoff-minimal.bin
- Add define USE_DHT to my_user_config.h to save space in sonoff-basic.bin
- Add defines USE_EMULATION_WEMO and USE_EMULATION_HUE to my_user_config.h to control emulation features at compile time (#5826)
- Add Toggle functionality to button double press when more devices are detected
- Add device OverTemp (>73 Celsius) detection to Energy Monitoring devices with temperature sensor powering off all outputs
- Add Tuya Dimmer 10 second heartbeat serial packet required by some Tuya dimmer secondary MCUs
- Add all temperature, humidity and pressure for global access
- Add validation check when loading settings from flash
- Add HX711 weight restore after controlled restart or after power restore just before executing command Sensor34 7 (#5367, #5786)
- Add GUI hexadecimal color options in my_user_config.h (#5586)
- Add alternative IRSend command syntax IRSend raw,\<freq\>,\<header mark\>,\<header space\>,\<bit mark\>,\<zero space\>,\<one space\>,\<bit stream\> (#5610)
- Add user configurable ADC0 to Module and Template configuration compatible with current FLAG options (#5671)
- Add AriLux RF control GPIO option "ALux IrSel" (159) replacing "Led4i" (59) for full LED control (#5709)
- Add LED GPIO option "LedLink" (157) and "LedLinki" (158) to select dedicated link status LED (#5709)
- Add all 5 PWM channels individually adressable with LEDs. (#5741)
- Add reset of Energy values when connection to sensor is lost for over 4 seconds (#5874, #5881)
- Add checkbox to GUI password field enabling visibility during password entry only (#5934)

### 6.5.0 20190319

- Remove commands SetOption14 and SetOption63 as it has been superseded by command Interlock
- Remove command SetOption35 0-255 for mDNS start-up delay (#4793)
- Remove support for MQTT_LIBRARY_TYPE, MQTT_ARDUINOMQTT and MQTT_TASMOTAMQTT (#5474)
- Change webserver content handling from single String to small Chunks increasing RAM
- Change code use of boolean to bool and byte to uint8_t
- Change code uint8_t flags to bool flags
- Change sonoff_template.h layout regarding optional module flags like ADC0
- Change sonoff_template.h module lay-out by removing non-configurable GPIOs
- Change button driver making it modular
- Change switch driver making it modular and introduce input filter (#4665, #4724)
- Change switch input detection by optimizing switch debounce (#4724)
- Change web authentication (#4865)
- Change image name BE_MINIMAL to FIRMWARE_MINIMAL and USE_xyz to FIRMWARE_xyz (#5106)
- Change GUI weblog from XML to plain text solving possible empty screens (#5154)
- Fix most compiler warnings
- Fix Display exception 28 when JSON value is nullptr received
- Fix epaper driver (#4785)
- Fix HAss Sensor Discovery Software Watchdog restart (#4831, #4988)
- Fix allowable MAX_RULE_VARS to 16 (#4933)
- Fix mDNS addService (#4938, #4951)
- Fix HAss discovery of MHZ19(B) sensors (#4992)
- Fix some exceptions and watchdogs due to lack of stack space (#5215)
- Fix GUI wifi password acception starting with asteriks (*) (#5231, #5242)
- Fix command WebSend intermittent results (#5273, #5304)
- Fix additional characters in fallbacktopic, hostname and mqttclient on core 2.5.0 (#5359, #5417)
- Fix Energy TotalStartTime when commands EnergyReset0 and/or EnergyReset3 used (#5373)
- Fix DS18S20 temperature calculation (#5375)
- Fix float calculations in range from 0 to -1 (#5386)
- Fix exception on GUI Configure Logging and Configure Other (#5424)
- Add commands PowerCal, VoltageCal and CurrentCal for HLW8012, HJL01 and BL0937 based energy sensors
- Add command SerialDelimiter 128 to filter reception of only characters between ASCII 32 and 127 (#5131)
- Add command SSerialSend5 \<hexdata\> to SerialBridge
- Add command Interlock 0 / 1 / 1,2 3,4 .. to control interlock ON/OFF and add up to 8 relays in 1 to 4 interlock groups (#4910, #5014)
- Add command Template 255 to copy module configuration over to current active template and store as user template named Merged (#5371)
- Add command WifiConfig 7 to allow reset of device in AP mode without admin password (#5297)
- Add command SetOption36 to control boot loop default restoration (#4645, #5063)
- Add command SetOption37 for RGBCW color mapping (#5326)
- Add command SetOption55 0/1 and define MDNS_ENABLE to disable/enable mDNS (#4793, #4923)
- Add command SetOption62 0/1 to disable retain on Button or Switch hold messages (#5299)
- Add support for Smanergy KA10 Smart Wall Socket with Energy monitoring
- Add support for commands in sensor drivers
- Add support for MAX31855 K-Type thermocouple sensor using softSPI (#4764)
- Add support for Near Field Communication (NFC) controller PN532 using Serial (#4791, #5162)
- Add support for OBI Power Socket 2 (#4829)
- Add support for YTF IR Bridge (#4855)
- Add support for Mi LED Desk Lamp with rotary switch (#4887)
- Add support for Digoo DG-SP202 Smart Socket with Energy monitoring (#4891)
- Add support for MAX44009 Ambient Light sensor (#4907)
- Add support for inverted buttons and inverted buttons without pullup (#4914)
- Add support for Luminea ZX2820 Smart Socket with Energy monitoring (#4921)
- Add support for multiple ADS1115 I2C devices (#5083)
- Add support for online template change using command Template or GUI Configure Other (#5177)
- Add support for Korean language translations (#5344)
- Add support for sensor SCD30 (#5434)
- Add parameter CFG_HOLDER to status 1 message (#5206)
- Add SetOption32 until SetOption49 diagnostic information to Status 3 report as replacement for second property value in SetOption property name
- Add Resolution property to Status 3 report providing previous SetOption second value property
- Add property MqttCount to status 6 message representing number of Mqtt re-connections
- Add property LinkCount to state and status 11 message representing number of Wifi Link re-connections
- Add property Downtime to state and status 11 message representing the duration of wifi connection loss
- Add variable %timestamp% to rules (#4749)
- Add rule support for "==", "!=" ">=" and "<=" (#5122)
- Add rule expression enabled by define USE_EXPRESSION in my_user_config.h (#5210)
- Add Power status functionality to LED2 when configured leaving LED1 for Link status indication
- Add user configuration of HLW8012 and HJL-01/BL0937 Energy Monitoring as used in Sonoff Pow and many Tuya based devices
- Add user configuration of MCP39F501 Energy Monitoring as used in Shelly2
- Add online template configuration using both commands and Configure Template menu option in GUI
- Add (S)SerialSend3 escape sequence \x to allow hexadecimal byte value (#3560, #4947)
- Add define DS18B20_INTERNAL_PULLUP to select internal input pullup when only one DS18B20 sensor is connected eliminating external resistor (#4738)
- Add button control when no relay configured (#4682)
- Add startup delay of 4 seconds to button control (#4829)
- Add core version conditional compile options to provided PWM files (#4917)
- Add resiliency to saved Settings (#5065)
- Add MHZ19 Temperature as Domoticz Temperature selection (#5128)
- Add HAss status sensor (#5139)
- Add status message to former declined group commands (#5145)
- Add 0x to IRRemote (SetOption29) and RCSwitch (SetOption28) received hexadecimal data (#5431)

### 6.4.1 20181224

- Change RAM usage BMP/BME I2C sensors
- Change FallbackTopic from cmnd/\<mqttclient\>/ to cmnd/\<mqttclient\>_fb/ to discriminate from Topic (#1528)
- Change FallbackTopic detection (#4706)
- Change Hass discovery to short MQTT messages as used by Hass 0.81 and up (#4711)
- Change MQTT GUI password handling (#4723)
- Fix possible dtostrf buffer overflows by increasing buffers
- Fix wifi strongest signal detection (#4704)
- Fix Alexa "this value is outside the range of the device". Needs power cycle and Alexa deletion/discovery cycle. (#3159, #4712)
- Add Slovak language file (#4663)
- Add support for AZ-Instrument 7798 CO2 meter/datalogger (#4672)
- Add define WIFI_SOFT_AP_CHANNEL in my_user_config.h to set Soft Access Point Channel number between 1 and 13 as used by Wifi Manager web GUI (#4673)
- Add define USE_MQTT_TLS_CA_CERT for checking MQTT TLS against root ca using Let's Encrypt cert from sonoff_letsencrypt.h - not supported with core 2.3.0 (#4703)

### 6.4.0 20181217

- Change GUI Configure Module by using AJAX for data fetch to cut page size (and memory use) by 40%
     In case of web page errors clear your browser cache or do Page Reload (F5 or Ctrl+R)
- Change enforcing flashmode dout but it is still mandatory
- Change bootcount update (being first) flash write to 10 seconds after restart
- Change display and epaper drivers
- Change command WebSend Host header field from IP address to hostname (#4331)
- Change log buffer size from 512 to 520 to accommodate http sensor data (#4354)
- Change default WIFI_CONFIG_TOOL from WIFI_WAIT to WIFI_RETRY in my_user_config.h (#4400)
- Change webgui refresh time delay for Save Settings and local OTA Upload (#4423)
- Change SR-04 driver to use NewPing library (#4488)
- Change MCP230xx driver to support interrupt retention over teleperiod (#4547)
- Change support for MPU6050 using DMP (#4581)
- Fix unintended function overload of WifiState
- Fix wifi connection errors using wifi disconnect and ESP.reset instead of ESP.restart
- Fix Sonoff Pow R2 and Sonoff S31 Serial interface hang caused by Sonoff Basic R2 driver delay implementation (and possibly core bug)
- Fix MQTT connection error after restart
- Fix wifi re-scan connection baseline
- Fix possible strncat buffer overflows
- Fix intermittent Pzem sensor energy overflow calculation error
- Fix shelly2 ghost switching caused by lack of pull-up inputs (#4255)
- Fix hardware serial pin configuration. To keep using hardware serial swap current Rx/Tx pin configuration only (#4280)
- Fix MqttRetry values above 255 seconds (#4424)
- Fix WifiManager functionality on initial installation (#4433)
- Fix ArduinoOTA for Core 2.5.0 (#4620)
- Add minutes to commands Timezone to allow all possible world timezones
- Add more strict checks for GPIO selections
- Add code image and optional commit number to version
- Add dynamic delay to main loop providing time for wifi background tasks
- Add additional start-up delay during initial wifi connection
- Add support for decoding Theo V2 sensors as documented on https://sidweb.nl using 434MHz RF sensor receiver
- Add support for decoding Alecto V2 sensors like ACH2010, WS3000 and DKW2012 weather stations using 868MHz RF sensor receiver
- Add user definition of defines WIFI_RSSI_THRESHOLD (default 10) and WIFI_RESCAN_MINUTES (default 44)
- Add command SetOption58 0/1 to enable IR raw data info in JSON message (#2116)
- Add command IRSend <frequency>|0,<rawdata1>,<rawdata2>,.. to allow raw data transmission (#2116)
- Add command SetOption56 0/1 to enable wifi network scan and select highest RSSI (#3173)
- Add command SetOption57 0/1 to enable wifi network re-scan every 44 minutes with a rssi threshold of 10 to select highest RSSI (#3173)
- Add support for SDM220 (#3610)
- Add default sleep 1 to sonoff-basic to lower energy consumption (#4217)
- Add wifi status to Tuya (#4221)
- Add delays to reduce CPU usage at boot time (#4233)
- Add command SetOption24 0/1 to select pressure unit as hPa or mmHg (#4241)
- Add optional hardware serial when GPIO13(Rx) and GPIO15(Tx) are selected removing hardware serial from GPIO01(Tx) and GPIO03(Rx) (#4288)
- Add support for Gosund SP1 v2.3 Power Socket with Energy Monitoring (#4297)
- Add support for Armtronix dimmers. See wiki for info (#4321)
- Add to command WebSend option to send a direct path when command starts with a slash (#4329)
- Add support for LG HVac and IrRemote (#4377)
- Add initial support for Hass sensor discovery (#4380)
- Add support for Fujitsu HVac and IrRemote (#4387)
- Add support for I2C MGC3130 Electric Field Effect sensor by Christian Baars (#3774, #4404)
- Add command CalcRes to set number of decimals (0 - 7) used in commands ADD, SUB, MULT and SCALE (#4420)
- Add CPU average load to state message (#4431)
- Add command SetOption59 0/1 to change state topic from tele/STATE to stat/RESULT (#4450)
- Add support for SM Smart Wifi Dimmer PS-16-DZ (#4465)
- Add support for Teckin US Power Socket with Energy Monitoring (#4481)
- Add command SetOption60 0/1 to select dynamic sleep (0) or sleep (1) (#4497)
- Add support for iFan02 Fanspeed in Domoticz using a selector (#4517)
- Add support for GPIO02 for newer Sonoff Basic (#4518)
- Add Announce Switches to MQTT Discovery (#4531)
- Add support for Manzoku Power Strip (#4590)

### 6.3.0 20181030

- Change web Configure Module GPIO drop down list order for better readability
- Change status JSON message providing more switch and retain information
- Change xsns_17_senseair.ino to use TasmotaModbus library
- Change MCP230xx driver
- Change PubSubClient Mqtt library to non-blocking EspEasy version
- Change energy monitoring using energy sensor driver modules
- Change Webserver page handler for easier extension (thx to Adrian Scillato)
- Change pinmode for no-pullup defined switches to pullup when configured as switchmode PUSHBUTTON (=3 and up) (#3896)
- Change default OTA Url to http://thehackbox.org/tasmota/release/sonoff.bin (#4170)
- Remove support for MQTT Client esp-mqtt-arduino by #define MQTT_LIBRARY_TYPE MQTT_ESPMQTTARDUINO
- Remove commands PowerCal, VoltageCal and CurrentCal as more functionality is provided by commands PowerSet, VoltageSet and CurrentSet
- Remove restart after ntpserver change and force NTP re-sync (#3890)
- Fix showing Period Power in energy threshold messages
- Fix header file execution order by renaming user_config.h to my_user_config.h
- Fix some TSL2561 driver issues (#3681)
- Fix KNX PA exception. Regression from 6.2.1 buffer overflow caused by subStr() (#3700, #3710)
- Fix setting and getting color temperature for Philips Hue emulation (#3733)
- Fix ButtonRetain to not use default topic for clearing retain messages (#3737)
- Fix syslog when emulation is selected (#2109, #3784)
- Fix rule trigger POWER1#STATE execution after restart and SetOption0 is 0 (#3856)
- Fix Home Assistant forced light discovery (#3908)
- Fix invalid configuration restores and decode_config.py crc error when savedata = 0 (#3918)
- Fix timer offset -00:00 causing 12:00 hour offset (#3923)
- Fix I2CScan invalid JSON error message (#3925)
- Fix exception when wrong Domoticz JSON message is received (#3963)
- Fix Sonoff Bridge RfRaw receive (#4080, #4085)
- Fix possible wifi connection error (#4044, #4083)
- Fix invalid JSON floating point result from nan (Not a Number) and inf (Infinity) into null (#4147)
- Fix rule mqtt#connected trigger when mqtt is disabled (#4149)
- Add support for LCD, Matrix, TFT and Oled displays
- Add support for Neo Coolcam Wifi Smart Power Plug
- Add support for Michael Haustein ESP Switch
- Add support for MQTT Client based on lwmqtt to be selected by #define MQTT_LIBRARY_TYPE MQTT_ARDUINOMQTT
- Add support for Neo Coolcam Wifi Smart Power Plug
- Add support for Michael Haustein ESP Switch
- Add support for MQTT Client based on lwmqtt to be selected by #define MQTT_LIBRARY_TYPE MQTT_ARDUINOMQTT
- Add support for DS3231 Real Time Clock
- Add support for HX711 Load Cell with optional web GUI scale interface to demonstrate easy GUI plug-in
- Add support for serial 8N2 communication to TasmotaModbus and TasmotaSerial libraries
- Add support for RF transceiving using library RcSwitch (#2702)
- Add support for Shelly 1 and Shelly 2 (#2789)
- Add support for La Crosse TX20 Anemometer (#2654, #3146)
- Add support for MP3 player using DFRobot RB-DFR-562 (#3723)
- Add Support for Xiaomi-Philips Bulbs (#3787)
- Add support for PCA9685 12bit 16pin hardware PWM driver (#3866)
- Add support for EXS Relay V5.0 (#3810)
- Add support for OBI Power Socket (#1988, #3944)
- Add support for Teckin Power Socket with Energy Monitoring (#3950)
- Add support for Pzem-003/017 DC Energy monitoring module (#3694)
- Add support for Pzem-014/016 AC Energy monitoring module (#3694)
- Add support for CSL Aplic WDP 303075 Power Socket with Energy Monitoring (#3991, #3996)
- Add support for Tuya Dimmer (#469, #4075)
- Add command Display to show all settings at once
- Add command SerialSend5 to send raw serial data like "A5074100545293"
- Add command WebRefresh 1000..10000 to control web page refresh in milliseconds. Default is 2345
- Add command WeightRes 0..3 to control display of decimals for kilogram
- Add command RGBWWTable to support color calibration (#3933)
- Add command Reset 4 (reset to defaults but keep wifi params) and Reset 5 (as reset 4 and also erase flash) (#4061)
- Add command SetOption35 0..255 (seconds) to delay mDNS initialization to control possible Wifi connect problems
- Add command SetOption52 0/1 to control display of optional time offset from UTC in JSON messages (#3629, #3711)
- Add command SetOption53 0/1 to toggle gui display of Hostname and IP address (#1006, #2091)
- Add authentication to HTTP web pages
- Add decimals as input to commands PowerSet, VoltageSet and CurrentSet
- Add tools/decode-config.py by Norbert Richter to decode configuration data. See file for information
- Add define USE_DISPLAYS for selecting image sonoff-display
- Add define USE_BASIC for selecting image sonoff-basic without most sensors
- Add auto reload of main web page to some web restarts
- Add TasmotaModbus library as very basic modbus wrapper for TasmotaSerial
- Add more API callbacks and document API.md
- Add Apparent Power and Reactive Power to Energy Monitoring devices (#251)
- Add token %hostname% to command FullTopic (#3018)
- Add Wifi channel number to state message (#3664)
- Add user configurable GPIO02 and GPIO03 on H801 devices (#3692)
- Add toggle function RGBW lights (#3695, #3697)
- Add network information to display start screen (#3704)
- Add sleep to Nova Fitness SDS01X sensor (#2841, #3724, #3749)
- Add Analog input AD0 enabled to sonoff-sensors.bin (#3756, #3757)
- Add power value below 5W to Sonoff Pow R2 and S31 (#3745)
- Add RF Receiver control to module MagicHome to be used on Arilux LC10 (#3792)
- Add userid/password option to decode-status.py (#3796)
- Add delay after restart before processing rule sensor data (#3811)
- Add force_update to Home Assistant discovery (#3873)
- Add rule triggers SWITCH1#BOOT and POWER1#BOOT (#3904, #3910)
- Add Hebrew language file (#3960)
- Add TotalStartTime to Energy JSON message (#3971)
- Add whitespace removal from RfRaw and SerialSend5 (#4020)
- Add support for two BMP/BME sensors (#4195)

### 6.2.1 20180905

- Fix possible ambiguity on command parameters if StateText contains numbers only (#3656)
- Fix Wemo emulation to select the first relay when more than one relay is present (#3657)
- Fix possible exception due to buffer overflow (#3659)
- Fix lost energy today and total energy value after power cycle (#3689)

### 6.2.0 20180901

- Allow user override of define MAX_RULE_VARS and MAX_RULE_TIMERS (#3561)
- Disable wifi sleep for both Esp8266/Arduino core 2.4.1 and 2.4.2 to solve device freeze caused by Espressif SDK bug (#3554)
- Change DS18B20 driver to provide better instant results
- Change some sensor drivers to provide instant results
- Change define USE_ALL_SENSORS to USE_SENSORS as it doesn't contain all sensors due to duplicate I2C addresses
- Change some sensor update timings: AdcEvery 200 -> 250, Senseair 300 -> 250, SDM120 300 -> 250, SDM630 300 -> 250
- Change default Wifi config option from WPS to Wifi Manager if WPS is disabled or Wifi Smartconfig if webserver is disabled or Wifi Serial input if Smartconfig is disabled
- Change SHT1x driver to provide better instant results and fix I2C interference
- Change DHT driver to provide better instant results and add decimals to DHT11 (#3164)
- Change DS18x20 driver to provide better instant results (#3169)
- Change CounterType 1 from milliseconds to microseconds (#3437)
- Change scheduler for better sleep support using Uptime, Delay, PulseTime and TelePeriod, Blinktime (#3581)
- Remove unused functionality from Sonoff-minimal to save space
- Remove WPS and SmartConfig from sonoff-minimal saving 56k code space
- Remove TSL2561 debug message and update library (#2415)
- Remove forced restart when sleep command is executed (#3554)
- Fix invalid response using more than 4 switches and domoticz
- Fix sonoff-minimal not using default settings
- Fix unsecure main webpage update
- Fix DHT driver mixing values for different sensors (#1797)
- Fix EnergyReset3 regression not clearing total energy (#2723)
- Fix rules once regression from v6.1.0 (#3198, #3226)
- Fix command Scale buffer overflow (#3236)
- Fix possible WDT due to long MQTT publish handling (#3313)
- Fix command TimeDst/TimeStd invalid JSON (#3322)
- Fix handling of default names when using names starting with shortcut character ",0,1 or 2 (#3392, #3600, #3618)
- Fix LM75AD I2C sensor detection (#3408)
- Fix iFan02 power on state (#3412, #3530)
- Fix some Pow R2 and S31 checksum errors using optimized re-sync (#3425)
- Fix SDM120 reporting wrong negative values to Domoticz (#3521)
- Fix MQTT reconnection detection when using TasmotaMqtt library (#3558)
- Fix OtaMagic when file path contains a dash (-) (#3563)
- Fix Sonoff Bridge data reception when using Portisch EFM8 firmware using in data buffer length (#3605)
- Add read sensor retry to DS18B20, DS18x20, DHT, SHT1X and HTU21
- Add user selection of Wifi Smartconfig as define USE_SMARTCONFIG in user_config.h
- Add boot loop detection and perform some solutions
- Add wifi and mqtt status led blinkyblinky to be disabled by SetOption31 1. Does not work when LedPower is On (deliberate) (#871, #2230, #3114, #3155)
- Add support for TM1638 switch (#2226)
- Add GPIO options ButtonXn, SwitchXn and CounterXn to select INPUT mode instead of INPUT_PULLUP (#2525)
- Add support for APDS9960 proximity sensor (#3051)
- Add support for MPR121 controller in input mode for touch buttons (#3142)
- Add support for MCP230xx for general purpose input expansion and command Sensor29 (#3188)
- Add default Wifi Configuration tool as define WIFI_CONFIG_NO_SSID in user_config.h if no SSID is configured (#3224)
- Add command Timers 0/1 to globally disable or enable armed timers (#3270)
- Add support for CCS811 sensor (#3309)
- Add Turkish language file (#3332)
- Add command SerialSend4 to send binary serial data (#3345)
- Add initial support for sensor MPU6050 (#3352)
- Add rule triggers Wifi#Connected and Wifi#Disconnected (#3359)
- Add option + to command Rule to concatenate new rule with existing rules (#3365)
- Add message when JavaScript is not enabled in webbrowser (#3388)
- Add build time setting of ButtonTopic and SwitchTopic (#3414)
- Add iFan02 Fanspeed + and Fanspeed - command options (#3415)
- Add Individual HSBColorX commands (#3430, #3615)
- Add output support on MCP23008/MCP23017 (#3436)
- Add modulo option to rules like rule1 on Time#Minute|5 do backlog power on;delay 200;power off endon (#3466)
- Add RGB support for Domoticz (#3547)
- Add all ruletimer values to command RuleTimer result message (#3571)
- Add command Publish2 for publishing retained MQTT messages (#3593)
- Add commands ButtonDebounce 40..1000 and SwitchDebounce 40..1000 to have user control over debounce timing. Default is 50mS (#3594)
- Add RuleX debug options 8,9,10 (StopOnError) to control RuleX execution status after an exception restart (#3607)
- Add rule variables %sunrise%, %sunset%, %uptime% and %time% (#3608)
- Add optional MQTT_TELE_RETAIN to Energy Margins message (#3612, 3614)

### 6.1.1 20180714

- Revert wifi changes (#3177)
- Revert sonoff-minimal removals causing failure of wifi connection (#3177)

### 6.1.0 20180706

- Remove version 3, 4 and pre 5.2 settings auto-upgrade. See https://github.com/arendst/Tasmota/wiki/Upgrading#migration-path
- Change default CFG_HOLDER from 0x20161209 to 4617 (=0x1209) - no impact on default upgrades
- Change number of supported switches from 4 to 8 (#2885, #3086)
- Change BME680 driver from Adafruit to Bosch BME680 library (#2969)
- Fix Pzem004T checksum error
- Fix KNX bug when doing reply of sensors values
- Fix rules induced LWT message
- Fix possible wifi connection problem (#1366)
- Fix some Pow R2 and S31 checksum errors (#1907)
- Fix display selection of un-available GPIO options in Module Configuration webpage (#2718)
- Fix timer re-trigger within one minute after restart (#2744)
- Fix IRSend not accepting data value of 0 by David Conran (#2751)
- Fix vars on rules by Adrian Scillato (#2769)
- Fix bug in KNX menu by Adrian Scillato (#2770)
- Fix anomalies in rules (#2778)
- Fix HUE bridge V1 software version by Heiko Krupp (#2788)
- Fix Hardware Watchdog restart when using event command (#2853)
- Add Ukrainian language file
- Add KNX support for DS18S20 Temperature sensor
- Add CRC to Settings making future upgrades more fail-safe
- Add feature information to Status 4
- Add tools folder with python script decode-status.py for decoding some status fields like SetOption and Features
- Add Slots on the KNX Web Menu to select Group Addess to receive data to trigger rules
- Add two rule sets of 511 characters using commands rule1, rule2 and rule3
- Add Console Commands to send KNX Commands and KNX Values
- Add Slots on the KNX Web Menu to select Group Addess to send data from console commands
- Add Events to trigger rules when a command or read requests is received from KNX
- Add command SetOption30 to enforce Hass discovery as light group (#1784)
- Add support for BlitzWolf BW-SHP2 (and Homecube, Gosund SP1) Energy Monitoring Smart Socket (#2223)
- Add time in minutes to rule Time#Initialized, Time#set and Time#Minute (#2669)
- Add Eastron SDM630 energy meter by Gennaro Tortone (#2735)
- Add KNX communication enhancement by Adrian Scillato (#2742)
- Add KNX energy data by Adrian Scillato (#2750)
- Add rule support for IrReceive and RfReceive (#2758)
- Add python script fw-server.py in tools folder to create a simple OTA server by Gennaro Tortone (#2759)
- Add rule variables %time% for minutes since midnight, %uptime%, %sunrise% and %sunset% giving time in minutes (#2669)
- Add rules %mem1% to %mem5% variable names storing data in flash (#2780)
- Add rules test on %varx% or %memx% (#2780)
- Add optional token %id% substituting the unique MAC address to fulltopic by Michael Graf (#2794)
- Add support for Sonoff S26 Smart Socket (#2808)
- Add command WebSend [<host>(:<port>,<user>:<password>)] <command> (#2821)
- Add increment and decrement value to command Counter (#2838)
- Add support for Sonoff iFan02 as module 44 introducing command FanSpeed 0..3 (#2839)
- Add source information to command execution to be shown with logging option 3 (#2843)
- Add support for uploading Sonoff Bridge firmware found in tools/fw_efm8bb1 folder build by Portisch using Web Gui File Upload (#2886)
- Add command RfRaw to control Portisch firmware features
- Add support for I2C temperature sensor LM75AD (#2909)
- Add option 0 to command Timers disarming all timers (#2962)
- Add performance improvement when updating multiple individual WS2812 pixels (#3007)
- Add command SetOption28 to switch between hex or decimal Sonoff Bridge RF received data format (#3008)
- Add command SetOption29 to switch between hex or decimal IR received data format
- Add decimal values support for commands ADD, SUB, MULT and SCALE (#3083, #3089)
- Add support for bitflags SetOption50 .. SetOption81 (#3118)

### 5.14.0 20180515

- Update language files
- Update TasmotaSerial to 2.0.0 allowing Hardware Serial Fallback when correct connections are configured
- Change command handling
- Change user_config(_override).h defines TIME_STD and TIME_DST
- Change user_config(_override).h otaurl to http://sonoff.maddox.co.uk/tasmota/sonoff.bin (#2588, #2602)
- Fix configuration restore regression from 5.13.1
- Fix compile error when ADC is enabled and Rules are disabled (#2608)
- Fix rule power trigger when no backlog command is used (#2613)
- Fix several timer data input and output errors (#2597, #2620)
- Fix KNX config error (#2628)
- Fix sensor MHZ-19 vanishing data over time (#2659)
- Fix KNX reconnection issue (#2679)
- Fix DST and STD time for Southern Hemisphere by Adrian Scillato (#2684, #2714)
- Add Portuguese in Brazil language file
- Add SetOption26 to enforce use of indexes even when only one relay is present (#1055)
- Add support for sensor SI1145 UV Index / IR / Visible light (#2496)
- Add rule state test for On/Off in addition to 0/1 (#2613)
- Add hardware serial option to MHZ-19 sensor (#2659)
- Add Eastron SDM120 energy meter by Gennaro Tortone (#2694)
- Add user entry DST/STD using commands TimeStd and TimeDst (See wiki for parameter syntax) (#2721)

### 5.13.1 20180501

- Fix JSON buffers size too small for execution in some situations (#2580)
- Fix configuration restore (#2591)
- Add define MODULE for user selecting default model although it preferably should not be changed (#569, #2589)

### 5.13.0 20180430

- Change platformio option sonoff-ds18x20 to sonoff-allsensors enabling ds18x20 and all other sensors in one image
- Change status display of Ssid and SetOption
- Change default option SetOption15 from 0 to 1 providing better initial PWM experience
- Change webpage parameter communication
- Change max number of commands in Backlog from 15 to 30 and ignore commands overflowing
- Change TSL2561 driver to joba library and delete Adafruit library (#1644)
- Change default parameters in user_config.h to undefined for easy installation (#1851)
- Change max user configurable hold time from 10 to 25 seconds (#1851)
- Change Sonoff SC JSON format (#1939)
- Change Polish language to using Diacritics (#2005)
- Change user_config_override usage by providing user_config_override_sample.h (#2228)
- Change MQTT response topic for Energy changes from ENERGY to SENSOR (#2229, #2251)
- Change default Reset configuration time from 4 seconds to 40 seconds on Button hold (#2268)
- Change ESP8266 Analog JSON message from {"Analog0:123"} to {"ANALOG":{"A0:123"}} to accomodate rules (#2560)
- Change Counter JSON message from {"Counter1":0,"Counter3":0} to {"COUNTER":{"C1":0,"C3":0}} to accomodate rules
- Change ADS1115 JSON message from {"ADS1115":{"Analog0":123,"Analog1":123}} to {"ADS1115":{"A0":123,"A1":123}}
- Fix intermittent exception when dns lookup is used while sleep is enabled
- Fix 5.4.0 regression turning off single press after button hold during 4x hold time
- Fix possible wifi connection problem by erasing sdk configuration parameters
- Fix NTP sync to Thu Jan 01 08:00:10 1970 results in uptime 17651+ days (core2.4.1/sdk2.2.1)
- Fix MAX31850 higher temperatures (#1269)
- Fix freeing more code space when emulation is disabled (#1592)
- Fix providing web page configuratin option for Friendly Name when no device (relay or light) is configured (#1850)
- Fix compile error when define HOME_ASSISTANT_DISCOVERY_ENABLE is not set (#1937)
- Fix MQTT TLS fingerprint validation (#2033)
- Fix update temperature on DS18x20 drivers (#2328)
- Fix compile error when not defined USE_TIMERS (#2400)
- Fix configuration filename truncation when it contains spaces (#2484, #2490)
- Fix Energy Today and Yesterday overflow (#2543)
- Add serial debug info
- Add Portuguese language file
- Add Czech language file
- Add Bulgarian language file
- Add Domoticz dust (custom) sensors to PMS5003 and NovaFitness SDS drivers as PM1, PM2.5 and PM10
- Add commands Publish, Rule, RuleTimer and Event. See Wiki about Rule restriction, usage and examples
- Add sonoff-classic, sonoff-allsensors and sonoff-knx
- Add some coloring to important web buttons
- Add support for sensor HC-SR04 ultrasonic (#113, #1964, #2444)
- Add define MQTT_TELE_RETAIN compile option default set to 0 (#1071)
- Add 16 timers using commands Timer and Timers (#1091)
- Add optional Timer configuration webpage to be enabled in user_config.h with define USE_TIMERS_WEB
- Add Multichannel Gas sensor using MultiChannel_Gas_Sensor library (#1245)
- Add Domoticz Battery and RSSI Quality (#1604)
- Add command HSBColor Hue,Sat,Bri (#1642, #2203)
- Add compile time support for WS2812 BRG and RBG led configurations to be defined in user_config.h (#1690)
- Add optional usage of %d or %X suffices in MQTT client to append chipid (#1871)
- Add optional usage of %d or %X suffices in MQTT topic to append chipid (#1871)
- Add optional usage of %d or %04d in ota url to be replaced with chipid (#1871)
- Add Sonoff Bridge command RfKey<x> 5 to show current RF key values either default or learned (#1884)
- Add user configurable serial GPIOs to MagicHome and Arilux modules (#1887)
- Add Russian language file (#1909)
- Add Webserver upload preflight request support (#1927)
- Add Home Assistant clear other device (#1931)
- Add Restart time to Status 1 (#1938)
- Add optional TSL2561 driver using library Joba_Tsl2561 to be enabled in user_config.h with define USE_TSL2561_JOBA (#1951)
- Add support for sensor SHTC3 (#1967)
- Add compiler check for stable lwIP version v1.4 (#1940)
- Add support for multiple SHT3X sensors (#1949, #2110)
- Add always suffix with device number in Mqtt discovery topic (#1962)
- Add support for optional MQTT drivers to be selected in user_config.h (#1992)
- Add optional Arduino OTA support to be enabled in user_config.h (#1998)
- Add diacritics to Polish language file (#2005)
- Add Hungarian language file (#2024)
- Add support for Nova Fitness SDS011 and possibly SDS021 particle concentration sensor (#2070)
- Add single decimal precision to Nova Fitness SDS0x1 sensor values (#2093)
- Add Chinese (Traditional) in Taiwan language file (#2108)
- Add Sonoff SC domoticz support for Sound level as Counter and Air quality (#2118)
- Add a second TLS fingerprint to allow switching keys in TLS mode (#2033, #2102)
- Add display of remaining pulse time to command PulseTime (#2085)
- Add additional time offset to Wifi Retry based on device mac address (#2089)
- Add command Color6 RRGGBB for Clock hour marker color and command Rotation pixels for Clock rotation (#2092)
- Add HTML language header in local language (#2123)
- Add command PowerDelta 0..100 (percentage) to Energy monitoring devices to report on active power load change (#2157)
- Add Restart Reason to Status 1 report (#2161)
- Add command Channel 0..100 to control dimmer value for individual color channels (#2111, #2203)
- Add support for Hardware Serial bridge using commands SerialDelimiter, Baudrate and SerialSend. Supports 8N1 and text only (#2182)
- Add support for Software Serial bridge using commands SerialDelimiter, SBaudrate and SSerialSend. Supports 8N1 and text only (#2190)
- Add support for Zengge WF017 PWM Led strip controller (#2202)
- Add PWM status to command State if PWM enabled (#2203)
- Add all FriendlyNames to Status information (#2208)
- Add Channel status information (#2211)
- Add hexadecimal Data entry to command IrSend using 0x notation (#1290, #2314)
- Add Home Assistant MQTT Discovery for Buttons and change SetOption19 response (#2277)
- Add multiple color entry support for command Led like Led2 120000 001200 000012 setting led2 as Red, Led3 as Green and Led4 as Blue (#2303)
- Add hexadecimal RGB color entry on RGBCW leds (#2304)
- Add support for SGP30 gas and air quality sensor (#2307)
- Add optional Sunrise and Sunset timers with commands Latitide and Longitude to be enabled with define USE_SUNRISE in user_config.h (#2317)
- Add timer sunrise and sunset offset (#2378)
- Add user selectable defines for Sunrise/set Dawn option (#2378)
- Add optional KNX IP Protocol Support (#2402)
- Add random window to timers (#2447)
- Add Greek language file (#2491)
- Add support for Sonoff Pow R2 (#2340)
- Add GPIO_User to GPIO02 for all Sonoff T1 (#2524)

### 5.12.0 20180209

- Change library PubSubClient.h define MQTT_MAX_PACKET_SIZE from 512 to 1000 for Home Assistant  support
- Change relation of define MESSZ being dependent on PubSubClient.h define MQTT_MAX_PACKET_SIZE
- Change command color parameter input checks to less strict for Home Assistant support
- Change command Ina219Mode into command Sensor13
- Change commands HlwPCal, HlwUCal and HlwICal to PowerCal, VoltageCal and CurrentCal to be used for both Pow and S31 calibration
- Change commands HlwPSet, HlwUSet and HlwISet to PowerSet, VoltageSet and CurrentSet to be used for both Pow and S31 calibration
- Change uptime from hour to second resulting in a display of 123T13:45:21 where 123 is days
- Change module name Wemos D1 mini into Generic (#1220)
- Change HTML from width=100% to style=width:100% supporting HTML5 (#1358)
- Change OSWATCH_RESET_TIME (Blocked loop) from 30 to 120 seconds to allow slow networks (#1556)
- Change WIFI_MANAGER_SEC into WIFI_CONFIG_SEC (#1616)
- Change function pointers code to save code space and memory (#1683)
- Change webserver argument processing gaining 5k code space (#1705)
- Change weblog memory usage (#1730, #1793, #1819)
- Update TasmotaSerial library to 1.1.0
- Update language files Italian (#1594), Dutch (#1723) and Spanish (#1722)
- Fix Non-English JSON temperature unit attachement
- Fix Arilux RF induced exception by moving interrupt handler to iram on non ESP8266/Arduino lib v2.3.0
- Fix truncated command names and wrong response for DomoticzSwitchIdx (#1571)
- Fix %-sign issue as printf escape character in Humidity and Sonoff SC (#1579)
- Fix DS18B20 temperature JSON decimal dot (#1561)
- Fix Energy JSON message (#1621)
- Fix IRSend parameter translation (#1636)
- Fix TSL2561 device detection (#1644, #1825)
- Fix BME680 teleperiod resistance measuring (#1647)
- Fix Energy Monitoring Energy Today and Energy Total reading after restart (#1648)
- Fix IRReceive Data value (#1663)
- Fix Energy Monitoring Energy Period roll-over (#1688)
- Fix compiler warnings (#1774)
- Fix command PWM response if no PWM channel is configured (#1783)
- Add locale Decimal Separator to Web sensor page
- Add ColorTemperature to light status message
- Add command PowerOnState option 5 which inverts PulseTime and allows for delayed always on after power on
- Add OtaMagic two step Web server OTA upgrade using filename-minimal image if OTA free space is too small
- Add support for PMS5003 and PMS7003 particle concentration sensor
- Add command SetOption21 1 to allow Energy Monitoring when power is off on Sonoff Pow and Sonoff S31 (#1420)
- Add Chinese language file (#1551)
- Add French language file (#1561)
- Add Spanish language file (#1589)
- Add HTTP Allow Cross Origin removed from ESP8266/Arduino lib v2.4.0 (#1572)
- Add Home Assistant MQTT Discovery for switch and light to be enabled by command SetOption19 1 (#1534) or define HOME_ASSISTANT_DISCOVERY_ENABLE in user_config.h (#1685)
- Add command State to retrieve device state information (same data as teleperiod state and status 11 in slightly different JSON format)
- Add optional login to Webserver AP mode (#1587, #1635)
- Add command Sensor15 2 to start MHZ19(B) Zero Point Calibration (#1643)
- Add support for Sonoff S31 Smart Socket with Power Consumption Detection (#1626)
- Add command SetOption20 to allow update of Dimmer/Color/Ct without turning power on (#1719, #1741)
- Add NTP sync time slot based on chip id (#1773)
- Add cursor pointer to web button (#1836)

### 5.11.1 20180107

- Fix Sonoff Pow command handling (#1542)

### 5.11.0 20180107

- Minor webpage HTML optimizations (#1358)
- Updated German translation (#1438)
- Change Sonoff Pow Energy MQTT data message and consolidate Status 8 into Status 10
- Change ADS1115 default voltage range from +/-2V to +/-6V (#1289)
- Change text to Active for 3 minutes (#1364)
- Change Wemo SetBinaryState to distinguish from GetBinaryState (#1357)
- Change output of HTTP command to valid JSON and Array only (#1363)
- Removed all MQTT, JSON and Command language defines from locale files and set fixed to English (#1473)
- Renamed commands Color2,3,4 to Color3,4,5
- Fix BME280 calculation (#1051)
- Fix Sonoff Bridge missed learned key if learned data contains 0x55 (End of Transmission) flag (#1095, #1294)
- Fix PWM initialization in Dimmer/Color mode (#1321)
- Fix Wemo Emulation (#1357)
- Fix display of build date and time in non-english locale (#1465)
- Fix Wemo and Hue emulation by adding M-Search response delay (#1486)
- Add libraries Adafruit_BME680-1.0.5, Adafruit_Sensor-1.0.2.02, TasmotaSerial-1.0.0 and TSL2561-Arduino-Library
- Add command Color2 to set color while keeping same dimmer value
- Add device function pointers
- Add support for SenseAir S8 CO2 sensor
- Add color led signal to Carbon Dioxide (CO2) sensors using defines CO2_LOW and CO2_HIGH in user_config.h
- Add support for Domoticz Air Quality sensor to be used by MH-Z19(B) and SenseAir sensors
- Add support for PZEM004T energy sensor
- Add support for iTead SI7021 temperature and humidity sensor by consolidating DHT22 into AM2301 and using former DHT22 as SI7021 (#735)
- Add support for BME680 using adafruit libraries (#1212)
- Add support for MH-Z19(B) CO2 sensor (#561, #1248)
- Add multipress support and more user configurable GPIO to Sonoff Dual R2 (#1291)
- Add support for TSL2561 using adafruit library (#661, #1311)
- Add support for SHT3x (#1314)
- Add support for Arilux LC06 (#1414)
- Add Italian language file (#1449)
- Add 2nd Gen Alexa support to Wemo emulation discovery (#1357, #1450)
- Add define for additional number of WS2812 schemes (#1463)

### 5.10.0 20171201

- Upgrade library ArduinoJson to 5.11.2
- Upgrade library IRRemoteEsp8266 to 2.2.1 + 2 commits but disabled some protocols (code size reduction)
- Upgrade library NeoPixelBus to 2.2.9
- Upgrade library OneWire to 2.3.3 + 6 commits and disabled CRC lookup-table (#define ONEWIRE_CRC8_TABLE 0) (code size reduction)
- Update library PubSubClient to 2.6 + 9 commits and additional delay (#790)
- Update core_esp8266_wiring_digital.c to latest (staged) level
- Patch library I2Cdevlib-Core for esp8266-core 2.4.0-rc2 compatibility
- Remove command EnergyReset 1..3 now replaced by EnergyReset1 to EnergyReset3
- Remove spaces in JSON messages (code size reduction)
- Renamed xsns_05_ds18x20.ino to xsns_05_ds18x20_legacy.ino still using library OneWire and providing dynamic sensor scan
- Fix possible iram1_0_seg compile error by shrinking ICACHE_RAM_ATTR code usage
- Fix PWM watchdog timeout if Dimmer is set to 100 or Color set to 0xFF (#1146)
- Fix Sonoff Bridge Learn Mode hang caused by unrecognised RF code (#1181)
- Fix blank console log window by using XML character encoding (#1187)
- Fix wrong response name for command HlwISet (#1214)
- Fix DHT type sensor timeout recognition by distinguish "signal already there" from "timeout" (#1233)
- Add fixed color options 1..12 to command Color
- Add + (plus) and - (minus) to commands Dimmer (+10/-10), Speed and Scheme
- Add + (plus) and - (minus) to command Color to select 1 out of 12 preset colors
- Add + (plus) and - (minus) to command Ct to control ColdWarm led ColorTemperature (+34/-34)
- Add commands EnergyReset1 0..42500, EnergyReset2 0..42500 and EnergyReset3 0..42500000
-  to (Re)set Energy Today, Yesterday or Total respectively in Wh (#406, #685, #1202)
- Add optional ADS1115 driver as alternative for unsupported I2Cdevlib in esp8266-core 2.4.0-rc2
- Add support for INA219 Voltage and Current sensor to be enabled in user_config.h with define USE_INA219
- Add support for Arilux LC11 (Clearing RF home code when selecting no Arilux module)
- Add support for WS2812 RGBW ledstrips to be enabled in user_config.h with define USE_WS2812_CTYPE (#1156)
- Add SettingsSaveAll routine to command SaveData to be used before controlled power down (#1202)
- Add option PUSHBUTTON_TOGGLE (SwitchMode 7) to allow toggling on any switch change (#1221)
- Add new xdrv_05_ds18x20.ino free from library OneWire and add the following features:
-  Add support for DS1822
-  Add forced setting of 12-bit resolution for selected device types (#1222)
-  Add read temperature retry counter (#1215)
-  Fix lost sensors by performing sensor probe at restart only thereby removing dynamic sensor probe (#1215)
-  Fix sensor address sorting using ascending sort on sensor type followed by sensor address
-  Rewrite JSON resulting in shorter message allowing more sensors in default firmware image:
-   "DS18B20-1":{"Id":"00000483C23A","Temperature":19.5},"DS18B20-2":{"Id":"0000048EC44C","Temperature":19.6}
- Add additional define in user_config.h to select either single sensor (defines disabled), new multi sensor (USE_DS18X20) or legacy multi sensor (USE_DS18X20_LEGACY)
- Add clock support for more different pixel counts (#1226)
- Add support for Sonoff Dual R2 (#1249)
- Add FriendlyName to web page tab and add program information to web page footer (#1275)

### 5.9.1 20171107

- Add external sensor function pointer interface to enable easy sensor addition
- Add support for ADS1115 to be enabled in user_config.h and needs libraries i2cdevlib-Core and i2cdevlib-ADS1115 (#338, #660)
- Fix Backup Configuration file download failure by defining proper file size (#1115)
- Fix Exception 26 and empty console screen after usage of command WakeupDuration (#1133)
- Fix some changed iTead web links in README.md (#1137)

### 5.9.0 20171030

- Rewrite code (partly) using Google C++ Style Guide (https://google.github.io/styleguide/cppguide.html)
- Rewrite code by using command lookup tables and javascript (client side) web page expansions
- Change HTML/CSS to enable nicer form field entry
- Change default PWM assignments for H801 RGB(CW) led controller to support optional Color/Dimmer control
-   GPIO04 (W2)    from GPIO_PWM2 to GPIO_USER to be user configurable for GPIO_PWM5 (second White - Warm if W1 is Cold)
-   GPIO12 (Blue)  GPIO_PWM3 no change
-   GPIO13 (Green) from GPIO_PWM4 to GPIO_PWM2
-   GPIO14 (W1)    from GPIO_PWM1 to GPIO_USER to be user configurable for GPIO_PWM4 (first White - Cold or Warm)
-   GPIO15 (Red)   from GPIO_PWM5 to GPIO_PWM1
- Change default PWM assignments for MagicHome RGB(W) led controller to support optional Color/Dimmer control
-   GPIO05 (Green) from GPIO_PWM4 to GPIO_PWM2
-   GPIO12 (Blue)  from GPIO_PWM5 to GPIO_PWM3
-   GPIO13 (White) GPIO_USER to be user configurable for GPIO_PWM4 (White - Cold or Warm)
-   GPIO14 (Red)   from GPIO_PWM3 to GPIO_PWM1
- Change default PWM assignment for Witty Cloud to support optional Color/Dimmer control (#976)
-   GPIO12 (Green) from GPIO_PWM4 to GPIO_PWM2
-   GPIO13 (Blue)  from GPIO_PWM5 to GPIO_PWM3
-   GPIO15 (Red)   from GPIO_PWM3 to GPIO_PWM1
- Change when another module is selected now all GPIO user configuration is removed
- Change command name IRRemote to IRSend (#956)
- Remove Arduino IDE version too low warning as it interferes with platformio.ini platform = espressif8266_stage
- Fix command FullTopic entry when using serial or console interface
- Fix possible UDP syslog blocking
- Fix minimum TelePeriod of 10 seconds set by web page
- Fix command GPIOx JSON response (#897)
- Fix inverted relay power on state (#909)
- Fix compile error when DOMOTICZ_UPDATE_TIMER is not defined (#930)
- Fix alignment of web page items in some browsers (#935)
- Fix setting all saved power settings to Off when SetOption0 (SaveState) = 0 (#955)
- Fix timezone range from -12/12 to -13/13 (#968)
- Fix Southern Hemisphere TIME_STD/TIME_DST (#968)
- Fix TLS MQTT SSL fingerprint test (#970, #808)
- Fix virtual relay status message used with Color/Dimmer control (#989)
- Fix command IRSend and IRHvac case sensitive parameter regression introduced with version 5.8.0 (#993)
- Fix pressure calculation for some BMP versions regression introduced with version 5.8.0i (#974)
- Fix Domoticz Dimmer set to same level not powering on (#945)
- Fix Blocked Loop when erasing large flash using command reset 2 (#1002)
- Fix relay power control when light power control is also configured as regression from 5.8.0 (#1016)
- Fix Mqtt server mDNS lookup only when MqttHost name is empty (#1026)
- Add debug information to MQTT subscribe
- Add translations to I2Cscan
- Add translation to BH1750 unit lx
- Add light scheme options (Color cycle Up, Down, Random) and moving WS2812 schemes up by 3
- Add Domoticz counter sensor to IrReceive representing Received IR Protocol and Data
- Add option 0 to MqttHost to allow empty Mqtt host name
- Add support for Arilux AL-LC01 RGB Led controller (#370)
- Add esp8266 de-blocking to PubSubClient library (#790)
- Add Domoticz sensors for Voltage and Current (#903)
- Add platformio OTA upload support (#928, #934)
- Add warning to webpage when USE_MINIMAL is selected (#929)
- Add smoother movement of hour hand in WS2812 led clock (#936)
- Add support for Magic Home RGBW and some Arilux Led controllers (#940)
- Add command SetOption15 0 (default) for command PWM control or SetOption15 1 for commands Color/Dimmer control to PWM RGB(CW) leds (#941)
- Add Domoticz counter sensor to Sonoff Bridge representing Received RF code (#943)
- Add support for Luani HVIO board (https://luani.de/projekte/esp8266-hvio/) (#953)
- Add PWM initialization after restart (#955)
- Add IR Receiver support. Disable in user_config.h (#956)
- Add support for inverted PWM (#960)
- Add Sea level pressure calculation and Provide command Altitude (#974)
- Add support for up to 8 relays (#995)
- Add commands RfSync, RfLow, RfHigh, RfHost and RfCode to allow sending custom RF codes (#1001)
- Add retain to ENERGY messages controlled by command SensorRetain (#1013)
- Add commands Color2, Color3, Color4, Width2, Width3, Width4 and SetOption16 to set Ws2812 Clock parameters (#1019)
- Add German language file (#1022)
- Add support for connecting to MQTT brokers without userid and/or password (#1023)
- Add support for esp8266 core v2.4.0-rc2 (#1024)
- Add commands PwmRange 1,255..1023 and PwmFrequency 1,100..4000 (#1025)
- Add Polish language file (#1044, #1047)
- Add support for KMC 70011 Power Monitoring Smart Plug (#1045)
- Add support for VEML6070 I2C Ultra Violet level sensor (#1053)
- Add light turn Off Fade (#925)
- Add IrSend command option Panasonic as IrSend {"Protocol":"Panasonic", "Bits":16388, "Data":\<Panasonic data\>}
-   where 16388 is 0x4004 hexadecimal (#1014)
- Add retry counter to DHT11/21/22 sensors (#1082)

### 5.8.0 20170918

- Remove the need for NeoPixelBus library for Hue support
- Consolidate WS2812 into Sonoff Led for flexible future led strip library changes
- Invert WS2812 fade speed to align with Sonoff led (Speed 1 = fast, Speed 8 = slow)
- Remove upper case MQTT receive buffer
- Reduce code and string length for output of commands Modules and GPIOs
- Add Sonoff SC debug information
- Change syslog service
- Removed webserver syslog disable as now no longer needed
- Increased default MQTT message size from 368 to 405 bytes while keeping MQTT_MAX_PACKET_SIZE = 512 (because we can)
- Fix MQTT Offline or Remove MQTT retained topic code
- Fix Domoticz loop when Emulation is selected
- Add blink to WS2812 and Sonoff Led (#643)
- Add option WIFI_WAIT (5) to command WifiConfig to allow connection retry to same AP without restart or update flash (#772, #869)
- Add support for Witty Cloud (#794)
- Add GPIO14 to Sonoff Dual (#797, #839)
- Add support for Yunshan Wifi Relay (#802)
- Add GPIO16 input pulldown (#827)
- Add timeout to DHT and DS18B20 sensors (#852)
- Fix watchdog timeout caused by lack of stack space by moving to heap (#853)
- Allow LogPort and MqttPort up to 65535 and add LogPort tot Status 3 (#859)
- Allow command SwitchTopic in group mode (#861)
- Allow command SwitchMode if no switches are defined (#861)
- Add optional dimmer parameter to command Wakeup for WS2812, AiLight, Sonoff B1, Led and BN-SZ01 (#867)
- Fix basic On, Off, Toggle, Blink and BlinkOff commands when other language is selected (#874)

### 5.7.1 20170909

- Remove leading spaces from MQTT data
- Fix webconsole special character entry
- Allow # as prefix for color value
- Fix Alexa detection and Hue App Update Request (#698, #854)

### 5.7.0 20170907

- Shrink module configuration webpage
- Fix settings order during startup to allow for displaying debug messages
- Fix some string length issues
- Add more string length tests by using strncpy
- Add Ai-Thinker RGBW led (AiLight)
- Add Power check and add PulseTime to power check at startup (#526)
- Add Supla Espablo support (#755)
- Add more precision to Sonoff Pow period and power results using command WattRes 0|1 (#759)
- Add basic internationalization and localization (#763)
- Add more Sonoff Pow range checking (#772)
- Fix invalid JSON (#786, #822)
- Add duplicate check to received RF signal within 2 seconds for Sonoff Bridge (#810)

### 5.6.1 20170818

- Change module list order in webpage
- Fix Sonoff T1 1CH and 2CH configuration (#751)

### 5.6.0 20170818

- Fix Sonoff Pow intermittent exception 0
- Change Sonoff Pow sending Domoticz telemetry data only
- Add Ai-Thinker RGBW led (AiLight) (experimental)
- Add NeoPixelBus library to Sonoff Led for Hue support
- Add user configurable GPIO4 and GPIO5 to module Sonoff Bridge
- Add Sonoff B1 RGBCW led support with command Color RRGGBBCCWW (#676)
- Add command CT 152..500 to Sonoff Led and Sonoff B1 to control Color Temperature
- Add Cold-Warm slider to web page for Sonoff Led and Sonoff B1
- Add CT parameter to Hue
- Add Sonoff T1 support (#582)
- Add AnalogInput0 if configured as Analog Input to webpage (#697, #746)
- Add command SetOption14 0|1 to enable interlock mode (#719, #721)
- Fix Mitsubishi HVAC IR power controll (#740)

### 5.5.2 20170808

- Extent max number of WS2812 pixels from 256 to 512 (#667)
- Add OTA handling if server responds with no update available (#695)
- Removed undocumented command FlashMode (#696)
- Fix compile time error message due to increased message buffer size (#703)

### 5.5.1 20170805

- Fix Sonoff Rf Bridge issues
- Add Sonoff RF Bridge MQTT messages on received and learned RF signal
- Add command VoltRes 0|1 to select voltage resolution to 0.1 V (#654)
- Add averaging to Analog input (#686)
- Add Energy tele data on Sonoff Pow Threshold change (#688)
- Fix inconsistent property names in Messages (#690)

### 5.5.0 20170730

- Reduce code space by removing the following commands as they are replaced by SetOption alternatives:
-   SaveState = SetOption0
-   ButtonRestrict = SetOption1
-   Units = SetOption2
-   MQTT = SetOption3
-   MQTTResponse = SetOption4
-   TempUnit = SetOption8
- Smoothing WS2812 animation poll, invert fade speed and max allowed wakeup time down to 3000 seconds
- Fix initial button press detection
- Add support for Sonoff RF Bridge 433 using command RfKey
- Fix regression from 5.0.7 by increasing message buffer size from 360 to 368 to accomodate 4 x DS18x20 sensors (#637)
- Add GroupTopic to Topic test when using ButtonTopic/SwitchTopic to send either ON/OFF or TOGGLE (#642)
- Adjust HLW calibration limits to accomodate HuaFan device and add commands HlwPSet, HlwUSet and HlwISet (#654)

### 5.4.0 20170725

- Fix command reset regression introduced in 5.2.0
- Increase polling from 0.1 second to 0.05 second
- Add multipress to all buttons
- Fix button 1 double press behaviour on multi relay devices
- Add support for Hua Fan Smart Socket (#479)
- Add support for Sonoff 4ch Pro (#565)
- Add command SetOption13 1 to allow immediate action on single button press
-   (disables multipress, hold and unrestricted commands) (#587)

### 5.3.0 20170715

- Major Hue rewrite which might introduce Alexa problems. If so, initiate an issue
- Add support for Sonoff Led and BN-SZ01 Ceiling Led brightness control to Hue
- Fix Sonoff Led Power, Dimmer and Color MQTT response (#176)
- Add commands Delay and Backlog to allow multiple commands at once separated by ";" (#593)
- Use default flashmode DOUT to solve restart hangs on esp8285 chips (#453, #598)
- Change Web console column width from 99 to 300 (#599)

### 5.2.4 20170703

- Removed flash mode update after selecting different module solving esp8285 related problems
- Add device type flag to sonoff_template.ino
- Change Sonoff Led Wakeup and add support for Sonoff BN-SZ01 Led (#567)

### 5.2.3 20170630

- Change Sonoff Led color conversion code
- Fix SetOption12 handling
- Simplify auto configuration upgrade
- Add option Upgrade \<version_number\> to only upgrade to any higher version (Old PR #213)
- Change FallbackTopic to cmnd/\<MQTTClient\>/\<command\> \<parameter\> bypassing FullTopic and Prefix (#538)

### 5.2.2 20170625

- Add configuration SaveAddress to Status 1 and Information Page
- Change Sonoff Led Color conversion from AtoH to strtol
- Fix possible wrong uploads due to configuration overwrites (#542)
- Fix payload negative numbers (#547)

### 5.2.1 20170622

- Fix Restore Configuration in case of lower version
- Revert auto configuration upgrade allowing easy upgrade which was removed in version 5.2.0
- Fix config auto upgrade from versions below version 4.1.1 (#530)

### 5.2.0 20170619

- Add command SetOption12 1 to disable newly released configuration flash rotate to reduce flash wear
- Fix command CounterDebounce by removing test for active GPIO (#524)
- Add command SetOption33 1..250 to allow user configure POW Max_Power_Retry count (#525)

### 5.1.7 20170616

- Prep removal of SetOptions alternatives
- Restore webpage upgrade error messages removed in 5.1.5
- Add hold button functionality to buttons 2 to 4
- Add command SetOption32 1..100 to set Key Hold Time from 0.1 seconds to 10 seconds (#200)
- Allow slashes in Topic, GroupTopic, ButtonTopic and SwitchTopic (#507)
- Changed webpage form actions from post to get and use relative path url (#434, #522)

### 5.1.6 20170606

- Shrink code
- Removed online configuration of Domoticz In and Domoticz Out MQTT strings
- Removed commands DomoticzInTopic and DomoticzOutTopic
- Add define KEY_HOLD_TIME to configure button hold threshold before sending MQTT Hold message
- Add command StateText4 to configure button MQTT Hold text (= MQTT_CMND_HOLD)
- Add command SetOption11 0|1 to swap pushbutton single and double press functionality (#200)
- Add command SwitchMode<x> 5 (PUSHBUTTONHOLD) and 6 (PUSHBUTTONHOLD_INV) (#489)

### 5.1.5 20170604

- Shrink code in preparation to ESP8266-Arduino 2.4.0-rc1
- Add effect parameter to HUE Device (#464)

### 5.1.4 20170601

- Removed pre-compiled versions from repository as they are available within the release
- Changed HUE Device type to color supporting version (#464)
- Fix compile error when BE_MINIMAL is selected (#467, #476)
- Add multiple compiled versions to release using updated Travis script and platformio.ini (#467)

### 5.1.3 20170520

- Add Domoticz Counter

### 5.1.2 20170519

- Fix Counter/Timer JSON message and update Counter/Timer on webpage
- Fix WS2812 Domoticz related regression issues

### 5.1.1 20170517

- Allow command FullTopic in group mode
- Prepare for more use of RTC memory
- Add independant WS2812 led string power control (#386, #390)
- Add command Counter<x> to control up to four GPIO falling edge interrupt counters or timers (#459)
- Add command CounterType<x> to select between pulse counting or pulse timing
- Add command CounterDebounce to select global counter debounce time in mSec

### 5.1.0 20170513

- Fix Offline/Removal of retained topic when FullTopic is changed
- Add FullTopic to MQTT Configuration and Information web pages
- Add license model GPLv3 (#188)

### 5.0.7 20170511

- Fix possible exception 28 on empty command
- Add command SetOption0 as replacement for SaveState
- Add command SetOption1 as replacement for ButtonRestrict
- Add command SetOption2 as replacement for Units
- Add command SetOption4 as replacement for MqttResponse
- Add command SetOption8 as replacement for TempUnit
- Add command SetOption10 On|Off to select between Offline or Removing previous retained topic (#417, #436)

### 5.0.6 20170510

- Remove hyphen in case of a single DHT sensor connected (#427)
- Add command MqttRetry <seconds> to change default MQTT reconnect retry timer from minimal 10 seconds (#429)

### 5.0.5 20170508

- Add command FullTopic with tokens %topic% (replaced by command Topic value) and
-  %prefix% (replaced by command Prefix<x> values) for more flexible topic definitions (#244)
-  See wiki > MQTT Features https://github.com/arendst/Tasmota/wiki/MQTT-Features for more information

### 5.0.4 20170505

- Add Sonoff Pow Energy Total up to 40 MWh
- Add command EnergyReset 1|2|3 to reset Energy counters (#406)
- Fix Domoticz Energy logging (#411)
- Add command PowerOnState 4 to keep relay always on and disabling all power control (#418)

### 5.0.3 20170504

- Add command SensorRetain on|off to enable retaining of mqtt message tele/sonoff/SENSOR (#74)
- Change WifiConfig timeout from 60 seconds to 180 seconds (#212)
- Change Sonoff Touch command Ledstate functionality by turning led on if power is off (#214)
- Add 4 seconds delay after power on before enabling button to workaround Wemos D1 mini RTS circuit (#380)

### 5.0.2 20170503

- Reset SaveData, SaveState and MqttResponse to default values due to rearranging settings
- Moved some settings to flag area
- Add command TempUnit Celsius|Fahrenheit for selecting Celsius or Fahrenheit (#347)
- Add command TempRes 0..3 for selecting Temperature Resolution (#347)
- Add command HumRes 0..3 for selecting Humidity Resolution (#347)
- Add command PressRes 0..3 for selecting Pressure Resolution (#347)
- Add command EnergyRes 0..5 for selecting Energy Resolution (#347)
- Add "TempUnit":"C|F" to sensor JSON output (#347)
- Add support for up to three DHT type sensors each using a different GPIO (#339, #404)

### 5.0.1 20170429

- Adjust Sonoff SC messages to prepare for display feature
- Move static data from RAM to Flash
- Fix PowerOnState for some devices not reporting "Power on" state (#284, #380, #383)

### 5.0.0 20170425

- Memory status message update
- Fix setting migration to better preserve settings during move (#382)
- Best practice is first doing a Backup Configuration before installing version 5.0.0
- Reset save count after setting move
- Start using new linker script without SPIFFS

### 4.2.0 20170424

- Prepare for SPIFFS removal by moving settings to EEPROM area
- Fix compilation error when webserver is disabled (#378)

### 4.1.3 20170410

- Add user configuarble GPIO to module S20 Socket and Slampher
- Add support for Sonoff SC (#112)
- Set PWM frequency from 1000Hz to 910Hz as used on iTead Sonoff Led firmware (#122)
- Set Sonoff Led unconfigured floating outputs to 0 to reduce exceptions due to power supply instabilities (#122)
- Add Access Point Mac Address to Status 11 and Telemetry (#329)
- Fix DS18B20 negative temperature readings (#334)

### 4.1.2 20170403

- Rename Unrecognised command to Unknown command
- Remove all command lists
- Remove command SmartConfig (superseded by WifiConfig)
- Fix boot loop when selecting module Sonoff 4CH or Sonoff Touch on non ESP8285 hardware
- Add optional support for Toshiba and Mitsubishi HVAC IR control (needs updated IRremote8266 library) (#83, #257)
- Add all configured switches to Domoticz Configuration web page (#305)
- Fix compile error when selecting WS2812 DMA (#313)

### 4.1.1 20170329

- Fix default Telemetry for command Prefix3
- Fix webserver Module parameters for disabled select
- Fix sensor status for enabled switches
- Remove Light as alternative for Power (save code space)
- Remove migration option from pre V3 (code cleanup)
- Remove unofficial SPIFFS support (code cleanup)
- Remove command list when unknown command is entered (save code space)
- Rename Status11 json from StatusPWR to unique StatusSTS
- Rename command Gateway to IPAddres2, Subnetmask to IPAddress3 and DnsServer to IPAddress4 (save code space)
- Add Command MqttResponse to select either command or RESULT topic as response (#258)
- Add command StateText1 to StateText3 to assign MQTT_STATUS_OFF, MQTT_STATUS_ON and MQTT_CMND_TOGGLE respectively (#286)
- Remove restart after IPAddress changes (#292)
- Add support for MAX31850 in xsns_ds18x20.ino (#295)
- Fix possible uptime update misses (#302)

### 4.1.0 20170325

- Change static IP addresses in user_config.h from list (using commas) to string (using dots)
- Unify display result of commands Modules, Module and Gpios
- Rewrite Module selection web page to bring size down from 18651 to 4319 bytes (!) (#234, #240)
- Add basic support for (Lixada) H801 RGBWW controller (#252)
- Add command Prefix1 to Prefix3 to assign SUB_PREFIX, PUB_PREFIX and PUB_PREFIX2 respectively (#255)
- Add static ip addresses to flash (#262)
- Add commands IpAddress, Gateway, Subnetmask and DnsServer to select static ip addresses (#273)

### 4.0.8 20170321

- Fix entering non-numeric webpassword
- Force selection between TLS or Webserver due to memory restraint (#240)
- Allow entering empty string using "0" for selected commands (#242)
- Fix exception when posting commands to web console containing % (#250)

### 4.0.7 20170319

- Increased Sonoff Led PWM frequency from 432 to 1000
- Fix possible watch dog reboot after changing module type on web page
- Fix reporting of GPIO usage from web page
- Fix Sonoff Led blank during firmware upgrade
- Fix Sonoff Led flicker and possible flash corruption by using latest Arduino-esp8266 versions of pwm core files included in sonoff library (#211)
- Add PWM output control with commands PWM1 to PWM5 using user selectable GPIOs (#211)
- Fix exceptions due to low values of commands HlwPCal (10000), HlwUCal (1000) and HlwICal (2500) (#223)
- Add Switch state to sensor status (#227, #233)
- Add user configuarble GPIO to module Sonoff Touch (#228)
- Add define WEB_PORT to user_config.h to change default web server port from 80 (#232)
- Fix failed Ota Firmware upgrade started from Web page (#235)

### 4.0.6 20170316

- Fix to better find device by Wifi hostname
- Fix compile error when some I2C devices are disabled
- Add (experimental) support for SHT1X emulating I2C (#97)
- Add ADC to ElectroDragon (#203)
- Add support for Sonoff Dev (#206)

### 4.0.5 20170314

- Add command Status 11 to show power status with Vcc if define USE_ADC_VCC is enabled (default)
- Add ADC input to Sonoff SV and Wemos D1 mini - Needs recompile with define USE_ADC_VCC disabled (#137)
- Add MQTT host:port to timeout message (#199)

### 4.0.4 20170312

- Add pulse timers for up to 4 relays (#106)
- Fix Sonoff Led power state when dimmer or color is 0 (#176)
- Add command NtpServer<x> to configure up to three NTP servers (#177)
- Delete module User Test as module Wemos D1 mini has same/more user configurable GPIO (#178)
- Add more user configurable GPIO to module ElectroDragon (#183)

### 4.0.3 20170309

- Renamed Module NodeMCU to WeMos D1 mini
- Add GPIO1 as user option to some modules
- Add Buttons, Relays and Leds to user configurable options (#159)
- Add description on Module parameters web page to some well known GPIOs (#107, #171)

### 4.0.2 20170308

- Restore correct seriallog level after Serial logging was disabled
- Add simple dimmer slider to Sonoff Led web page
- Reduced root webpage size by 31%
- Expand Status 2 with Build date/time and core version
- Fix webserver redirection when not in WifiManager mode (#156)
- Add command ButtonRestrict On/Off to restrict access to button hold and button multi press options above 2 (#161)
- Fix DS18S20 negative temperature readings (#165)
- Fix crlf compilation error due to bad syntax (#144, #167)

### 4.0.1 20170305

- Fix char default sizes and set MESSZ to 360 (#143)
- Fix SerialLog setting status
- Disable syslog when emulation is active
- Add DS18B20 web page display refresh

### 4.0.0 20170303

- Add define to remove config migration code for versions below 3.0 (See Wiki-Upgrade-Migration path)
- Free memory by switching from String to char[]
- Raised Sonoff Led PWM frequency from 200Hz to 432Hz in search of stability (hardware watchdog timeouts) (#122)
- Increase message size and suggested minimum MQTT_MAX_PACKET_SIZE to 512 (#114, #124)
- Remove runtime warning message regarding MQTT_MAX_PACKET_SIZE too small as it is now moved to compile time (#124)
- Fix possible panics with web console and http commands while UDP syslog is active (#127)
- Add optional static IP address (#129)
- Add define ENERGY_RESOLUTION in user_config.h to allow user control over precision (#136)

### 3.9.22 20170228

- Update web console
- Fix Status 4 JSON message
- Add Exception info during restart if available
- Add osWatch service to detect loop hangs that might happen during (OTA) upgrades
- Add WiOn support for relay and switch only (#82, #102)
- Allow for user specified relay count up to four in sonoff_template.h (#109)
- Add support for HTU21 compatible I2C sensors SI7013, SI7020 and SI7021 (#118)
- Add NodeMCU or Wemos configuration option (#119)

### 3.9.21 20170224

- Add ajax to web root page and web console (#79)
- Add commands SwitchMode1..4 and enable user switches 2, 3 and 4 (#84, #88)
- Fix MQTT upgrade when webserver is active

### 3.9.20 20170221

- Add minimal basic authentication to Web Admin mode (#87)
- Fix Hue and add HSB support (#89)

### 3.9.19 20170219

- Sonoff Led: Made GPIO04, 05 and 15 available for user
- Sonoff Led: Add commands Fade, Speed, WakupDuration, Wakeup and LedTable

### 3.9.18 20170218

- Fix ledstate 0 to turn off led
- Fix Sonoff Led dimmer range (#16)
- Change Sonoff Led command Dimmer to act on both cold and warm color
- Add Sonoff Led command Color CCWW where CCWW are hexadecimal values fro 00 - FF
- Reduce Sonoff Led flickering by disabling interrupts during flash save and disabling
-   Led during OTA upgrade and Web upload (#16)

### 3.9.17 20170217

- Fix possible ArduinoJSON related memory fragmentation
- Changed console logging using less memory
- Add GPIO04 as user selectable for Sonoff Dual (#75)

### 3.9.16 20170214

- Update latching relay handler
- Add support for IR led using IRremoteESP8266 library (#59)
- Add Hue argument passing using ArduinoJSON library (#59)

### 3.9.15 20170213

- Change JSON float values from string to number according to http://json.org (#56)
- Add support for exs latched relay module https://ex-store.de/ESP8266-WiFi-Relay-V31 (#58)
- Add support for inverted relays
- Changed MAX_LOG_LINES from 70 to 60 to preserve memory

### 3.9.14 20170211

- Add False and True as alternatives for 0/Off and 1/On (#49)
- Fix Status10 JSON format (#52)
- Fix DS18x20 using OneWire library (#53)

### 3.9.13 20170210

- Add FlashChipMode to Status 4
- Removed redundant DHT2 option and code
- Add Sonoff SV GPIO pin 05 configuration (#40)
- Add configuration file backup and restore via web page
- Fix latency due to light_sleep mode even if sleep was set to zero (#50)

### 3.9.12 20170208

- Fix compile error when webserver is disabled (#30)
- Fix possible ESP8285 flash problem by updating Flash Chip Mode to DOUT during OTA upload
- Fix hostname issues by not allowing user entry of string formatting and removing from user_config.h (#36)

### 3.9.11 20170204

- Fix command I2Cscan
- Fix not allowed spaces in Topic, ButtonTopic and SwitchTopic
- Make all TELEMETRY, STATUS and COMMAND message topics unique (#4)
- Advertise command topic to be used by iobroker (#299)
- Fix butten (non)detection if no GPIO_KEY1 is defined (#13)
- Change WeMo serialnumber from 7 decimal chars to 8 hexadecimal chars (#18)
- Update web page with Build Date/Time, Emulation and mDNS Discovery and Advertise information (#21)

### 3.9.10 20170130

- Add WS2812 Color Type selection (RGB or GRB) to user_config.h (#7)
- Hue api changes to support HUE App(s) (#8)

### 3.9.9 20170130

- Add command status 10 showing sensor data
- Fix hlw status messages if hlw is disabled

### 3.9.8 20170130

- Remove GPIO07 and GPIO08 from user selectable (#5)

### 3.9.7 20170129

- Fix possible WS2812 exceptions when using emulation
- Add command Emulation to dynamic configure Belkin WeMo and Hue Bridge for Alexa

### 3.9.6 20170129

- Add dynamic sleep for WS2812 animation (#1)

### 3.9.5 20170128

- Fix error message in case of wrong Domoticz command

### 3.9.4 20170127

- Fix Sonoff Dual Relay switching (#287)

### 3.9.3 20170127

- Add confirmation before Restart via webpage
- Expand Domoticz Configuration webpage with Key, Switch and Sensor Index and
-   add commands DomoticzSwitchIdx and DomoticzSensorIdx (#86) (#174) (#219)
- Fix default DHT11 sensor driver selection
- Fix LedPower status after button press (#279)
- Add command Sleep 0 - 250 mSec for optional light sleep mode to lower energy consumption (#272)
-   (Expect overall button/key/switch misses and wrong values on Sonoff Pow)
- Add Hue brightness extension (#281)
- Fix Hue brightness and change to call by reference (#283)

### 3.9.2 20170124

- Add confirmation before Reset Configuration via webpage (#244)
- Add WS2812 features (see Wiki commands)

### 3.9.1 20170124

- Change PowerOnState function to only trigger when Power On (and not just restart) (#238)
- Move HLW interrupts back to RAM and make WS2812_DMA optional as it generates Exception on Pow (#264)
- Add charset=utf-8 to webpages (#266)
- Update Hue emulation (#268)
- Fix status module number
- Add support for domoticz Dimmer on Sonoff_Led and WS2812
- Fix possible ESP8285 flash problem by updating Flash Chip Mode to DOUT during web upload

### 3.2.6a 20170120

- Fix Sonoff Pow compile error (#255)
- Move HLW interrupts back to ROM (Needed for WS2812 DMA interrupts)
- Removed all IO config from user_config.h as this will be done by commands or webpage
- Removed MessageFormat and supports JSON only except POWER/LIGHT status
- Add command LedPower to control main led (#247)
- Add more FriendlyNames for Hue (#254)
- Add DMA support for WS2812 when using pin 3 while other pins work just as well in my case...
- Add HUE emulation for Alexa (#229)
- Add basic WS2812 support (#229)
- Fix Wemo when MQTT is disabled (#245)
- Revert ButtonTopic and change SwitchTopic1 - 4 to one SwitchTopic
- Rename MqttUnits to Units
- Add Mqtt command to enable/disable MQTT

### 3.2.2a 20170115

- Add dynamic (Sonoff) Module, user GPIO and sensor selection (one size fits (almost) all)
- Add support for Sonoff LED
- Add Seriallog disable after 600 seconds for Sonoff Dual and 4 Channel
- Add ButtonTopic2 - 4, SwitchTopic1 - 4 and SwitchRetain

### 3.2.2 20170113

- Fix PowerOnState 2 functionality after re-applying power (#230)

### 3.2.1 20170113

- Fix some failed command decoding (#228)
- Removed passwords from status messages (#216)

### 3.2.0 20170111

- Add I2C BH1750 sensor (#222)
- Sensor rewrite preparing for online selection

### 3.1.16 20170109

- Fix Domoticz possible error condition
- Remove Wifi password from connection message (#216)
- Add Configure Other menu item to web page (#209)
- Add command FriendlyName, field Friendly Name and define FRIENDLY_NAME to be used by Alexa
-   eliminating current use of MQTT_CLIENT_ID (#209)
- Add friendlyname to webpage replacing former hostname

### 3.1.15 20170108

- Fix Domoticz send key regression with Toggle command

### 3.1.14 20170107

- Add support for command TOGGLE (define MQTT_CMND_TOGGLE) when ButtonTopic is in use and not equal to Topic (#207)

### 3.1.13 20170107

- Fix web console command input when SUB_PREFIX contains '/' (#152)
- Add command response to web command (#200)
- Add option to disable MQTT as define USE_MQTT in user_config.h (#200)

### 3.1.12 20170106

- Add OTA retry to solve possible HTTP transient errors (#204)
- Fix MQTT host discovery

### 3.1.11 20170105

- Add mDNS to advertise webserver as <hostname>.local/

### 3.1.10 20170105

- Fix ButtonTopic when SUB_PREFIX = PUB_PREFIX
- Add workaround for possible MQTT queueing when SUB_PREFIX = PUB_PREFIX
- Add optional MQTT host discovery using define USE_DISCOVERY in user_config.h (#115)

### 3.1.9 20170104

- Fix Power Blink start position (toggled)
- Change PulseTime increments: 1 .. 111 in 0.1 sec (max 11 seconds) and 112 .. 64900 in seconds (= 12 seconds until 18 hours) (#188)
- Add support for SUB_PREFIX = PUB_PREFIX (#190)

### 3.1.8 20170103

- Add retain flag to LWT offline and only send "tele/sonoff/LWT Offline" (#179)
- Change retained LWT Online message to only send "tele/sonoff/LWT Online"

### 3.1.7 20161231

- Add retained message LWT Online when sonoff makes MQTT connection (#179)

### 3.1.6 20161230

- Add blinking using commands BlinkTime, BlinkCount and Power Blink|3|BlinkOff|4 (#165)

### 3.1.5 20161228

- Fix serial space command exception (28)

### 3.1.4 20161227

- Fix MQTT subscribe regression exception (3) (#162)
- Fix serial empty command exception (28)

### 3.1.3 20161225

- Extent Domoticz configuration webpage with optional indices (#153)
- Fix multi relay legacy tele message from tele/sonoff/2/POWER to tele/sonoff/POWER2
- Add support for iTead Motor Clockwise/Anticlockwise

### 3.1.2 20161224

- Extent command PowerOnState with toggle at power on (option 2 is now option 3!) (#156)

### 3.1.1 20161223

- Add support for Sonoff Touch and Sonoff 4CH (#40)
- Update DomoticzIdx and DomoticzKeyIdx with relay/key index (DomoticzIdx1/DomoticzKeyIdx1)
- Add command PowerOnState to control relay(s) at power on (#154)

### 3.1.0 20161221

- Add Sonoff Pow measurement smoothing
- Fix serial command topic preamble error (#151)
- Fix 2.x to 3.x migration inconsistencies (#146)

### 3.0.9 20161218

- Add Sonoff Pow voltage reading when relay is on but no load present (#123)

### 3.0.8 20161218

- Add temperature conversion to Fahrenheit as option in user_config.h (TEMP_CONVERSION) (#145)

### 3.0.7 20161217

- Add user_config_override.h to be used by user to override some defaults in user_config.h (#58)
- Fix Sonoff Pow low power (down to 4W) intermittent measurements (#123)

### 3.0.6 20161217

- Fix MQTT_CLIENT_ID starting with % sign as in "%06X" (#142)
- Add auto power off after PulseTime### 0.1 Sec to relay 1 (#134)

### 3.0.5 20161215

- Add more control over LED with command LedState options (#136, #143)
-   LED_OFF (0), LED_POWER (1), LED_MQTTSUB (2), LED_POWER_MQTTSUB (3), LED_MQTTPUB (4), LED_POWER_MQTTPUB (5), LED_MQTT (6), LED_POWER_MQTT (7)
- Add option WIFI_RETRY (4) to command WifiConfig to allow connection retry to other AP without restart (#73)

### 3.0.4 20161211

- Fix intermittent Domoticz update misses (#133)

### 3.0.3 20161210

- Fix compiler warnings (#132)
- Remove redundant code
- Fix Domoticz pushbutton support

### 3.0.2 20161209

- Add pushbutton to SwitchMode (#130)

### 3.0.1 20161209

- Fix initial config

### 3.0.0 20161208

- Migrate and clean-up flash layout
-   Settings from version 2.x are saved but settings from version 3.x can not be used with version 2.x
- Change SEND_TELEMETRY_RSSI to SEND_TELEMETRY_WIFI and add AP and SSID to telemetry
- Split long JSON messages
- Fix inconsistent status messages
- Fix all status messages to return JSON if enabled
- Remove relay index in cmnd/sonoff/<relay>/POWER now changed
-   to cmnd/sonoff/POWER for single relay units
-   and cmnd/sonoff/POWER<relay> for multi relay units like Sonoff dual
- Add retain option to Power/Light status controlled by command PowerRetain On|Off (#126)

### 2.1.2 20161204

- Add support for second wifi AP (#73)
- Update command WifiConfig
- Fix possible WifiManager hang

### 2.1.1a 20161203

- Fix scan for wifi networks if WeMo is enabled
- Fix syslog setting using web page

### 2.1.1 20161202

- Add support for ElectroDragon second relay and button (only toggle with optional ButtonTopic) (#110)

### 2.1.0 20161202

- Add optional EXPERIMENTAL TLS to MQTT (#49)
- Fix MQTT payload handling (#111)
- Optimzed WeMo code

### 2.0.21a 20161201

- Fix WeMo PowerPlug emulation

### 2.0.21 20161130

- Add Belkin WeMo PowerPlug emulation enabled with USE_WEMO_EMULATION in user_config.h (Heiko Krupp) (#105, #109)

### 2.0.20 20161130

- Relax MQTTClient naming but only allows hexadecimal uppercase numbers (#107)
- Add I2C support with command I2CScan
- Add I2C sensor driver for HTU21 as alternate sensor using TH10/16 connectors (Heiko Krupp) (#105)
- Add I2C sensor driver for BMP085/BMP180/BMP280/BME280 as alternate sensor using TH10/16 connectors

### 2.0.19a 20161127

- Add support for ButtonTopic and ButtonRetain to wall switch function
- Add pullup to SWITCH_PIN and command SwitchMode to syntax

### 2.0.18 20161126

- Add SUB_PREFIX multi level support allowing 'cmnd' or 'cmnd/level2/level3'
- Add wall switch function to GPIO14 and command SwitchMode (Alex Scott) (#103)

### 2.0.17 20161123

- Calibrate HLWPCAL from 12345 to 12530
- Add alternative sensor driver DHT2 using Adafruit DHT library
- Add define MESSAGE_FORMAT to user_config.h
- Throttle console messages
- Shorten JSON messages
- Fix possible Panic
- Fix User mode webserver security

### 2.0.16 20161118

- Add alternative sensor driver DS18x20 using OneWire library (#95)
- Change sensor MQTT message from tele/sonoff/TEMPERATURE to tele/sonoff/DHT/TEMPERATURE or
-   tele/sonoff/DS18B20/TEMPERATURE or tele/sonoff/DS18x20/1/TEMPERATURE
- Add sensors to root webpage and auto refresh every 4 seconds (#92)
- Add optional JSON messageformat to all telemetry data
- Enforce minimum TelePeriod to be 10 seconds
- Fix Energy Yesterday reset after restart
- Add Energy Today restore after controlled restart

### 2.0.15 20161116

- Change TODAY_POWER and PERIOD_POWER to TODAY_ENERGY and PERIOD_ENERGY
- Fix serial regression
- Fix syslog hangs when loghost is unavailable

### 2.0.14 20161115

- Add HLW threshold delay
- Fix HLW intermittent current deviation
- Fix button functionality during wificonfig
- Add CRC check to DS18B20 sensor (#88)

### 2.0.13 20161113

- Add additional upload error code descriptions
- Add PlatformIO support (#80)

### 2.0.12 20161113

- Fix Serial and Web response regression when no MQTT connection available
- Fix Sonoff Dual power telemetric data for second relay
- Removed MQTT password from Information web page
- Hide MQTT password from Configure MQTT web page

### 2.0.11 20161111

- Rewrite button and web toggle code
- Fix NTP sync
- Add HLW calibration commands HLWPCAL, HLWUCAL and HLWICAL (need define USE_POWERCALIBRATION)
- Fix power threshold tests

### 2.0.10 20161109

- Add additional Domoticz define (#63)
- Add defines MQTT_STATUS_ON and MQTT_STATUS_OFF in user_config.h to select status On/Off string
- Fix status response differences (#65)
- Fix divide by zero exception (#70)
- Fix syslog loop exception

### 2.0.9 20161108

- clarify MODULE in user_config.h
- Fix hlw false values

### 2.0.8 20161108

- Add initial status after power on
- Seperate driver files
- Fix hlw code and calibrate Pow
- Move user config defines to user_config.h (#61)

### 2.0.7 20161030

- Make Ticker mandatory
- Add Domoticz support (Increase MQTT_MAX_PACKET_SIZE to 400) (#54)
- Add command MessageFormat 0|1 to select either legacy or JSON output

### 2.0.6 20161024

- Add Sonoff Pow power factor
- Initial support for up to four relays using iTEAD PSB (4Channel)
-   - Currently only supports one button (All buttons behave the same)
-   - Use command MODEL 4 to select four relay option
-     (After first power on it will support 2 relays like Sonoff Dual)
- Fix ledstate
- Add command Status 9 to display Sonoff Pow thresholds
- Add commands PowerLow, PowerHigh, VoltageLow, VoltageHigh, CurrentLow and CurrentHigh for use
-   with Sonoff Pow thresholds

### 2.0.5 20161018

- Add updates to user_config.h - moved SEND_TELEMETRY_DS18B20 and SEND_TELEMETRY_DHT to module area.
-   As Sonoff TH10/16 does not have the logic installed for GPIO04 You'll have to select ONE of both
- Add Sonoff Pow support (experimental until Pow tested)
- Add command Status 8 to display Sonoff Pow energy values
- Add command MqttUnits On|Off to add units to values
- Change web main page header character size
- Change On/Off to ON/OFF status messages to satisfy openHAB
- Change TEMP to TEMPERATURE and HUM to HUMIDITY

### 2.0.4 20161009

- Add MQTT_BUTTON_RETAIN, SAVE_DATA and SAVE_STATE defines to user_config.h (#35)
- Update ButtonRetain to remove retained message(s) from broker when turned off
- Add Retain for second relay on Sonoff Dual
- Provide power status messages with device topic index if requested

### 2.0.3 20161008

- Update wifi initialization
- Add command BUTTONRETAIN for optional MQTT retain on button press (#35)
- Add command SAVESTATE to disable power state save. May be used with MQTT retain

### 2.0.2 20161006

- Fix wifi issue 2186

### 2.0.1 20161002

- Fix button press

### 2.0.0 20161002

- Update Sonoff TH10/16 sensor pins (My TH10 only has GPIO14 connected)
- Add full support for Sonoff dual

### 1.0.35 20160929

- Add more lines to console
- Add timeout and disable MQTT on web upload
- Add command SAVEDATA to control parameter save (for flash wear afficionados) (#30)

### 1.0.34 20160926

- Fix button press six and seven
- Add more information to webserver

### 1.0.33 20160915

- Better WPS error message
- Separate webserver code from support.ino into webserver.ino
- Fix webserver User by removing unwanted restart option

### 1.0.32 20160913

- Add Wifi Protected Setup (WPS) as third option for initial config
- Add command WIFICONFIG replacing deprecated command SMARTCONFIG
- Add option WIFICONFIG 3 to start WPSconfig
- Add option WIFICONFIG 0 to start saved Wifi config tool (WPSconfig, Smartconfig or Wifimanager)
- Change button behaviour - See Wiki

### 1.0.31 20160907

- Fix DS18B20 misread if teleperiod = 2
- Tuned sensor code
- Updated prefered ElectroDragon connection to Relay 1 and Button 1
- Moved SONOFF and ELECTRO_DRAGON port config to user_config.h

### 1.0.30 20160902

- Fix command TELEPERIOD 0
- Add ESP- tag to UDP log message for easy rsyslogd filtering
- Add ElectroDragon (Relay 2 only) functionality. Select with #define MODULE ELECTRO_DRAGON
- Add ? as null message alternative
- Add DHT temperature and humidity telemetry support. Enable with #define SEND_TELEMETRY_DHT
- Add DS18B20 temperature telemetry support. Enable with #define SEND_TELEMETRY_DS18B20
- Restrict HOSTNAME, MQTTCLIENT, TOPIC and BUTTONTOPIC in topic mode only

### 1.0.29 20160831

- Allow UPGRADE, OTAURL, RESTART, RESET, MQTTHOST, MQTTPORT, MQTTUSER, MQTTPASSWORD and WEBSERVER also in group mode

### 1.0.28 20160831

- Add webserver state to status 5
- Add optional PUB_PREFIX2 (tele) for telemetry usage
- Add command TELEPERIOD
- Fix syntax message
- Change memory status display

### 1.0.27 20160831

- Add sketch flash size
- Add console to webserver
- Add command weblog
- Change WifiManager web pages to minimal
- Change display default hostname and MQTT client id in webserver
- Change HTTP command interface to http://sonoff-1234/cm?cmnd=light 2
- Change HEARTBEAT to UPTIME

### 1.0.26 20160829

- Add define USE_WEBSERVER to disable web server code in source
- Add file upload as alternative for ota upload to webserver
- Add information to webserver
- Add command hostname
- Add command logport
- Change HTTP command interface to http://sonoff-1234/cmd?cmnd=light 2
- Change button behaviour with regards to Smartconfig and OTA upload. See README.md
- Enforce default hostname to either "%s-%04d" or user defined without any %
- Enforce default mqtt client id to either "DVES_%06X" or user defined without any %

### 1.0.25 20160822

- Remove config system halts to keep ota available

### 1.0.24 20160821

- Add test for MQTT_SUBTOPIC
- Change log range to LOG_LEVEL_ALL
- Change MQTT introduction messages
- Moved MQTT_MAX_PACKET_SIZE warning message to introduction messages

### 1.0.23 20160821

- Add option USE_SPIFFS to move config from flash to spiffs
- Add webserver with options 0 (off), 1 (user) and 2 (admin)
- Add HTTP command interface (http://sonoff-1234/c?cmnd=light 2)
- Add wifimanager countdown counter
- Add command line webpage
- Add relay control to wifimanager
- Add restart option 99 to force restart
- Fix wifi hostname
- Fix NETBIOS hostname problem by reducing default hostname length
- Fix possible exception if WIFI_HOSTNAME is changed
- Fix upgrade messages
- Reduce memory use by redesigning config routines
- Split syntax message
- Rename define SERIAL_IO to USE_SERIAL

### 1.0.22 20160814

- Add all MQTT parameters for configuration
- Add wifimanager to configure Wifi and MQTT via web server
- Change NTP time handling
- Fix Smartconfig parameter buffer overflow
- Fix PlatformIO warnings

### 1.0.21 20160808

- Remove semaphore as subscription flooding (more than 15 subscriptions per second) is managed by SDK (LmacRxBlk:1)
- Add optional RTC interrupt (define USE_TICKER) to keep RTC synced during subscription flooding
- Remove heartbeatflag

### 1.0.20 20160805

- Add semaphore to handle out of memory when too many subscriptions requested
- Use Daylight Saving (DST) parameters from user_config.h when timezone = 99
- Add status 7 option displaying RTC information
- Add ledstate to status 0

### 1.0.19 20160803

- Fix possible MQTT_CLIENT_ID induced Exception(28)

### 1.0.18 20160803

- Moved Cfg_Default
- Fix negative data handling
- Remove MQTT information from status 1 and add labels to status 1
- Add mac address to status 5
- Add MQTT ClientId, UserId and Password to status 6

### 1.0.17 20160731

- Better variable range checking
- Change ambiguous connection messages
- Add timestamp to serial message

### 1.0.16 20160729

- Moved wifi, rtc, syslog and config to support.ino
- Fixed button action when buttontopic is used. Introduced with 1.0.15
- Better buffer overflow checks (strlcpy)

### 1.0.15 20160728

- Removed pubsubclient config changes from sonoff.ino as it doesn't work
-   reapply MQTT_MAX_PACKET_SIZE 256 and MQTT_KEEPALIVE 120 to PubSubClient.h
- Add status 0 option displaying all status messages
- Change MQTT_MAX_PACKET_SIZE from 1024 to 256
- Add buffer overflow checks (snprintf and strncpy)
- Implemented common string sizes

### 1.0.14 20160722

- Seperate user config from sonoff.ino to user_config.h (pucebaboon)
- Change defaults from sidnas2 to domus1
- Add MQTT status message as status 6 (pucebaboon)
- Add status type to message (pucebaboon)
- Add pubsubclient config changes to sonoff.ino (pucebaboon)

### 1.0.13 20160702

- Add Ledstate 1 option to show power state on led

### 1.0.12 20160529

- Allow disable of button topic using "0"

### 1.0.11 20160524

- Provide button response if MQTT connection lost

### 1.0.10 20160520

- Add optional button topic to assist external MQTT clients
- Change version notation
- Reset default values

### 1.0.9  20160503

- Add more blinks
- Add reset 2 option erasing flash
- Add status 5 option displaying network info
- Add syslog check for Wifi connection
- Resize MqttPublish log array
- Change Wifi smartconfig active from 100 to 60 seconds
- Update Wifi initialization

### 1.0.8  20160430

- Remove use of Wifi config data from SDK
- Add status 3 (syslog info) and status 4 (flash info)
- Add restart option to button (5 quick presses)

### 1.0.7  20160420

- Add UDP syslog support
- Change HOST command to MQTTHOST command
- Add commands SYSLOG, SERIALLOG and LOGHOST
- Change hostname to lower case to distinguise between open-sdk version
- Add support for ESP-12F used in my modified wkaku power socket switch
- Fix timezone command
- Add RTC month names for future use
- Modify button code
- Remove initialization errors by better use of MQTT loop

### 1.0.6  20160406

- Removed Wifi AP mode (#1)
- Add test for Arduino IDE version >= 1.6.8
- Fix RTC time sync code

### 1.0.5  20160310

- Initial public release
- Show debug info by selecting option from IDE Tools Debug port: Serial<|MERGE_RESOLUTION|>--- conflicted
+++ resolved
@@ -4,14 +4,12 @@
 ## [Unreleased] - Development
 
 ## [9.5.0.9]
-<<<<<<< HEAD
 ### Added
 - Command ``SetOption129 1`` to enable split total energy results (#13030)
 - Commands ``EnergyTotal<phase>``, ``EnergyToday<phase>`` and ``EnergyYesterday<phase>`` to (re)set energy values
-=======
+
 ### Changed
 - LVGL updated to v8.0.2 **breaking changes**
->>>>>>> b82f0983
 
 ## [9.5.0.8] 20210927
 ### Added
