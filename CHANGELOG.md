# Changelog
All notable changes to this project will be documented in this file.

## [Released]

## [13.3.0] 20231213
- Release Quinlan

<<<<<<< HEAD
=======
## [13.3.0.5]
### Added
- Internal support for persistent JSON settings using single file
- Command ``SetOption158`` to publish or suppress ModbusReceived MQTT messages (#20678)
- ESP32 Core3 support for SPI ethernet on DM9051, W5500 and KSZ8851
- Berry option to invert serial

### Breaking Changed
- ESP32 LVGL library from v8.3.11 to v9.0.0, some small breaking changes in C, none in HASPmota (#20659)

### Changed
- Matter improve `MtrInfo` (#20686)
- Matter implement auto-attributes (#20694)

### Fixed
- Matter redirects for Advanced Matter configuration UI (#20690)
- LVGL9 restore missing layouts (#20701)

### Removed

## [13.3.0.4] 20240205
### Added
- HASPmota support for `min` and `max` attribute in `slider` (#20582)
- ESP32-C3 support for GPIO11 (#18350)
- ESP32 support for Shelly Plus Add-On using DS18x20 or DHT11/AM2301/DHT21/DHT22/AM2302/AM2321/SI7021 on GPIO0/1 (#20580)
- ESP32 MI32 Legacy initial support for sensors using BTHOME packet format (#20625)
- Berry `introspect.contains` and `bytes.addfloat` (#20635)
- Matter add human readable names for TimeSync cluster (#20666)

### Breaking Changed
- Matter aggregator relocated to endpoint 1 for Google compatibility, may break existing associations (#20654)

### Changed
- Library OneWire-Stickbreaker by TasmotaOneWire supporting Shelly Plus Add-On (#20580)
- Refactored rules ``Subscribe`` using LList allowing full message size and enabled by default
- Refactored rules USE_EXPRESSION and SUPPORT_IF_STATEMENT replacing LinkedList with arrays and enabled by default
- ESP32 Core3 platform update from 2024.01.11 to 2024.01.12 (#20576)
- Utouch optimizations, rgb i2c init (#20596)
- GPIO Viewer update from 1.0.7 to 1.5.0
- Miel HVAC lower the minimum temperature to 10C (#20628)

### Fixed
- Berry C mapping, raise an error if too many arguments are sent (#20604)
- Matter error when removing device from Google Home (#20665)
- Matter exception when fabrics is not initialized (#20667)

## [13.3.0.3] 20240122
### Added
- Berry `debug.caller` (#20470)
- GPIO Viewer user selection of assets website now defaults to `https://ota.tasmota.com/tasmota|tasmota32/gpio_viewer/assets`
- Support for HardwareSerial invert (#15461)
- SML support for IM350 (#20474)
- LVGL `lv.str_arr` (#20480)
- ESP32 MI BLE support for Xiaomi LYWSD02MMC (#20381)
- LVGL option to add `lv.keyboard` extra widget (#20496)
- GUI sensor separators (#20495)
- Command ``TimedPower<index> <milliseconds>[,ON|OFF|TOGGLE|BLINK]`` executes ``Power<index> [ON|OFF|TOGGLE|BLINK] `` and after <millisecond> executes ``Power<index> [OFF|ON|TOGGLE|BLINK_OFF]``
- Berry solidification of strings longer than 255 bytes (#20529)
- Berry syntax coloring for Notepad++ by FransO (#20541)
- Berry/Zigbee web hook per device for customized status display (#20542)
- Zigbee ``ZbEmulation`` to selectively exclude some devices from Hue/Alexa emulation (#20552)

### Changed
- ESP32 Core2 platform update from 2024.01.00 to 2024.01.01 (#20508)
- IP stack compatible with new Core3 IPv6 implementation (#20509)
- Command ``TimedPower`` from erasing all timers to showing remaining timers
- ESP8266 platform update from 2024.01.00 to 2024.01.01 (#20539)
- ESP8266 Framework (Arduino Core) from v2.7.5 to v2.7.6 (#20539)
- Refactored Pio filesystem download script (#20544)
- Command ``TimedPower`` refactored from String to LList

### Fixed
- Scripter memory leak in `>w x` (#20473)
- ESP8266 GPIO Viewer exception 9 on reading Analog GPIO
- GPIO Viewer single instance
- Zigbee ramdom crash in main page (#20481)
- Web file upload response on upload error (#20340)
- ESP32 shutter exception 6 (divide by zero) on ``ShutterMode 4`` (#20524)
- GPIOViewer exception 3
- Berry assigment to list with negative index (#20537)
- Matter support for Alexa (#20545)
- ESP8266 IPv6 support (#20539)
- ESP32 Audio for Core3, MP3Stream and Shine (#20540)
- ESP32 Core3 reset GPIOs 16/17 when PSRAM is not used (20547)

### Removed
- Max number of 30 backlog entries

## [13.3.0.2] 20240111
### Added
- HASPmota type `chart` (#20372)
- Berry add support for `tcpclientasync` in `tcpserver` (#20401)
- Berry add `tasmota.urlbecload(url:string) -> bool` (#20412)
- GPIO Viewer to see realtime GPIO states. Enable with define USE_GPIO_VIEWER
- Berry `gpio.read_pwm` and `gpio.read_pwm_resolution` (#20414)
- Berry `gpio.get_pin_type` and `gpio.ger_pin_type_index` (#20415)
- Berry `gpio.read_pwm` and `gpio.read_pwm_resolution` (#20414)
- Berry GPIO viewer initial version using async webserver (#20416)
- Berry add `string` to `bytes()` (#20420)
- Berry button to dynamically load GPIO Viewer with Berry backend (#20424)
- Berry `debug_panel.tapp` to display real-time heap and wifi rssi (#20436)
- Berry `webserver.header` to read browser sent headers (#20447)
- Berry provide lightweight options for `tasmota.wifi/eth/memory/rtc` (#20448)
- Berry `tasmota.webcolor` (#20454)
- Support for pipsolar inverter (#20408)

### Changed
- Renamed button "Consoles" to "Tools"
- ESP32 platform update from 2023.12.00 to 2024.01.00 (#20445)
- Header `Host` is now collected by Webserver (#20446)
- Webcam tweaks (#20451)
- ESP8266 platform update from 2023.04.00 to 2024.01.00 (#20467)
- ESP8266 Framework (Arduino Core) from v2.7.4.9 to v2.7.5 (#20467)

### Fixed
- ESP32 Zigbee Aqara attributes (#20452)

## [13.3.0.1] 20240101
### Added
- Support for Sonoff Basic R4 Magic Switch (#20247)
- Support for CST816S touch interface (#20213)
- NeoPool hydrolysis FL1 and Redox flag (#20258)
- Matter support for password for remote Tasmota devices (#20296)
- Display of active drivers using command ``status 4``
- ESP32 used UART information
- HASPmota `haspmota.page_show()` to change page (#20333)
- Berry `introspect.set()` for class attributes (#20339)
- Support negative power on BL0942 using index 5..8 (#20322)

### Breaking Changed
- Refactoring of Berry `animate` module for WS2812 Leds (#20236)

### Changed
- Support syslog updates every sleep or every second if `#define SYSLOG_UPDATE_SECOND` (#20260)
- ESP32 platform update from 2023.11.01 to 2023.12.00 (#20298)
- Moved Berry animate to its own `berry_animate` lib (#20309)
- Relax checks of Partition Wizard for newest Shelly (#20349)

### Fixed
- Matter Contact sensor was not triggering any update (#20232)
- CVE-2021-36603 Cross Site Scripting (XSS) vulnerability (#12221)
- ESP32 piezo ceramic buzzer doesn't buzz (#20118)
- Syslog server warning caused by lack of <PRI> field and hostname starting with 'z' (#14689)
- Support for Domoticz floor/room topics. Regression from v12.0.1 (#20299)
- Berry claiming UART0 if needed (#20324)
- LVGL fix type for lv_imgbtn (#20354)

## [Released]

## [13.3.0] 20231213
- Release Quinlan

>>>>>>> 88f1e359
## [13.2.0.3] 20231213
### Added
- DeepSleep support through TIMERS (#20117)
- Command ``WebCanvas linear-gradient(#F02 7%,#F93,#FF4,#082,#00F,#708 93%)`` to set GUI canvas

### Breaking Changed
- Remove Berry `every_200ms` event which didn't work anyways (#20205)

### Changed
- ESP32 LVGL library from v8.3.10 to v8.3.11 (no functional change)
- Berry ULP API changes for Core3/IDF5 (#20198)
- Berry leds animation refactoring stage 1 (#20197)

### Fixed
- TUYA state machine (in TUYA v1) (#20110)
- ESP32 Neopixel flicker for Core3/IDF5 (#20196)
- HASPmota `bar` fixed `val` attribute (#20208)

## [13.2.0.2] 20231130
### Added
- Scripter TCP client (#19914)
- Berry ``debug.gcdebug()`` to enable GC debugging (#19936)
- Berry AES_CBC to crypto module (#19964)
- NeoPool sensor delta trigger (command ``NPTelePeriod``) (#19973)
- NeoPool store settings on unified file system (#19973)
- NeoPool command ``NPBoost`` (#19973)
- ESP32 Partition Wizard can be loaded dynamically (#19980)
- Berry `scale_int`, equivalent of `scale_uint` for signed integers (#20090)
- ESP32 support for Avago Tech Bluetooth Buttons (#20088)

### Changed
- Matter update hierarchy of plugins (#19915)
- NeoPool ``NPHydrolysis`` percent and unit (#19924)
- Thermostat JSON index from 0 to 1 (#20011)
- ESP32 platform update from 2023.11.00 to 2023.11.01 (#20087)

### Fixed
- Scripter timer issue (#19914)
- Zero-Cross Dimmer for ESP32 with Core3 (#19929)
- Matter flow sensor (#19961)
- Berry ``gpio.dac_voltage()`` regression from v13.1.0.1 (#19997)
- ESP32-C3 ledlink functionality regression from v13.1.0.2
- Berry parser error in specific cases (#20059)
- ``changeUIntScale`` for linearity when expanding range (#20089)
- ESP32 remove restart energy logging if no energy monitoring is selected
- ``WebQuery`` response buffer corruption and format character ``%`` (#20111)

## [13.2.0.1] 20231103
### Added
- I2C bus2 support to iAQ core sensor (#19799)
- I2C bus2 support to HTU temperature and humidity sensor
- I2C bus2 support to BH1750 ambient light sensor
- I2C bus2 support to ADS1115 A/D Converter
- I2C bus2 support to SHTxX temperature and humidity sensor
- I2C bus2 support to HYTxxx temperature and humidity sensor
- I2C bus2 support to SI1145/6/7 Ultra violet index and light sensor
- I2C bus2 support to LM75AD temperature sensor
- Command ``GpioRead`` to show input state (#19810)
- ESP32 core v3 auto TasConsole USB or Serial connection by @staars
- Support for Winsen XH03x dust particle sensors using USE_PMS5003 and PMS_MODEL_ZH03X (#19850)
- NeoPool hydrolysis setpoint and max
- NeoPool command ``NPFiltrationSpeed`` to set non-standard filtration type speed (#19857)
- NeoPool ``SetOption157`` to output sensitive data (#19857)
- NeoPool enhancements for HA (#19857)
- ST7735S display.ini for 1.44 inch 128x128 red SPI display (#19862)
- HASPmota add styling properties (#19912)
- Matter flow sensor support (#19852)

### Breaking Changed
- NeoPool SENSOR topic ``Power`` renamed to ``Powerunit`` (#19857)

### Changed
- Prepare I2C drivers for bus2 support
- Matter Light0 now accept a Relay number (#19809)
- ESP32 keep FS intact when over flashing with VSC (#19816)
- Increase MAX_HUE_DEVICES to 32 (#19820)
- MI32 updates (#19893)

### Fixed
- NeoPool filtration mode display (#19801)
- Compile USE_PID (#19890)
- ESP32 I2C allow bus2 support when bus1 is not enabled
- ESP32 IR receive with Arduino Core 3 (#19904)

## [13.2.0] 20231019
- Release Quincy

## [13.1.0.4] 20231019
### Added
- Support for HC8 CO2 sensor (#19714)
- ESP32 commands ``Ds18Rescan`` and ``Ds18RetryRead`` (#19700)

### Breaking Changed
- Removed support for Homekit in favour of Matter (#19738)

### Changed
- ESP32 Framework (Arduino Core) from v2.0.13 to v2.0.14
- MAX31855/MAX6675 sensors driver support up to 6 (#19329)
- ESP32 analog from `analogRead()` to calibrated `analogReadMilliVolts()` (#19732)
- I2S refactoring in preparation for core 3 (#19749)
- Teleinfo use Apparent Power as Active Power approximation (#19756)

### Fixed
- ESP32 shutter frequency (#19717)
- ModbusBridge write memory leak (#19758)
- Zigbee timezone when device reads LocalTime attribute (#19772)

### Removed
- WiFiClientSecure in favour of WiFiClientSecureLightBearSSL (#19725)

## [13.1.0.3] 20231003
### Added
- Support for Shelly PlusPMMini, Plus1Mini and Plus1PMMini
- Matter support for Virtual Devices controllable via Rules or Berry (#19520)
- Berry read and write Counters (#19558)
- ESP32 support for influxdb access using https (#19582)
- Support for ENS16x (air quality) and ENS210 (temp & RH) sensors (#19479)
- Support for non-persistent ``WebButton17`` to ``WebButton32`` (#19580)
- Command ``Mi32Name`` (#19619)

### Changed
- ESP32 Framework (Arduino Core) from v2.0.12 to v2.0.13
- ESP32 LVGL library from v8.3.9 to v8.3.10 (no functional change)
- Consolidate SGP40 and SGP41 into SGP4x driver (#19560)
- ESP32 Audio preparation for Arduino Core v3 (#19637)
- ESP32 LittleFS updated to version with grow option (#19635)
- ESP32 Partition Wizard grow filesystem support (#19645)

### Fixed
- ESP32 DS18x20 driver support extended over GPIO33
- ESP32 Shutter button quad press (#19589)
- Compile error with new email lib (#19608)
- ESP32 Arduino Core v2 wifi client flush (#19642)

## [13.1.0.2] 20230914
### Added
- Support for HDMI CEC protocol (#19434)
- Support different baudrates on BL0942

### Breaking Changed
- `Sendmail` upgraded to ESP-Mail-Client v3.4.9 from v1.2.0, using BearSSL instead of MbedTLS (#19460)

### Changed
- Berry fast_loop is now called every 5ms whatever the Sleep value (#19436)
- Reduce IRAM consumption of HDMI CEC to 1453 bytes (#19452)
- ESP32 Framework (Arduino Core) from v2.0.11 to v2.0.12
- ESP32 LVGL library from v8.3.8 to v8.3.9 (no functional change)

### Fixed
- PCF8574 mode 1 with base relays exception 3/28 regression from v12.4.0.4 (#19408)
- Berry make mdns compatible with non-IPv6 builds
- ESP32 Shutter migration (#19454)
- ESP32 Shutter multi press button events (#19465)
- Support for IPv6 link-local zones for esp-idf 5.1 (necessary for Matter)
- ESP32-C3 relay click on restart

## [13.1.0.1] 20230831
### Added
- Commands to allow setting of timeprop parameters (#19310)
- Variables ``%power<1..28>%`` and  ``%switch<1..28>%`` to rules (#19331)
- Experimental support for ESP32-C2 and ESP32-C6 using Arduino core v3.0 

### Changed
- Display invert setting after tasmota start in uDisplay driver (#19337)

### Fixed
- Shutter invert (#19341, #19374)
- Teleinfo power (#19381)
- Exception 3 in IRHVAC (#19389)

## [13.1.0] 20230815
- Release Quentin

## [13.0.0.4] 20230815
### Added
- ESP32 prepare for Arduino Core v3 and esp-idf v5 (#19264)

### Changed
- Console height from default 318 pixels to viewport (#19241)
- Shutter button hold behaviour with grouptopic (#19263)
- Thermostat improvements (#19279)
- PID controller improvements (#19285)
- HDC1080 detect device offline (#19298)
- ADE7953 lowered no load threshold (#19302)

## [13.0.0.3] 20230805
### Added
- Support for MAX17043 fuel-gauge systems Lipo batteries (#18788)
- Support for multiple PCA9685 with extended functionality (#18805)
- Zigbee decode Aqara 0000/FF01 attribute 03 as Temperature (#19210)
- Berry bytes `get` and `set` work for 3 bytes values (#19225)
- Matter support for fabric_filtered request (for Google compatibility) (#19249)

### Changed
- Initial ``DisplayMode`` from 1 to 0 and ``DisplayDimmmer`` from 10% to 50% (#19138)
- ESP32 Framework (Arduino Core) from v2.0.10 to v2.0.11
- Berry `mqtt.publish` now distinguishes between `string` and `bytes` (#19196)
- IRremoteESP8266 library from v2.8.5 to v2.8.6
- ESP32 autodetect flashsize and adjust filesystem (#19215)
- Reduced log level for TeleInfo (#19216)
- Matter increased polling frequency for local switches/occupancy (#19242)

### Fixed
- Initial battery level percentage (#19160)
- Berry SK6812_GRBW crash (#19166)
- ESP8266 SPI initialization for scripter, filesystem and MFRC522 (#19209)
- Zero cross dimmer minimum interrupt time (#19211)
- Fade would fail when the difference between start and target would be too small (#19248)
- Inverted shutter (#19243)
- Matter support for large attribute responses (#19252)
- Matter auto-configuration Relay indices (#19255)

## [13.0.0.2] 20230721
### Added
- Partition Wizard is now able to convert to safeboot from Shelly partition layout (#19034)
- Matter mini-profiler (#19075)
- Berry `_class` can be used in `static var` initialization code (#19088)
- Berry `energy.update_total()` to call `EnergyUpdateTotal()` from energy driver (#19117)
- Support for DeepSleep battery level percentage (#19134)
- Berry metrics for memory allocation/deallocation/reallocation (#19150)
- Berry `tasmota.loglevel()` and `tasmota.rtc_utc()` for faster performance (#19152)
- Berry AES CCM decrypting in a single call to avoid any object allocation (#19153)

### Changed
- ESP32 shutter driver support up to 16 shutters (#18295)
- Configuration backup and restore now backup and restore ``.xdrvsetXXX`` files too (#18295)
- Berry extend `range(lower, upper, incr)` to arbitrary increment (#19120)
- Berry updated syntax highlighting plugin for VSCode (#19123)
- Matter latency improvement for single attribute reads and single commands (#19158)

## [13.0.0.1] 20230708
### Added
- Command ``Delay -1`` to wait until next second (#18984)
- Matter add option to disable bridge mode (#18992)
- Support for SGP41 TVOC/NOx Sensor (#18880)
- Command ``BrRestart`` to restart the Berry VM (experimental) (#19003)
- Command ``Restart 9`` to save all changes and go into deepsleep waiting for a reset (#19024)
- Berry added `getgbl` performance counter to `debug.counters()` (#19070)

### Breaking Changed
- Berry `bool( [] )` and `bool( {} )` now evaluate as `false` (#18986)
- Berry `import strict` now detects useless expr without side effects (#18997)

### Changed
- Matter support for temperature in Fahrenheit (`SetOption8 1`) (#18987)
- Matter improve responsiveness (#19002)
- ESP32 LVGL library from v8.3.7 to v8.3.8 (no functional change)
- Matter improve latency for remote commands (#19072)

### Fixed
- Berry various fixes for Walrus Operator (#18982)
- MiElHVAC power commands regression from v12.4.0.1 (#18923)
- `BrRestart` now supports web handlers to work after Berry restart

### Removed
- Support for ESP32-C3 with chip rev below 3 (old development boards)

## [13.0.0] 20230626
- Release Qasim

## [12.5.0.4] 20230626
### Added
- Matter ability to add or remove endpoint in bridge mode (code only)
- Matter add controller's Vendor Name to logs and UI
- Matter redesigned UI
- Matter add support for Contact Sensor
- Berry `string.format()` now automatically converts type according to format
- Matter add friendly-name (NodeLabel) to each endpoint
- Berry add global function `format` as a simpler syntax to `string.format`
- Berry added f-strings as an alternative to string formatting
- Matter display the remote Device Name instead of IP address
- Berry Walrus operator ':='
- Zigbee firmware for Sonoff-ZB-Pro v20230507

### Changed
- Berry `webclient.url_encode()` is now a static class method, no change required to existing code (#18775)
- Matter Bridge mode always on
- ESP32 Framework (Core) from v2.0.9 to v2.0.10
- Berry code size optimizations

### Fixed
- Interaction of ``SetOption92``, ``VirtualCT``, and ``RGBWWTable`` (#18768)
- Fixed HASPmota event when value is non-integer (fixes #18229)
- Matter fix local Occupancy sensor
- Zigbee fixed regression with SetOption101
- Berry fixed parser error with upvals in closures
- NeoPool fix NPFiltration switch result (#18871)

## [12.5.0.3] 20230602
### Added
- Command ``WifiPower 0`` to enable dynamic wifi power based on RSSI by @TD-er (#15443)
- Command ``WifiPower 1`` to restore default wifi power
- HASPmota `meta` attribute and improved `berry_run` (#18685)
- Matter bridge for ESP8266 remote endpoints (experimental) (#18734)
- Display descriptor for ST7735 128x160 display (#18741)
- Matter support for Occupancy via Switch (experimental) (#18742)
- Berry RS256 crypto algorithm (RSASSA-MCKS1_v1-5 with SHA256) used for JWT (#18763)
- Berry add `set_lsb_justified(bool)` to `AudioOutputI2S` (#18774)

### Breaking Changed
- Matter relay number starts at 1 instead of 0 to match Tasmota numbering

### Changed
- InfluxDb resolves DNS name before request (#18015)
- Shutter sliders in WEBGUI automatically appear and disappear during configuration and update during movement (#18701)
- AdafruitFingerprint library from v2.0.4 to v2.1.0

### Fixed
- ESP32 InfluxDb initial connection delays using HTTPClient (#18015)
- Shutter bootloop using more than 4 shutters (#18673)
- AIThinker webcam issues (#18652)
- Berry `tasmota.wifi()` would wrongly report wifi as up
- Inverted shutter now reflect status also in WEBGUI and several minor fixes to make "inverted" consistant (#18701)
- Matter fix fabric provisioning from CASE session for iOS 16.5 (#18709)
- ESP32 SPI initialization for MFRC522 (#18711)
- Freeze BMP readings before deepsleep (#18720)
- ESP32 Neopixel busy time adjustment (#18723)
- Zigbee attributes handling in Berry mapping (#18747)

## [12.5.0.2] 20230516
### Added
- Matter support for Shutters with Tilt
- Matter POC for remote Relay
- Support for Zero-Cross Dimmer on ESP32, changed calculation on ESP8266, high resolution control e.g. Solar: `ZCDimmerSet`
- ESP32 Enhanced Shutterbuttons functionality to control tilt position, additionally incr/decr possible to position and tilt.
- ESP32 command ``Shuttersetup`` for "Shelly 2.5 pro" automatic calibration and setup (experimental)
- Berry `tcpclientasync` class for non-blocking TCP client
- Support for GM861 1D and 2D bar code reader (#18399)
- Berry `re` (regex) add `match2` and optional offset
- Support for PCA9557 8-bit I/O expander (#18632)
- Matter support for async HTTP for bridged devices (#18656)
- Zigbee support for air sensors (#18665)
- Command ``I2cScan0`` to scan both busses on ESP32 with one command

### Breaking Changed
- Change command ``FileUpload`` index binary data detection from >199 to >299

### Changed
- ESP32 Framework (Core) from v2.0.8 to v2.0.9
- autoconf extract `display.ini` to file system
- IRremoteESP8266 library from v2.8.4 to v2.8.5
- Energy power delta report delayed by two seconds allowing hardware to stabilize (#17751)

### Fixed
- Partition_Manager.tapp fixed
- Berry fixed a rare condition when a GC causes a memory corruption
- LED PWM ac_dimmer curve was wrongly applied instead of Gamma regression from v12.2.0.5 (#18666)

## [12.5.0.1] 20230505
### Added
- Matter sensors Humidity, Pressure, Illuminance; optimize memory (#18441)
- Command ``SetOption152 0/1`` to select two (0 = default) pin bistable or one (1) pin latching relay control (#18386)
- Matter allow `Matter#Initialized` rule once the device is configured (#18451)
- Matter UI to change endpoints configuration (#18498)
- Matter support for Shutters (without Tilt) (#18509)
- Support for TC74 temperature sensor by Michael Loftis (#18042)

### Changed
- ESP32 Framework (Core) from v2.0.7 to v2.0.8
- Refactored Zero Cross Dimmer (#18481)
- ESP32 LVGL library from v8.3.6 to v8.3.7 (no functional change)

### Fixed
- ESP8266 Energy Export Active no update regression from v12.3.1.3
- NovaSDS GUI values (#18444)
- Berry fix rules for string comparisons (#18464)
- Shutter: GarageMode does not stop on console commands, `ShutterSetOpen` and `ShutterSetClose` does not reset direction (#18539)

## [12.5.0] 20230417
- Release Peyton

## [12.4.0.5] 20230417
### Added
- Matter support for Light and Relays on ESP32 by Stephan Hadinger (#18320)
- ESP32 WIP support for 16 shutters using `#define USE_SHUTTER_ESP32` in addition to `USE_SHUTTER` by Stefan Bode (#18295)
- Berry `webserver.html_escape()` reusing the internal HTML escaping function
- Support for GDK101 gamma radiation sensor by Petr Novacek (#18390)
- Matter support in now stabilized for Apple and Google (not tested with Alexa)
- Berry `instrospect.name()` to get names of functions, modules and classes (#18422)
- Berry add `searchall()` and `matchall()` to `re` module and pre-compiled patterns (#18429)
- Matter automatically exposes all detected Temperature sensors (#18430)

### Changed
- ESP32 LVGL library from v8.3.5 to v8.3.6 (no functional change)

### Fixed
- ESP32 ``Upload``, ``Upgrade``, ``WebGetConfig``, ``WebQuery`` and ``WebSend`` random HTTP(S) connection timeout set to 5 sec (commit 542eca3)
- ESP32 energy monitoring set StartTotalTime regression from v12.3.1.5 (#18385)

## [12.4.0.4] 20230403
### Added
- Matter support simple Relay on Apple Homekit by Stephan Hadinger (#18239)
- VSC Pio menu bar extensions by @Jason2866 (#18233)
- Command ``SwitchMode0`` to show or set all SwitchModes

### Changed
- Support for multiple PCF8574 as switch/button/relay if enabled with `#define USE_PCF8574` and `#define USE_PCF8574_MODE2`

## [12.4.0.3] 20230322
### Added
- Support for PMSA003I Air Quality Sensor by Jean-Pierre Deschamps (#18214)
- Support for DingTian virtual switch/button/relay (#18223)
- Berry add `mdns.remove_service()`

### Fixed
- Refactor energy monitoring reducing stack usage and solve inherent exceptions and watchdogs (#18164)
- Berry fix `tasmota.get_power(index)`

## [12.4.0.2] 20230317
### Added
- Support for multiple MCP23008 as switch/button/relay if enabled with `#define USE_MCP23XXX_DRV`
- Support for multiple PCF8574 as switch/button/relay
- Extended Tariff command for forced tariff (#18080)
- Berry support for Tensorflow Lite (TFL) by Christiaan Baars (#18119)
- Zigbee send Tuya 'magic spell' to unlock devices when pairing (#18144)
- Berry `webclient` `set_follow_redirects(bool)`
- Berry `webclient` `collect_headers()` and `set_headers`
- Display TM1650 commands like TM1637 (#18109)
- Berry add `web_get_arg` event to drivers when `FUNC_WEB_GET_ARG` event is processed
- Support for reset settings on filesystem

### Breaking Changed
- Shelly Pro 4PM using standard MCP23xxx driver and needs one time Auto-Configuration

### Changed
- Refactored Berry rule engine and support for arrays
- ESP32 LVGL library from v8.3.3 to v8.3.5 (no functional change)
- Removed absolute url from filesystem (#18148)
- ``UrlFetch`` now follows redirects

### Fixed
- TuyaMcu v1 sequence fix (#17625)
- TuyaMcu v1 timer integer overflow (#18048)
- PZEM energy monitor stabilize period on larger configs (#18103)
- Rule topic comparison (#18144)
- ESP32 energy period shows kWh value instead of Wh regression from v12.3.1.5 (#15856)

## [12.4.0.1] 20230301
### Added
- Matter read/write and commands (#18000)
- Matter subscriptions (#18017, #18018)
- Matter multi-fabric (#18019)
- Support for multiple MCP23017/MCP23S17 as switch/button/relay
- NTP time request from gateway (#17984)

### Changed
- ADC Range oversample from 2 to 32 (#17975)
- ESP32 Framework (Core) from v2.0.6 to v2.0.7
- Move #define OTA_URL from user_config.h to board files for better inital support (#18008)
- Increase number of (virtual)relays and (virtual)buttons to 32
- LibTeleinfo from v1.1.3 to v1.1.5 (#18050)

### Fixed
- SEN5X floats and units (#17961)
- Energytotals cannot be set to negative values (#17965)
- Undocumented support for non-sequential buttons and switches (#17967)
- SR04 driver single pin ultrasonic sensor detection (#17966)
- IR panasonic protocol regression from v12.0.2.4 (#18013)
- EnergyTotal divided twice during minimal upgrade step regression from v12.3.1.3 (#18024)

## [12.4.0] 20230216
- Release Peter

## [12.3.1.6] 20230216
### Added
- ESP32 preliminary support for Matter protocol, milestone 1 (commissioning) by Stephan Hadinger
- Basic support for Shelly Pro 4PM
- Command ``DhtDelay<sensor> <high_delay>,<low_delay>`` to allow user control over high and low delay in microseconds (#17944)
- Berry `int64.fromstring()` to convert a string to an int64 (#17953)

### Breaking Changed
- TM1638 button and led support are handled as virtual switches and relays (#11031)

### Changed
- Dht driver from v6 to v7
- LVGL allow access to `lv.LAYOUT_GRID` and `lv.LAYOUT_FLEX` (#17948)
- TuyaMcu support of virtual switches

### Fixed
- ESP8266 Fix TLS SNI which would prevent AWS IoT connection (#17936)
- TuyaMcu exception 3 regression from v12.3.1.4

## [12.3.1.5] 20230208
### Added
- ESP32 support for eigth energy phases/channels
- ESP32 command ``EnergyCols 1..8`` to change number of GUI columns
- ESP32 command ``EnergyDisplay 1..3`` to change GUI column presentation
- Support for SEN5X gas and air quality sensor by Tyeth Gundry (#17736)
- Berry add ``mdns`` advanced features and query
- ESP32 support for Biomine BioPDU 625x12 (#17857)

### Breaking Changed
- Berry energy_ctypes changed with new energy driver
- Berry energy_ctypes fixed accordingly

### Changed
- Energy refactoring preparing for ESP32 phase/channel extension

### Fixed
- ADE7953 when calibration data for second channel is used regression from v12.2.0.2
- Shelly Pro 1/2 relay click at restart regression from v12.3.1.4
- Zigbee extend plug-in modifiers to 16 bits
- Broken I2C priority regression from v12.3.1.3 (#17810)
- Energy usage and return migrated too small (/10000) regression from v12.3.1.3

## [12.3.1.4] 20230127
### Added
- Berry ``crypto.EC_P256`` ECDSA signature (required by Matter protocol)
- Berry add up flag to ``tasmota.wifi()`` and ``tasmota.eth()``, always return MAC

## [12.3.1.3] 20230115
### Added
- Support for PCA9632 4-channel 8-bit PWM driver as light driver by Pascal Heinrich (#17557)
- Berry `bytes()` now evaluates to `false` if empty
- Berry ``crypto.AES_CCM`` (required by Matter protocol)
- ESP32 support for BMPxxx sensors on two I2C busses (#17643)
- Berry add implicit ``_class`` parameter to static methods

### Changed
- Energy totals max supported value from +/-21474.83647 to +/-2147483.647 kWh
- Removed delays in TasmotaSerial and TasmotaModbus Tx enable switching
- Increase rule event buffer from 100 to 256 characters (#16943)
- All calls to atof() into CharToFloat() reducing code size by 8k
- Keep webserver enabled on command ``upload``

### Fixed
- Energy dummy switched voltage and power regression from v12.2.0.2
- Orno WE517 modbus serial config 8E1 setting (#17545)
- No IP address shown when in AP mode regression from v12.3.1.1 (#17599)
- Rename ``tasmota4M.bin`` to ``tasmota-4M.bin`` to solve use of ``tasmota-minimal.bin`` (#17674)
- DNS lookup for ``upload`` from ota server using http regression from v12.3.1.1

## [12.3.1.2] 20221231
### Added
- Berry crypto add ``EC_P256`` and ``PBKDF2_HMAC_SHA256`` algorithms required by Matter protocol
- Berry crypto add ``random`` to generate series of random bytes
- Berry crypto add ``HKDF_HMAC_SHA256``
- Support for up to 3 single phase modbus energy monitoring device using generic Energy Modbus driver
- Berry crypto add ``SPAKE2P_Matter`` for Matter support
- Support for IPv6 only networks on Ethernet (not yet Wifi)
- Support for TM1650 display as used in some clocks by Stefan Oskamp (#17594)

### Changed
- ESP32 Framework (Core) from v2.0.5.4 to v2.0.6 (IPv6 support)
- Tasmota OTA scripts now support both unzipped and gzipped file uploads (#17378)
- NTP default servers to dual-stack (IPv4/IPv6)
- Revert TuyaMcu rewrite by btsimonh as lack of support

### Fixed
- Shutter default motorstop set to 0 (#17403)
- Shutter default tilt configuration (#17484)
- Modbus transmit enable GPIO enabled once during write buffer
- ESP8266 set GPIO's to input on power on fixing relay spikes (#17531)

## [12.3.1.1] 20221221
### Added
- Support for IPv6 DNS records (AAAA) and IPv6 ``Ping`` for ESP32 and ESP8266 (#17417)
- Berry support for ``crypto.SHA256`` (#17430)
- Support for RGB displays (#17414)
- Berry add crypto AES_CTR, HDMAC_SHA256, MD5

### Changed
- ESP32 Framework (Core) from v2.0.5.3 to v2.0.5.4 (IPv6 support)

## [12.3.1] 20221216
- Release Percy

## [12.3.0.1] 20221216
### Changed
- ESP32 initial otaurl from http to https

### Fixed
- ESP8266 zigbee exception 3 regression from v12.3.0 (#17397)

## [12.3.0] 20221215
- Release Percy

## [12.2.0.6] 20221215
### Added
- Serial Modbus transmit enable GPIOs to all modbus energy drivers and modbus bridge (#17247)
- Berry crypto module, with AES_GCM by default and EC_CC25519 optional
- IPv6 support for Ethernet (ESP32)
- Support for ME007-ULS narrow FoV ultrasonic distance sensor by Mathias Buder (#17376)

### Changed
- TasmotaSerial library from v3.5.0 to v3.6.0
- Removed leading spaces on commands ``(S)SerialSend1 to 6`` but keep on duplicate commands ``(S)SerialSend11 to 16`` (#16723)
- MQTT now uses Tasmota's DNS resolver instead of LWIP (#17387)
- Shutter bug fixes and functionality upgrade (#17380)

### Fixed
- TasmotaSerial ``read(buffer, size)`` regression from v9.3.0
- RCSwitch exception 0/6 on some protocols (#17285)
- ESP32 exception 28 when RtcNtpServer is enabled on restart (#17338)
- Analog MQ exception 28 on restart (#17271)
- ESP32 fix ``Ping`` (#17373)

## [12.2.0.5] 20221129
### Added
- ESP32 DS18x20 parasitic power usage when defining W1_PARASITE_POWER (#17112)
- Optional define ``SERIAL_BRIDGE_BUFFER_SIZE`` to set Serial Bridge internal buffer size (Default ESP8266 = 256, ESP32 = 800)
- Command ``SSerialBuffer 256..SERIAL_BRIDGE_BUFFER_SIZE`` to change serial bridge rx buffer size (#17120)
- Command ``SetOption35 0..255`` to skip number of received messages in Serial Bridge (default 0) (#17140)
- Teleinfo TEMPO (BBR) contract (#17160)
- Support for HLK-LD2410 24GHz smart wave motion sensor
- Berry ``mdns`` module (#17202)
- IPv6 preview for ESP32, also working for ESP8266

### Changed
- Serial Bridge default internal serial rx buffer size from 64 to 256 (#17120)
- Accept filename extensions to GUI file upload input fields (#16875)
- AC PWM dimmer lineair power distribution (#17177)

### Fixed
- ModbusBridge baudrates over 76500 baud (#17106)

### Removed
- Accept filename extensions to GUI file upload input fields as not functional in some browsers (#16875)

## [12.2.0.4] 20221117
### Added
- Support for Plantower PMSx003T AQI models with temperature and humidity (#16971)
- Support for Dingtian x595/x165 shift register based relay boards by Barbudor (#17032)
- New ``FUNC_NETWORK_UP`` and ``FUNC_NETWORK_DOWN`` events
- WS2812 and Light ArtNet DMX control over UDP port 6454 (#17059)
- Command ``SwitchMode 16`` sending only MQTT message on inverted switch change (#17028)
- Support for HMC5883L 3-Axis Digital Compass sensor by Andreas Achtzehn (#17069)
- Berry add ``udp->close()`` method (#17094)
- Command ``RgxClients`` for range extender clients list (#17048)
- Command ``RgxPort [tcp|udp], gateway_port, client_mac, client_port`` for range extender port forwardings (#17092)

### Changed
- Reverted Flash Mode back from ``DIO`` to ``DOUT`` for ESP8266/ESP8285 (#17019)
- ESP32 Framework (Core) from v2.0.5.2 to v2.0.5.3 (#17034)
- TuyaMcu rewrite by btsimonh (#17051)
- WS2812 sends signal to only ``Pixels`` leds instead of sending to 512 leds (#17055)
- Zigbee improved Aqara plug support and completed cluster 0x0702 (#17073)
- ESP32 LVGL library from v8.3.2 to v8.3.3 (no functional change)

### Fixed
- SenseAir S8 module detection (#17033)

## [12.2.0.3] 20221109
### Added
- Support for BP1658CJ RGBCW led bulbs like Orein OS0100411267 by Cossid (#17011)

### Breaking Changed
- Redesign distance sensors VL53LXX, TOF10120, HRXL and DYP to use cm instead of mm (#17021)

### Changed
- Default Flash Mode changed from ``DOUT`` to ``DIO`` for ESP8266/ESP8285

## [12.2.0.2] 20221107
### Added
- Support for Digital Addressable Lighting Interface (DALI) by Andrei Kazmirtsuk (#16938)
- Support for two phase power calibration using commands ``PowerSet2``, ``VoltageSet2`` and ``CurrentSet2``
- Support for NTAG2xx tags read and write on PN532 NFC reader (#16939)
- Berry ``bytes().reverse()`` method (#16977)
- ESP32 Support for DMX ArtNet Led matrix animations (#16984)
- Command ``SetOption47 1..255`` to delay power on relay state in seconds reducing power surge. ``SO47 1`` delays until network connected. ``SO47 2`` delays until mqtt connected
- ESP32 DMX ArtNet optimization to avoid any object allocation and avoid garbage collector pauses
- Berry add ``dyn`` class

### Changed
- Move some persistent data (PowerLow)
- ESP32 Framework (Core) from v2.0.5 to v2.0.5.2
- ADE7953 monitoring from instant power to accumulated energy (#16941)

### Fixed
- Deduplicate code and fix %timer n% rule regression from v12.2.0 (#16914)
- Serial initialization for baudrate and config (#16970)
- ModbusBridge buffer overflow (#16979)
- Default serial bridge configuration from 5N1 to 8N1 regression from v10.1.0.3

### Removed
- Define ``USE_PN532_DATA_RAW`` from NFC reader (#16939)

## [12.2.0.1] 20221026
### Added
- DS18x20 support on up to four GPIOs by md5sum-as (#16833)
- Berry add `bytes().setbytes()` (#16892)
- Support for Shelly Pro 1/1PM and 2/2PM (#16773)
- Add Zigbee router firmware for Sonoff ZBBridgePro (#16900)
- Prepare for DMX ArtNet support on ESP32

### Changed
- DS18x20 ``DS18Alias`` to ``DS18Sens`` (#16833)
- Compiling with reduced boards manifests in favour of Autoconfig (#16848)
- Add NeoPool ``NPFiltration 2`` toggle cmnd (#16859)
- ESP32 NimBLE library from v1.4.0 to v1.4.1 (#16775)

### Fixed
- BP5758D red channel corruption regression from v12.1.1.6 (#16850)

## [12.2.0] 20221017
- Release Patrick

## [12.1.1.6] 20221017
### Added
- Command ``WcClock 10..200`` set webcam clock in MHz. Default is 20
- ESP32 Automatically resize FS to max flash size at initial boot (#16838)
- Command ``SspmPowerOnState<relay> 0|1|2`` to set Sonoff SPM 4Relay module v1.2.0 power on state overruling tasmota  global power on state. 0 = Off, 1 = On, 2 = Saved state (#13447)
- Support for Flash size 32/64/128 MB in Partition Wizard and auto-resize

## [12.1.1.5] 20221013
### Added
- Command ``Sunrise 0..3`` to select sunrise dawn angle between Normal, Civil, Nautical or Astronomical (#16795)

## [12.1.1.4] 20221012
### Added
- Support for Shelly Plus 2PM using template ``{"NAME":"Shelly Plus 2PM PCB v0.1.9","GPIO":[320,0,0,0,32,192,0,0,225,224,0,0,0,0,193,0,0,0,0,0,0,608,640,3458,0,0,0,0,0,9472,0,4736,0,0,0,0],"FLAG":0,"BASE":1,"CMND":"AdcParam1 2,10000,10000,3350"}``
- Zigbee Alexa/Hue emulation, support multiple switches on separate endpoints (#16718)
- Support for QMC5883L magnetic induction sensor by Helge Scheunemann (#16714)
- LVGL/HASPmota add tiny "pixel perfect" fonts for small screens (#16758)
- HASPmota support for TTF fonts (#16759)
- Support for Modbus Energy Monitoring devices using a rule file. See ``xnrg_29_modbus.ino`` for more information

### Changed
- ESP32 LVGL library from v8.3.0 to v8.3.2
- Increase serial console fixed input buffer size from 520 to 800
- Swap Shelly EM internal channels A and B to match P1 and P2 (#16486)

## [12.1.1.3] 20221003
### Added
- ESP32-S2 and ESP32-S3 touch button support
- Zigbee friendly names per endpoint

### Fixed
- ESP32 touch button multi-press and hold detection (#16596)

## [12.1.1.2] 20220927
### Added
- Berry has persistent MQTT subscriptions: auto-subscribe at (re)connection
- Berry automated solidification of code
- Support of optional file calib.dat on ADE7953 based energy monitors like Shelly EM (#16486)
- Command ``SetOption46 0..255`` to add 0..255 * 10 milliseconds power on delay before initializing I/O (#15438)
- Zigbee support for decimal Voltage/Current/Power on power metering plugs
- Command ``UrlFetch <url>`` to download a file to filesystem
- Zigbee basic support for Green Power
- Berry add ``introspect.setmodule(name:string, value:any) -> nil``

### Changed
- ESP32 Increase number of button GPIOs from 8 to 28 (#16518)
- IRremoteESP8266 library from v2.8.2 to v2.8.3
- Tasmota Core32 from 2.0.4.1 to 2.0.5
- IRremoteESP8266 library from v2.8.3 to v2.8.4
- Zigbee report unprocessed attributes
- Platformio one Platform for all Tasmota frameworks Core32 2.0.5 (#16644)

## [12.1.1.1] 20220910
### Added
- Support for SGP40 gas and air quality sensor (#16341)
- Support for Modbus writing using ModbusBridge by JeroenSt (#16351)
- Support for Ethernet in ESP32 safeboot firmware (#16388)
- Flowrate meter flow amount/duration, show values in table format (#16385)
- Zigbee prepare for Green Power support (#16407)
- Command ``SetOption146 1`` to enable display of ESP32 internal temperature
- Support for DFRobot SEN0390 V30B ambient light sensor (#16105)
- Command ``DspSpeed 2..127`` to control message rotation speed on display of POWR3xxD and THR3xxD
- Command ``DspLine<1|2> <index>,<unit>,<index>,<unit>,...`` to select message(s) on display of POWR3xxD and THR3xxD

### Changed
- TasmotaModbus library from v3.5.0 to v3.6.0 (#16351)
- Button debouncing V3 by adopting switch debounce code (#16339)
- Thermostat max allowed temperature from 100 to 200C (#16363)
- Using command ``SerialBuffer`` raise max allowed buffer size to 2048 characters (#16374)

### Fixed
- Removed whitespace from JSON values with no decimals (#16365)

## [12.1.1] 20220825
- Release Patricia

### Fixed
- RTC not detected when lights are present (#16242)
- DNS lookup for .local domains (#16273)
- Button response delay regression from v12.0.2.4 (#16319)
- Lost module name in GUI regression from v12.0.2.4 - 20220803 (#16324)

## [12.1.0.1] 20220825
### Added
- Zigbee device plugin mechanism with commands ``ZbLoad``, ``ZbUnload`` and ``ZbLoadDump`` (#16252)
- ESP32-S3 support for internal temperature sensor
- Command ``StatusRetain`` (#11109)

### Changed
- ESP32 NimBLE library from v1.3.6 to v1.4.0

## [12.1.0] 20220818
- Release Patricia

## [12.0.2.4] 20220818
### Added
- Command ``SetOption45 1..250`` to change default bistable latching relay pulse length of 40 milliseconds
- Support for Modbus bridge adding commands ``ModbusSend``, ``ModbusBaudrate`` and ``ModbusSerialConfig`` (#16013)
- Support for multiple ``IRsend`` GPIOs (#16138)
- Zigbee added recording of when the battery was last reported (#16146)
- Zigbee add Battery auto-probe (can be disabled with ``SetOption143 1``) (#16148)
- Zigbee include "BatteryPercentage" in all messages
- Commands ``WifiScan`` and ``WifiTest`` (#16141)
- Support for Catalan language translations by Albert Gonzalez (#16145)
- Zigbee ``SetOption144 1`` includes a timestamp in `ZbReceived` messages

### Changed
- ESP32 LVGL library from v8.2.0 to v8.3.0 (#16019)
- Tasmota ESP32 Arduino core from v2.0.4 to v2.0.4.1 (#16110)
- TasmotaModbus library from v3.4.0 to v3.5.0 (#16245)

### Fixed
- Restore EnergyToday after using command ``restart 2`` and power cycle (#16118)
- Fixed IR crash on ESP32 (#16173)
- Zigbee fix Tuya for writing attributes

## [12.0.2.3] 20220716
### Added
- Support for Sonoff POWR3xxD and THR3xxD (#15856)
- Support for bistable (latching) relays mixed with monostable relays using GPIO Relay_b or Relay_bi as used by Sonoff POWR320D and THR320D
- ESP32 Support for Ultra Low Power (ULP) coprocessor via Berry by Christian Staars (#15916)
- Command ``Sleep2 !`` to cancel pending one-shot speed setting (#15954)

### Changed
- Driver DHT v6 consolidation for both ESP8266 and ESP32 to support SI7021, THS01 and MS01 on ESP32 (#15856)
- Tasmota ESP32 Arduino core from v2.0.3 to v2.0.4 (#15940)

## [12.0.2.2] 20220701
### Added
- Command ``GlobalTemp2 1..250`` to select Global Temperature source indexed from teleperiod occurance data (#15834)
- Command ``GlobalHum2 1..250`` to select Global Humidity source indexed from teleperiod occurance data (#15834)
- Command ``GlobalPress2 1..250`` to select Global Pressure source indexed from teleperiod occurance data (#15834)

## [12.0.2.1] 20220622
### Added
- Support for 5-channel light dimmer driver SM2335 used in SwitchBot Color Bulbs (#15839)

### Fixed
- ESP32 SendMail not working over ethernet (#15794)

## [12.0.2] 20220620
- Release Paul

## [12.0.1.2] 20220620
### Added
- Command ``DnsTimeout 100..20000`` to change default DNS timeout from 1000 msec blocking if no DNS server found

### Fixed
- MQTT rc -4 on connections regression from v12.0.0 (#15809)

## [12.0.1] 20220617
- Release Paul

### Fixed
- Resolving NTP and/or MQTT server names regression from v12.0.0 (#15816)

## [12.0.0] 20220615
- Release Paul

## [11.1.0.4] 20220615
### Added
- Support for HYTxxx temperature and humidity sensor (#15715)
- Support for Sensirion SHT4X using define USE_SHT3X (#15349)
- Command ``SSerialSend9 1`` to enable Serial Bridge console Tee for debugging purposes
- Command ``SetOption142 1`` to wait 1 second for wifi connection solving some FRITZ!Box modem issues (#14985)

### Changed
- Restructured tasmota source directories taking benefit from PlatformIO Core v6.0.2
- ESP32 increase Serial Bridge input buffer from 130 to 520 characters

### Fixed
- ESP32 Arduino Core WiFi timeout is changed from msec to seconds
- Reduce blocking by adding WifiPollDns before resolving NTP and/or MQTT server names (#14394)
- SHT1X driver hangs and wrong values on ESP32 (#15790)

## [11.1.0.3] 20220602
### Added
- Support for Sonoff SPM v1.2.0
- Support for Sonoff Zigbee Bridge Pro by Stephan Hadinger (#15701)
- Command ``SspmDisplay 2`` to display Sonoff SPM energy data in GUI for user tab-selected relay modules (#13447)
- Command ``SetOption141 1`` to disable display of module name in GUI header
- Support for 5-channel light dimmer driver BP5758D used in Tuya bulbs (#15713)

### Fixed
- Possible pin output toggle after power on (#15630)

## [11.1.0.2] 20220514
### Added
- ESP32 Command ``Restart 3`` to switch between SafeBoot and Production

### Changed
- Prepare to remove dedicated Home Assistant discovery in favour of Tasmota Discovery and hatasmota
- ESP32 Tasmota SafeBoot with changed partition scheme allowing larger binaries

## [11.1.0.1] 20220504
### Added
- Support for Sonoff MS01 soil moisture sensor (#15335)
- Support for daisy chaining MAX7219 displays (#15345)
- Support for light schemes via DDP as default for ESP32x (#15436)
- Command ``EnergyExportActive<phase>`` to (p)reset energy export active for supported devices. Currently ADE7880 only (#13515)
- Sonoff SPM delayed SetPowerOnState (#13447)
- Command ``SetOption139 0/1`` to switch between pressure unit "mmHg" (0) or "inHg" (1) when ``SO24 1`` (#15350)
- Support for flowrate meters like YF-DN50 and similary (#15474)
- Command ``IfxRp ""|<policy>`` adds optional InfluxDb Retention Policy (#15513)
- Command ``SetOption140 0/1`` to switch between MQTT Clean Session (0) or Persistent Session (1) (#15530)

### Fixed
- SCD40 start low power command (#15361)
- Improv initial or erase device installation failing to provide Configure WiFi option
- BL09xx negative power presentation (#15374)

### Removed
- Arduino IDE support

## [11.1.0] 20220413
- Release Ostara

## [11.0.0.7] 20220413
### Added
- HX711 command ``Sensor34 10 0|1|<weight in gram>`` to set HX711 fixed tare (0 = use auto tare, 1 = use calibrated tare, Any other value is user selected tare)
- Command ``SetOption138 1`` to switch GUI energy multi-column layout from left/center (0) to right (1) align (#15342)

### Changed
- HX711 commands ``Sensor34 11 <valueA>`` and ``Sensor34 12 <valueB>`` to use HX711 absolute weight conversion (#15292)

### Fixed
- TasMesh relaunch wifi on esp_now_init failure (#15334)

### Removed
- HX711 command ``Sensor34 7`` as now active tare is persistent resulting in calculated current weight

## [11.0.0.6] 20220409
### Added
- HX711 commands ``Sensor34 10 <valueA>`` and ``Sensor34 11 <valueB>`` to use HX711 absolute weight conversion (#15292)

### Changed
- NeoPool boost command with redox control state, relay and aux detail display

### Fixed
- NeoPool filtration state and speed display

## [11.0.0.5] 20220407
### Added
- Support for improv as used by esp-web-tools
- Command ``IfxSensor 1`` to send non-teleperiod data to influxdb
- ESP32 Support for OpenHASP v1.0 by Stephan Hadinger (#15307)
- Command ``SetOption137 1`` to avoid MQTT publish of defined Tuya CMDs if SO66 is active (#15267)

### Changed
- Remove support for Internet Explorer by allowing ECMAScript6 syntax using less JavaScript code bytes (#15280)

### Fixed
- ESP32 save settings after OTA upload regression from v10.0.0.3
- HX711 false readings by removing large deviations

## [11.0.0.4] 20220402
### Added
- Command ``RtcNtpserver 0/1`` to enable Tasmota NTP server when enabled by define ``RTC_NTP_SERVER``
- NeoPool JSON modules, power module, cell info, chlorine, conductivity and ionization
- Support for up to four DS3502 digital potentiometers with command ``Wiper<x> 0..127``
- Command ``SetOption136 1`` to disable single sensor reports from Tuya devices while keeping teleperiod reports (#15216)

### Changed
- Consolidate three RTC chip drivers (DS3231, BM8563, PCF85363) into one driver updating RTC as soon as possible after restart
- Removed command ``Sensor33`` and replaced by ``RtcNtpserver``
- DS3231 I2C address define ``USE_RTC_ADDR`` into ``DS3231_ADDRESS``
- NeoPool remove ambiguous device color names
- Display of energy values in GUI use columns when define ``USE_ENERGY_COLUMN_GUI`` is enabled (default)
- IRremoteESP8266 library from v2.8.1 to v2.8.2
- Tasmota ESP32 Arduino core to v2.0.3
- ESP8266 Shrinked tasmota-minimal.bin by removing all commands except ``Upgrade``, ``Upload``, ``OtaUrl``, ``Seriallog``, ``Weblog`` and ``Restart``

### Fixed
- NeoPool NPBit and NPRead/NPReadL output
- ESP32 PowerOnState (#15084)

## [11.0.0.3] 20220312
### Added
- TasmotaSerial implement ``end()``
- ESP32 TasmotaSerial uart mapping to support multiple ``begin()`` and implement ``getUart()`` (#14981)
- Commands ``Sensor12 D0 .. D5, S0 .. S5`` allowing differential or single-ended modes (#15001)
- NeoPool commands ``NPpHMin``, ``NPpHMax``, ``NPpH``, ``NPRedox``, ``NPHydrolysis``, ``NPIonization``, ``NPChlorine`` and ``NPControl`` (#15015)
- NeoPool system voltages display
- Full DS3231 integration and synchronisation when using UBX (=GPS), NTP or manual time
- LVGL Splash screen and ``SetOption135 1`` to disable splash screen
- Command ``RfTimeout 100..60000`` to disable duplicate RfReceive. Default 1000 (#15061)
- Support for ADE7880 3 phase energy monitor as used in Shelly 3EM (#13515)
- Support for PCF85363 RTC as used in Shelly 3EM (#13515)

### Changed
- Extent number of pulsetimers from 8 to 32 (#8266)
- Tasmota ESP32 Arduino core to v2.0.2.3 (#14979)
- TasmotaSerial library from v3.4.0 to v3.5.0 (#14981)
- NeoPool limit relay output to the number actually available

## [11.0.0.2] 20220225
### Changed
- Enabled ethernet and Sonoff SPM in ``tasmota32.bin``

## [11.0.0.1] 20220220
### Added
- Command ``SspmMap 0`` to reset Sonoff SPM default mapping
- Command ``TcpConnect <port><ip_address>`` to add client connection mode (#14874)
- ESP32 support for BLE Mi scale V1 (#13517)
- ESP32 integrate Homekit in Bluetooth binary (#14818)
- ESP32 Berry always enable rules
- ESP32 Berry bootloop protection
- ESP32 Berry virtual Alexa hue device (#14833)

### Changed
- Adafruit BusIO library from v1.0.10 to v1.11.0
- ESP32 update the internal Berry type system to sync with Skiars Berry repository. No expected impact on code, but .bec files need to be generated again. (#14811)
- ESP32 LVGL library from v8.1.0 to v8.2.0
- ESP32 NimBLE library from v1.3.3 to v1.3.6
- Sonoff SPM increase max number of relays supported to 32 (8 SPM-4Relay modules)

### Fixed
- SSPM energy yesterday when zero
- GPIO OptionE1 selection regression (#14821)
- BL0939, BL0940 and BL0942 energy monitoring buffer miscompares resulting in wrong daily energy values regression from v9.5.0.8 (#14829)
- Orno WE517 power meter phase 2 current reactive (#14841)
- Wiegand 34-bit rfid reading and presentation (#14834)

## [11.0.0] 20220212
- Release Olivia

## [10.1.0.8] 20220212
### Changed
- From Calendar Versioning (CalVer) back to Semantic Versioning (SemVer) for better major change indication and future support

## [2022.1.4 = 10.1.0.7] 20220205
### Added
- Rule variables %timer1% to %timer16% (#14619)

### Changed
- Version display from 2022.01.3 to 2022.1.4

### Fixed
- SR04 sensor driver regression from 2022.01.2

## [2022.01.3 = 10.1.0.6] 20220204
### Added
- Command ``WebTime <start_pos>,<end_pos>`` to show part of date and/or time in web gui based on "2017-03-07T11:08:02-07:00"
- ESP32 disable serial console when 3 (ESP32) or 2 (Other models) serial interfaces are requested (#14487)
- Support for BME688 with latest Bosch-Sensor-API library (#14513)
- Command ``SetOption44 1..100`` to set base tolerance percentage for matching incoming IR messages (default 25, max 100) (#14555)
- Command ``Json {<Tasmota commands>}`` to enable input of any command as JSON tokens (#14568)
- Rule variable %color% (#14572)
- Command ``SspmDisplay 1`` to display Sonoff SPM energy data in GUI for relays powered on only
- Command ``SspmEnergyTotal<relay>`` to (p)reset Sonoff SPM total energy without today's energy
- Command ``SspmEnergyYesterday<relay>`` to (p)reset Sonoff SPM energy yesterday
- Command ``SspmHistory<relay>`` to retrieve Sonoff SPM daily energy up to last six month (as defined by ARM firmware)
- Command ``SspmIAmHere<relay>`` to (faintly) blink Sonoff SPM-4Relay module error light of requested relay
- Command ``SspmLog<relay> [x]`` to retrieve Sonoff SPM relay power state change and cause logging
- Command ``SspmOverload<relay> <options>`` to set Sonoff SPM overload criteria for any relay
- Command ``SspmScan`` to rescan Sonoff SPM modbus
- Support for MQ analog sensor for air quality by Francesco Adriani (#14581)
- Command ``SetOption134 1`` to disable PWM auto-phasing for lights by default (new behavior) (#14590)
- Increase PWM channels to 16 (Esp32 only)
- Initial support for ESP32-S3 with support for 38 configurable GPIOs

### Changed
- BME68x-Sensor-API library from v3.5.9 to v4.4.7
- ESP32 core library from v2.0.2 to v2.0.2.1 (#14553)

### Fixed
- OneWire-Stickbreaker (DS18x20) library support for ESP32-S2 (#14338)

## [2022.01.2 = 10.1.0.5] 20220116
### Added
- Tasmota favicon to webbrowser tab (#14322)
- Commands for ESP32 ethernet configuration ``EthIpAddress``, ``EthGateway``, ``EthSubnetmask``, ``EthDnsServer1`` and ``EthDnsServer2`` (#14385)
- Support for Eastron SDM230 modBus energy meter (#13443)

### Changed
- IRremoteESP8266 library from v2.8.0 to v2.8.1

## [2022.01.1 = 10.1.0.4] 20220107
### Added
- Experimental ADE7953 (Shelly EM) reset on restart (#14261)
- Command ``SspmMap 2,1,..`` to map Sonoff SPM scanned module to physical module (#14281)
- Solax X1 modbus RTS support and offline status (#14305)
- DDP schemes for light and WS2812 (#14017)
- ESP32 single binary firmware (#14239)
- ESP32 support for USE_PWM_DIMMER as GPIO ``Option E1``
- Support for Linkind dimmer as GPIO ``Option A6`` (#14004)

### Changed
- PubSubClient library from v2.8.12 to v2.8.13
- TasmotaSerial library from v3.3.0 to v3.4.0
- TasmotaModbus library from v1.2.0 to v3.4.0
- From Semantic Versioning (SemVer) to Calendar Versioning (CalVer)
- ESP32 Set stack size with ``#define SET_ESP32_STACK_SIZE``, added ``StackLowMark`` metrics
- ESP32 Berry stores compiled bytecode into IRAM, freeing space in heap (#14307)

### Fixed
- Intermittent exceptions and heap corruption due to PubSubClient library buffer overflow (#13700)
- Scripter memory corruption (#14268)
- Edit file for SD card (#14229)
- Solax X1 negative temperature support (#14278)
- Modbus serial config regression from v10.1.0.3

## [10.1.0.3] 20211231
### Added
- Command ``SSerialConfig <serialconfig>`` to change Serial Bridge configuration

### Fixed
- DHT support negative temperatures on different hardware (#14173)
- ESP32 Provide proper OTA_URL for tasmota32solo1 (#14202)
- Hardware serial parity and stop bits support (#14212)

### Changed
- LVGL update from 8.0.2 to 8.1.0

## [10.1.0.2] 20211225
### Changed
- TasmotaSerial library from v3.3.0 to v3.4.0 - reverted (#14153)
- Force initial serial configuration even if no serial GPIO's are enabled (#14153)
- Revert change to fix extra flashwrite before QuickPowerDetection (#14153)
- Increase SerialBridge receive buffer from 130 to 256 characters - reverted (#14153)
- ESP8266Audio library from v1.9.2 to v1.9.5 (#14172)
- ESP8266SAM library from v1.0 to v1.0.1 (#14172)

### Fixed
- Serial broken after #14153 - reverted

## [10.1.0.1] 20211223
### Added
- PWM Dimmer two button support (#13993)
- Device Group Send full status item (#14045)
- Support for MAX7219 Dot Matrix displays (#14091)
- ESP32 support for TuyaMcu
- ESP32 Berry features

### Changed
- Mitsubishi HVAC temperature resolution (#13936)
- Remove restriction of topic must differ from mqttclient (#14019)

### Fixed
- EZOO2 sensor message format (#14000)
- ESP32 Webcam exception during flashwrites
- ESP32 LedPwmMode exception (#14073)
- ESP32 Compile error when I2S_Audio is enabled (#14095)

## [10.1.0] 20211208
- Release Noelle

### Added
- Berry added ``tcpclient``

## [10.0.0.4] 20211208
### Added
- (Internal) Support for FUNC_BUTTON_MULTI_PRESSED in (light)drivers
- Support for GPE Multi color smart light as sold by Action in the Netherlands
- Support for 74xx595 8-bit shift registers (#13921)

### Changed
- (Internal) Range conversion edge values
- NimBLE to v.1.3.3
- MQTT TLS dual mode (CA or fingeprint) in same firmware, ``SetOption132 1`` to force fingerprint
- Toolchains for ESP32x changed from 8.4.0-2021r1 to 8.4.0-2021r2

### Fixed
- Tuya dimmer range issue (#13849)
- BLE Memory leak with update NimBLE v.1.3.1 to v.1.3.3
- Compile error BLE EQ3 driver with core 2.0.x (#13948)

## [10.0.0.3] 20211130
### Added
- Shutter support for venetian blinds with tilt control
- ESP32 Autoconfiguration
- ESP32 fix leftover GPIO configuration after restart
- ESP32 Proof of Concept Sonoff SPM with limited functionality (switching and energy monitoring) (#13447)
- WS2812 scheme 13 stairs effect (#13595)
- ESP32 Preliminary support for Tasmota Apps (.tapp extesions)
- ESP32 Berry support for neopixel (WS2812, SK6812)
- Command ``IfxPeriod `` to overrule ``Teleperiod`` for Influx messages (#13750)
- ESP32 OTA over HTTPS
- ESP32 Berry ``import re`` regex module
- ESP32 HTTPS support to ``WebQuery``

### Changed
- ESP8266 Gratuitous ARP enabled and set to 60 seconds (#13623)
- Removed ILI9488 driver in favor of Unversal Display Driver
- IRremoteESP8266 library from v2.7.20 to v2.8.0 (#13738)
- Ethernet hostname ending in ``_eth`` to ``-eth`` according to RFC952
- ESP32 core library from v2.0.1 to v2.0.1.1 (#13768)

### Fixed
- ESP32 analog NTC temperature calculation (#13703)
- ESP32 ethernet broken by core 2.x
- ESP32 I2C clock stretch issue (#13768)

### Removed
- ILI9488 driver in favour of Universal Display driver (#13719)

## [10.0.0.2] 20211113
### Added
- Support for HDC2010 temperature/humidity sensor by Luc Boudreau (#13633)

### Breaking Changed
- ESP32-S2 TSettings memory usage fixed to 4096 bytes regression from v9.5.0.8

### Changed
- ESP32 core library from v1.0.7.5 to v2.0.1

## [10.0.0.1]
### Added
- Berry add module ``python_compat`` to be closer to Python syntax (#13428)
- 1 second heartbeat GPIO
- Command ``TcpConfig`` for TCPBridge protocol configuration (#13565)

### Changed
- File editor no-wrap (#13427)
- ESP32 core library from v1.0.7.4 to v1.0.7.5
- ESP32-C3 core library from v2.0.0-post to v2.0.1-rc1

### Fixed
- Initial reset RTC memory based variables like EnergyToday and EnergyTotal
- ESP32 Telegram compile error (#13435)
- SML compile error (#13441)
- GUI checkbox MQTT TLS not saved regression from v9.2.0.3 (#13442)
- Discovery of shutters (#13572)
- ESP32-C3 OneWire as used by DS18x20 (#13583)

## [10.0.0] 20211019
- Release Norman

## [9.5.0.9] 20211019
### Added
- Command ``SetOption129 1`` to enable split total energy results (#13030)
- Command ``SetOption130 1`` adding heap size (and ESP32 fragmentation) to logging timestamp for debugging
- Commands ``EnergyTotal<phase>``, ``EnergyToday<phase>`` and ``EnergyYesterday<phase>`` to (re)set energy values
- Commands ``EnergyUsage`` and ``EnergyExport`` to (re)set energy usage and export values
- Berry add module ``import persist``
- Support for BL0942 energy monitor (#13259)
- Support for HM330X SeedStudio Grove Particule sensor (#13250)

### Breaking Changed
- ESP32 LVGL updated to v8.0.2

### Changed
- Removed command ``EnergyReset`` as it is replaced by new commands
- Files starting with underscore in file system are no more hidden
- ESP32 Memory display to exclude IRAM (i.e. less by 40-50KB) (#13294)
- LVGL Berry namespace ``lv.*`` added and removed ``lv_*`` constants

### Fixed
- ESP32 restore GPIO16/17 if no PSRAM was found regression from v9.5.0.3
- Restore functionality as documented when both GPIO_LED1 and GPIO_LED2 are used regression from v8.5.0 (#13368)

## [9.5.0.8] 20210927
### Added
- Command ``WebGetConfig <url>`` if ``#define USE_WEBGETCONFIG`` is enabled to restore/init configuration from external webserver (#13034)
- Berry class ``webclient`` for HTTP/HTTPS requests
- Support for ESP32-S2 GPIOs
- ESP32 add GPIO 6/7/8/11 to template and remove GPIO 28-31 (remapping so backwards compatible)
- Crash recorder ``Status 12`` for ESP32/ESP32-S2/ESP32-C3, supporting Esp-idf 3.3/4.4
- Support for ESP32/ESP32-S2 DAC gpio via Berry
- Berry support for Serial
- Support for Sensirion SCD40/SCD41 CO2 sensor (#13139)
- Support for BL0939 energy monitor as used in ESP32 based Sonoff Dual R3 V2 Pow (#13195)
- Command ``WebQuery <url> GET|POST|PUT|PATCH [<headers>] <body>`` to extent HTTP requests (#13209)
- Berry print stack trace when exception, more detailed with line numbers if `#define USE_BERRY_DEBUG`

### Changed
- M5 Stack Core2 uses UNIVERSAL_DISPLAY with enabled LVGL as default now
- ``DisplayDimmer`` has now range 0..100 instead of 0..15
- Minimum PWM Frequency lowered to 2Hz on ESP32 (#13123)
- Use Tasmota Arduino Core32 1.0.7.4 for ESP32 builds (#13154)
- Shrinked Webcam build, uses now `USE_TASMOTA_DISCOVERY` (#13148)
- Berry revamped ``energy`` module to expose all C variables to Berry (read/write)

### Fixed
- OpenTherm invalid JSON (#13028)
- ESP32 crash when PSRAM is absent and ``BOARD_HAS_PSRAM`` set (#13037)
- MQTT TLS related connection timing errors (#13033)

## [9.5.0.7] 20210901
### Added
- Turn HTTP API (command ``SetOption128 1``) default on for backward compatibility
- Support for IEM3155 Wattmeter (#12940)
- Berry support for vararg
- Command ``Subscribe2 ...`` to subscribe to a MQTT topic without appended "/#" (#12858)
- Support for Hydreon RG-15 Solid State Rain sensor (#12974)
- Support for IKEA VINDRIKTNING particle concentration sensor (#12976)
- Berry support for Curve 25519 EC crypto
- Command ``SetOption2 1`` to enable display of global temperature/humidity/pressure info to JSON sensor message

### Changed
- Shelly EM template needs to use GPIO ADE7953_IRQ_2
- IRremoteESP8266 library from v2.7.19 to v2.7.20

### Fixed
- WDT reset on shutters with stepper motors during deceleration (#12849)
- Shelly 2.5 negative power values on relay 1 regression from 9.5.0.5
- Wiegand support for keypad zero key in single key mode using ``SetOption124 1`` (#12960)
- Hass and Tasmota discovery prefix topic notifications (#12972)
- Unable to disable MusicSync mode on Sonoff L1 Lite regression from 9.3.0 (#12930)
- Shelly Dimmer 2 Energy usage (#12815)
- Sonoff L1 (lite) smoother color transitions

## [9.5.0.6] 20210820
### Added
- Version bump to monitor possible HTTP issues releated to ``SetOption128``

### Changed
- Berry now compiling in ``strict`` mode to catch more bugs

### Fixed
- ESP32-C3 PWM5

## [9.5.0.5] 20210815
### Added
- Inital support for Wi-Fi extender (#12784)
- Neopool commands ``NPPHRes``, ``NPCLRes`` and ``NPIonRes`` (#12813)
- Support for (Yeelight) Mi Desk Pro using binary tasmota32solo1.bin
- Initial support for influxdb using ``#define USE_INFLUXDB`` and several ``Ifx`` commands
- Command ``SetOption128 1`` disabling web referer check default blocking HTTP web commands (#12828)

### Changed
- NeoPixelBus library from v2.6.3 to v2.6.7
- Make Sonoff L1 MusicSync persistent (#12008)
- Relax NTP poll if no ntpserver can be resolved by DNS
- Move firmware binaries to https://github.com/arendst/Tasmota-firmware/tree/main/release-firmware
- Default disable CORS for enhanced security and provide user compile option ``#define USE_CORS`` (#12827)
- Prometheus: All metrics are prefixed with ``tasmota_`` (#12842)
    Memory metrics have been cleaned up to work consistently between ESP8266 and ESP32
    The device name is reported as an info metric

### Fixed
- Neopool communication error (#12813)
- Negative power values for ADE7953 based devices like Shelly EM (#12874)

## [9.5.0.4] 20210801
### Added
- Support for second DNS server
- Optional IP filter to command ``TCPStart`` (#12806)

### Changed
- ESP8266Audio library from v1.5.0 to v1.9.2

## [9.5.0.3] 20210729
### Added
- Command ``SetSensor1..127 0|1`` to globally disable individual sensor driver
- Support for CAN bus and Freedom Won Battery Management System by Marius Bezuidenhout (#12651)
- Berry ESP32 support for I2S audio mp3 playback
- Berry add module ``introspect``
- Berry add ``tasmota.wifi()`` and ``tasmota.eth()``
- LVGL new widget ``lv_wifi_bars``

### Changed
- ESP32 core library from v1.0.7.1 to v1.0.7.3
- Disable PSRAM on unsupported hardware
- Replace spaces by hyphens in final hostname (#12710)
- Message ``Upload buffer miscompare`` into ``Not enough space``
- ESP32 remove GPIO initialization to INPUT from not used GPIOs to allow JTAG support

### Fixed
- Discovery fails when using ``%hostname%`` in a topic (#12710)
- ESP32-Solo OTA upgrade
- ESP32 buzzer in PWM mode exception (#12717)

## [9.5.0.2] 20210714
### Added
- Initial support for Tasmota Mesh (TasMesh) providing node/broker communication using ESP-NOW (#11939)
- MQTT minimum password length restriction in GUI (#12553)
- Command ``SetOption127 1`` to force Wi-Fi in no-sleep mode even if ``Sleep 0`` is not enabled
- Support for Technoline WS2300-15 Anemometer (#12573)
- Support for Telaire T6700 Series CO2 sensor by Alexander Savchenko (#12618)

### Changed
- ESP32 core library from v1.0.7 to v1.0.7.1
- IRremoteESP8266 library from v2.7.18 to v2.7.19
- ESP32 Ethernet Phy Type information to IDF v3+
- Allow buttons to work in AP normal mode (#12518)
- Enable Ping and rule features for any device compiled with more than 1M flash size (#12539)
- ESP32 internal sensor driver id moved from 87 to 127
- Extended supported sensor driver range to 128

### Fixed
- ESP32-C3 settings layout for configuration backup and restore
- ESP32 core v2.0.0 setting hostname
- Berry button handlers and error messages (#12521)
- Scripter and Display MQTT errors due to MQTT_DATA move to String (#12525)
- Scripter moving average and sml input validation (#12541)
- Zigbee Hue angle encoding (#12545)
- AM2320 value reporting (#12552)
- Exception 28 when unable to send MQTT message and a topic name without a slash '/' (#12555)
- Wi-Fi initial setup workaround for 11n only routers (#12566)
- ESP32 do not use chip temperature sensor as global temperature if external temperature sensor is used (#12630)

## [9.5.0.1] 20210701
### Added
- Berry ESP32 partition manager (#12465)
- Rule event support as JSON payload (#12496)
- Support for AM2320 Temperature and Humidity Sensor by Lars Wessels (#12485)

### Changed
- ESP32 core library from v1.0.6 to v1.0.7
- Speed up initial GUI console refresh
- Enable UFILESYS, GUI_TRASH_FILE and GUI_EDIT_FILE for any device compiled with more than 1M flash size
- Simplified configuration for ir-full and removal of tasmota-ircustom
- Refactor platformio (#12442)

### Fixed
- ESP32 Webcam add boundary marker before sending mjpeg image (#12376)
- DDS238-2 wrong reactive power value (#12283)
- NO VALID JSON regression from may 4th (#12440)
- Telegram response decoding stopped working after 20210621 and exception on long result message (#12451)
- Neopool compile error on DEBUG_TASMOTA_SENSOR (#12464)

## [9.5.0] 20210617
- Release Michael (Rossi)

## [9.4.0.6] 20210617
### Added
- Command ``MqttWifiTimeout 100..20000`` to control MQTT Wi-Fi connection timeout default set to 200 mS (#12222)

## [9.4.0.5] 20210615
### Added
- Preliminary support for Esp32C3 - RiscV based

### Changed
- NeoPixelBus library from v2.6.1.4 to v2.6.3 stage
- Allow longer MQTT response messages by removing fixed memory buffer with size 1040 to heap allocated buffer
- Command ``Timers`` layout of JSON message changed to single line
- Command ``Gpio`` layout of JSON message changed to single line
- Command ``Modules`` layout of JSON message changed to single line
- I2C extended MPU6886 to also support MPU9250 (found in Legacy M5Stack Fire)
- ESP32 increase log buffer from 4k to 6k to support longer messages
- Move Settings from DRAM to heap
- WifiManager save Wi-Fi configuration from settings, do it only once (#12242)
- Improving SI7021 reading reliability by adjusting timers (#12256)
- Refactor ESP32 partition selection, now via boards (#12257)
- Refactor platformio configurations by Jason2866
- Use correct template for Home Assistant light (#12317)

## [9.4.0.4] 20210610
### Added
- Version bump to signal new features to Hass
- Command ``Status0`` providing all status information on a single line
- LVGL support for PNG images (#12148)
- Update Sugar Valley Neopool driver (#12171)
- Acer projector support (#12190)
- I2S and Interrupt GPIO types (#12192)
- Update OpenTherm driver (#12195)
- Support for BM8563 RTC chip (I2C) found in M5Stack Core2 and M5StickC (#12199)
- Command ``TuyaSend5`` for hex string (#12211)
- Extend command ``Wifi`` with Wi-Fi Mode Control (#12292)

### Changed
- IRremoteESP8266 library from v2.7.16 to v2.7.18

### Fixed
- PING race condition breaks JSON in rule (#12106)
- Support Tuya powermeter >6500W (#12115)
- Zigbee max end-device (#12159)
- Prevent keep state MCP230xx output fast toggle on reboot (#12264)
- Tuya data type 2 read as 32 bit integer (instead of 16 bit) (#12282)

## [9.4.0.3] 20210515
### Added
- Make Telegram command ``TmState`` persistent (#11965)
- Zigbee firmware for Tube's Zigbee coordinator based on EFR32 and ESP32
- Zigbee firmware 6.7.9 for Sonoff ZBBridge
- Defines ``USER_RULE1``, ``USER_RULE2`` and ``USER_RULE3`` to store rules at compile time
- Define ``USER_BACKLOG`` to store commands at compile time to be executed at firmware load or when executing command ``reset``
- LVGL support for 3 buttons as rotary encoder (#12035)
- LVGL support for touchscreen (#12039)
- Allow home assistant discovery of MCP2300xx output as relay (#12037)
- LVGL support for TrueType fonts via FreeType library (#12087)
- LVGL support for PSRAM (#12062)
- Support for voltage and current monitoring when using Shelly dimmer 2 hardware (#11988)
- Support for Azure Device Provisioning Service for IoT Hub (#12056)
- Commands ``Color2`` and ``Dimmer4`` to allow retaining brightness ratio between white and color channels when setting dimmer for linked lights (#12072)
- Show new IP after the Wi-Fi Initial Config (#12091)

### Fixed
- Avoid erasing of Zigbee data if zigbee is not started (#11961)
- Zigbee XModem retries (#11967)
- Teleinfo standard mode and blacklist feature crash (#11991)
- ESP32 Hue light (#12005)
- Map received CCT channels back in DevGroups (#12044)
- Increase TLS minimum stack thunk to 3800 bytes (#12063)
- Delay discovery of PZEM sensors (#12076)

### Changed
- Shelly Dimmer 1 and 2 stm32 firmware from v51.5 to v51.6

## [9.4.0.2] 20210430
### Added
- Initial support for optional ``Template`` JSON fieldpair ``"CMND":"<any template related command>|<any template related command>|..."`` (#11788)
- ESP32 pulldown buttons ``Button_d`` and ``Button_id`` and switches ``Switch_d`` (#10814)
- Support for MQTT using Azure IoT Hub by Kevin Saye (#11906)
- Zigbee binary supporting cc25xx hardware on 4M flash hardware (#11872)

### Fixed
- Wrong flash size detection when saving Zigbee device information on ESP8266 (#11870)
- Prometheus metrics parse error on DS18x20 (#11931)
- DS18x20 name search id (#11958)

## [9.4.0] 20210423
- Release Leslie

## [9.4.0.1] 20210423
### Added
- Command ``Wifi 0/1`` for ESP8266 to turn Wi-Fi Off and On. When Wi-Fi is Off it is always returned On after a restart except for a wake-up from deepsleep (#11839)

### Changed
- Zigbee refactored storage for device configuration and device last known data (#11838)

### Fixed
- Command ``Power`` should not reset pulsetime (#11805)
- Teleperiod rule handling regression from v9.3.1.2 (#11851)

## [9.3.1.4] 20210422
### Added
- Command ``TuyaTempSetRes 0..3`` to control Tuya Temperature Set Resolution (#11781)
- ESP32 support for LVGL 7.11 with Berry binding by Stephan Hadinger (#11789)
- Add ``Input`` GPIO type with no default action, to be read via Berry

## [9.3.1.3] 20210419
### Added
- Optional GUI file editor enabled with define ``GUI_EDIT_FILE`` by barbudor (#11668)
- Initial support for universal display driver UDisplay by Gerhard Mutz. Enable by selecting any GPIO as ``Option A3`` (#11665)

### Breaking Changed
- ESP32 partition layout changed to accomodate more file space on most and more code space on core2 and odroid-go (#11746)

### Changed
- In tasmota-sensors.bin enabled support for VL53L0X and disabled TSL2561 (#11711)
- Add HLW8012/BL0937 average pulse calculation by Alex Lovett (#11722)
- Redesigned initial GUI Wi-Fi configuration by Adrian Scillato (#11693)
- Redesigned GUI by moving non-configuration buttons from ``Configuration`` to new submenu ``Consoles``

### Fixed
- Telegram chat id incorrect size (#11660)
- KNX energy yesterday (#11718)

## [9.3.1.2] 20210413
### Added
- Commands ``MqttKeepAlive 1..100`` to set Mqtt Keep Alive timer (default 30) and ``MqttTimeout 1..100`` to set Mqtt Socket Timeout (default 4) (#5341)
- Commands ``DisplayType`` to select sub-modules where implemented and ``DisplayInvert`` to select inverted display where implemented
- Command ``SerialBuffer 256..520`` to change hardware serial receive buffer size from default (256) to max local buffer size (520) (#11448)
- Command ``SetOption126 1`` to enable DS18x20 arithmetic mean over teleperiod for JSON temperature based on (#11472)
- Support for TM1638 seven segment display by Ajith Vasudevan (#11031)
- Support for MAX7219 seven segment display by Ajith Vasudevan (#11387)
- Support for Frequency monitoring and zero-cross detection on CSE7761 (Sonoff Dual R3)
- ESP32 support for internal Hall Effect sensor connected to both GPIO36 and GPIO39 only
- Support for multiple CCS811 sensors with baseline control (USE_CCS811_V2) by clanganke (#10858)
- Berry add ``gpio`` module
- Berry add ``light`` module
- Support for dummy energy monitor using user values set by commands ``VoltageSet``, ``CurrentSet``, ``PowerSet`` and ``FrequencySet``. Enable by selecting any GPIO as ``Option A2`` (#10640)
- Command ``Backlog0`` to allow execution of following commands without delay
- Tasmota discovery as alternative to Home Assistant discovery using define ``USE_TASMOTA_DISCOVERY``

### Changed
- PubSubClient library from EspEasy v2.7.12 to Tasmota v2.8.12
- IRremoteESP8266 library from v2.7.15 to v2.7.16
- ESP32 core library from v1.0.5 to v1.0.6
- Limit number of relay/button columns in GUI to 8 (#11546)
- ADC range result from int to float using command ``FreqRes`` for decimal resolution selection (#11545)
- Teleinfo, if raw mode selected also return telemety values in SENSOR data
- Removed overtemp detection on external energy monitoring devices (#11628)

### Fixed
- HC-SR04 on ESP32 release serial interface if not used (#11507)
- Teleinfo, if raw mode selected also always update total energy calculations
- Alexa discovery for ZBBridge (#11576)
- Alexa discovery in hue emulation (#11415)

## [9.3.1.1] 20210320
### Added
- Support for CSE7761 energy monitor as used in ESP32 based Sonoff Dual R3 Pow (#10793)
- Command ``Sensor80 1 <0..7>`` to control MFRC522 RFID antenna gain from 18dB (0) to 48dB (7) (#11073)
- Allow MCP230xx pinmode from output to input (#11104)
- SML VBUS support (#11125)
- Support for NEC and OPTOMA LCD/DLP Projector serial power control by Jan Bubík (#11145)
- Support for XPT2046 touch screen digitizer on ILI9341 display by nonix (#11159)
- Berry improvements (#11163)
- Support for zigbee lumi.sensor_wleak (#11200)
- Crash protection in ext_vnsprintf_P (#11202)
- Extent compile time SetOptions support (#11204)
- ESP32 Extent BLE (#11212)
- ESP32 support for WS2812 hardware driver via RMT or I2S
- ESP32 support for secondary I2C controller
- Support for MPU6886 on primary or secondary I2C bus

### Changed
- ESP32 core library from v1.0.5-rc6 to v1.0.5
- TasmotaSerial library from v3.2.0 to v3.3.0
- TuyaMcu dimmer timeout (#11121)
- Rename epaper 42 commands (#11222)
- DeepSleep announcement topic (#11223)

### Fixed
- PN532 on ESP32 Serial flush both Tx and Rx buffers (#10910)
- Light scheme related color changes (#11041)
- Refactor acceleration function for shutter stepper and servo (#11088)
- LM75AD detection on different addresses (#11096)
- Timer loop when console is scrolled up regression from v9.3.0 (#11108)
- Display exception when no file system is present (#11125)
- Scripter and SML fixes (#11150)
- Zigbee exception when bad frame is received (#11192)
- ESP32 flash script for Odroid and Core2 (#11227)
- ESP32 WS2812 bitbang support (#11248)
- DS18x20 driver timing issue (#11270)

## [9.3.1] 20210223
- Release Kenneth

## [9.3.0.1] 20210223
### Added
- Animate PWM dimmer brightness LEDs during transitions and with variable brightness (#11076)
- Commands ``StateRetain`` and ``InfoRetain`` (#11084)

### Changed
- Remove the need to start filenames with a slash (/) in Ufs commands
- Removed command ``VirtualCT`` as synonym for ``SetOption106`` (#11049)

### Fixed
- Web request accepts wrong password (#11039)
- Ili1942 driver (#11046)
- ESP32 Mi32 driver (#11048)
- Shutter driver (#11055)
- TM1637 driver now needs ``TM1637 CLK`` and ``TM1637 DIO`` to enable (#11057)
- Sml driver (#11082)
- Ezo drivers (#11083)

## [9.3.0] 20210219
- Release Kenneth

## [9.2.0.7] 20210219
### Added
- Support for Device Groups Device Map (#10898)
- Support for Eastron SDM72D-M three phase 100A Modbus energy meter (#10862)
- Support for Frysk language translations by Christiaan Heerze
- ESP8266 Fallback to ``*.bin.gz`` binary when OTA upload of ``*.bin`` binary fails
- Berry language improved Tasmota integration
- Berry file system support
- Filesystem commands ``Ufs``, ``UfsType``, ``UfsSize``, ``UfsFree``, ``UfsDelete``, ``UfsRename`` and ``UfsRun``
- Support for filesystem ``autoexec.bat`` to execute sequential commands like backlog
- Support for TM1637 seven segment display by Ajith Vasudevan (#10889)

### Changed
- IRremoteESP8266 library from v2.7.14 to v2.7.15
- NeoPixelBus library from v2.6.0 to v2.6.1.4
- ILI9341 library from Adafruit_ILI9341-1.2.0-Tasmota-1.0 to ILI9341-gemu-1.0

## [9.2.0.6] 20210210
### Changed
- Remove support for direct migration from versions before v8.1.0 (Doris)
- ESP32 Increase number of switch GPIOs from 8 to 28
- ESP32 Increase number of interlock groups from 4 to 14
- Increase number of button GPIOs from 4 to 8
- Preview of Berry language for Tasmota32

## [9.2.0.5] 20210205
### Changed
- ESP32 increase number of relay GPIOs from 8 to 28

## [9.2.0.4] 20210204
### Added
- Function ``AddLog`` to provide logging for up to 128 (LOGSZ) characters to save stack space
- Commands ``ChannelRemap``, ``MultiPWM``, ``AlexaCTRange``, ``PowerOnFade``, ``PWMCT``, ``WhiteBlend`` and ``VirtualCT`` as synonyms for ``SetOption37, 68, 82, 91, 92, 105`` and ``106``
- Commands ``ZbNameKey``, ``ZbDeviceTopic``, ``ZbNoPrefix``, ``ZbEndpointSuffix``, ``ZbNoAutoBind`` and ``ZbNameTopic`` as synonyms for ``SetOption83, 89, 100, 101, 110`` and ``112``
- Commands ``ZbNoAutoBind``, ``ZbReceivedTopic`` and ``ZbOmitDevice`` as synonyms for ``SetOption116, 118`` and ``119``
- Commands ``BuzzerActive`` and ``BuzzerPwm`` as synonyms for ``SetOption67`` and ``111``
- Support for ESP32 ``Module 5`` Wireless Tag Eth01 (#9496)
- Support trailing silence in buzzer tune (#10694)
- Command ``L1MusicSync <0|Off>|<1|On>|<2|Toggle>, 1..10, 1..100>`` to control Sonoff L1 Music Sync mode sensitivity and speed (#10722)
- Command ``Speed2`` to control a once off fade (#10741)
- Zigbee command ``SetOption120 1`` or ``ZbEndpointTopic 1`` to add the endpoint as suffix in topic when using ``SetOption89 1``
- Zigbee command ``ZbScan`` to do an energy scan on each radio channel

### Changed
- Maximum chars in ``AddLog_P`` logging restored from 128 to 700 (MAX_LOGSZ) to solve broken error messages

## [9.2.0.3] 20210122
### Added
- Support for time proportioned (``#define USE_TIMEPROP``) and optional PID (``#define USE_PID``) relay control (#10412)
- Support rotary encoder on Shelly Dimmer (#10407)
- Command ``SetOption43 1..255`` to control Rotary step (#10407)
- Support for BS814A-2 8-button touch buttons by Peter Franck (#10447)
- Support for up to 4 I2C SEESAW_SOIL Capacitance & Temperature sensors by Peter Franck (#10481)
- ESP8266 Support for 2MB and up linker files with 1MB and up LittleFS
- ESP32 support for TLS MQTT using BearSSL (same as ESP8266)
- Support for 24/26/32/34 bit RFID Wiegand interface (D0/D1) by Sigurd Leuther (#3647)
- Compile time option ``USE_MQTT_TLS_DROP_OLD_FINGERPRINT`` to drop old (less secure) TLS fingerprint
- Command ``SetOption40 0..250`` to disable button functionality if activated for over 0.1 second re-introduced
- Support for SM2135 current selection using GPIO ``SM2135 DAT`` index (#10634)
- Support for ESP32 ``Module 7`` M5stack core2 16MB binary tasmota32-core2.bin (#10635)
- Support for Sugar Valley NeoPool Controller by Norbert Richter (#10637)
- Rule trigger string comparisons for EndsWith ``$>``, StartsWith ``$<`` and Contains ``$|`` (#10538)
- Support for TOF10120 time of flight sensor by Cyril Pawelko (#10190)

### Breaking Changed
- ESP32 switch from default SPIFFS to default LittleFS file system loosing current (zigbee) files
- ESP8266 until now NOT SUPPORTED linker files 2MB and up. Current settings will be overwritten once LittleFS is enabled

### Changed
- Force initial default state ``SetOption57 1`` to scan Wi-Fi network every 44 minutes for strongest signal (#10395)
- Command ``Sleep 0`` removes any sleep from Wi-Fi modem except when ESP32 BLE is active
- PubSubClient MQTT_SOCKET_TIMEOUT from 15 to 4 seconds
- Domoticz fixed 2 decimals resolution by user selectable ``TempRes``, ``HumRes`` and ``PressRes`` resolutions

## [9.2.0.2] 20210105
### Added
- Support for ESP32 ``Module 3`` Odroid Go 16MB binary tasmota32-odroidgo.bin (#8630)
- Command ``CTRange`` to specify the visible CT range the bulb is capable of (#10311)
- Command ``VirtualCT`` to simulate or fine tune CT bulbs with 3,4,5 channels (#10311)
- Command ``SetOption118 1`` to move ZbReceived from JSON message and into the subtopic replacing "SENSOR" default (#10353)
- Command ``SetOption119 1`` to remove the device addr from json payload, can be used with zb_topic_fname where the addr is already known from the topic (#10355)
- Command ``RuleTimer0`` to access all RuleTimers at once (#10352)
- SPI display driver SSD1331 Color oled by Jeroen Vermeulen (#10376)
- IRremoteESP8266 library from v2.7.13 to v2.7.14
- Rotary No Pullup GPIO selection ``Rotary A/B_n`` (#10407)

### Breaking Changed
- Replaced MFRC522 13.56MHz rfid card reader GPIO selection from ``SPI CS`` by ``RC522 CS``
- Replaced NRF24L01 GPIO selection from ``SPI CS`` by ``NRF24 CS`` and ``SPI DC`` by ``NRF24 DC``
- Replaced ILI9341 GPIO selection from ``SPI CS`` by ``ILI9341 CS`` and ``SPI DC`` by ``ILI9341 DC``
- Replaced ST7789 GPIO selection from ``SPI CS`` by ``ST7789 CS`` and ``SPI DC`` by ``ST7789 DC``
- Replaced ILI9488 GPIO selection from ``SPI CS`` by ``ILI9488_CS``
- Replaced EPaper29 GPIO selection from ``SPI CS`` by ``EPaper29 CS``
- Replaced EPaper42 GPIO selection from ``SPI CS`` by ``EPaper42 CS``
- Replaced SSD1351 GPIO selection from ``SPI CS`` by ``SSD1351 CS``
- Replaced RA8876 GPIO selection from ``SPI CS`` by ``RA8876 CS``

### Changed
- Maximum chars in ``AddLog_P`` logging reduced from 700 to 128 (LOGSZ) to enhance stability
- Disabled ``USE_LIGHT`` light support for ZBBridge saving 17.6kB (#10374)

## [9.2.0.1] 20201229
### Added
- Milliseconds to console output (#10152)
- Support for P9813 RGB Led MOSFET controller (#10104)
- Support for GPIO option selection
- Gpio ``Option A1`` enabling PWM2 high impedance if powered off as used by Wyze bulbs (#10196)
- Support for FTC532 8-button touch controller by Peter Franck (#10222)
- Support character `#` to be replaced by `space`-character in command ``Publish`` topic (#10258)
- BSSID and Signal Strength Indicator to GUI Wi-Fi scan result (#10253)
- Support for Afrikaans language translations by Christiaan Heerze
- Support for IR inverted leds using ``#define IR_SEND_INVERTED true`` (#10301)
- Support for disabling 38kHz IR modulation using ``#define IR_SEND_USE_MODULATION false`` (#10301)
- Support for SPI display driver for ST7789 TFT by Gerhard Mutz (#9037)

### Changed
- Logging from heap to stack freeing 700 bytes RAM

### Fixed
- Redesign syslog and mqttlog using log buffer (#10164)
- Shutter stop issue (#10170)
- Scripter script_sub_command (#10181)
- Scripter JSON variable above 32 chars (#10193)
- Shelly Dimmer power on state (#10154, #10182)
- Wemo emulation for single devices (#10165, #10194)
- ESP32 LoadStoreError when using ``#define USER_TEMPLATE`` (#9506)
- Compile error when ``#ifdef USE_IR_RECEIVE`` is disabled regression from 9.1.0.2
- Prometheus memory leak (#10221)

## [9.2.0] 20201221
### Fixed Backported
- Shutter stop issue (#10170)
- Scripter script_sub_command (#10181)
- Scripter JSON variable above 32 chars (#10193)
- Shelly Dimmer power on state (#10154, #10182)
- Wemo emulation for single devices (#10165, #10194)
- ESP32 LoadStoreError when using ``#define USER_TEMPLATE`` (#9506)
- Compile error when ``#ifdef USE_IR_RECEIVE`` is disabled regression from 9.1.0.2

## [9.2.0] 20201216
- Release Julie

## [9.1.0.2] 20201216
### Added
- KNX read reply for Power (#9236, #9891)
- Zigbee persistence of device/sensor data in EEPROM (only ZBBridge)
- Support for common anode sevenseg displays by adding ``#define USE_DISPLAY_SEVENSEG_COMMON_ANODE`` by Ken Sanislo (#9963)
- Support for multiple WeMo devices by Magic73 (#9208)
- Fallback NTP server from x.pool.ntp.org if no ntpservers are configured
- TyuaMcu update 2/3 by Federico Leoni (#10004)
- Optional CCloader support for CC25xx Zigbee or CC26xx BLE by Christian Baars (#9970)
- Command ``RfProtocol`` to control RcSwitch receive protocols by BBBits (#10063)
- Zigbee better support for Tuya Protocol (#10074)
- Support for SPI connected MFRC522 13.56MHz rfid card reader (#9916)
- Letsencrypt R3 in addition to X3 CA (#10086)
- Zigbee add visual map of network
- Command ``SetOption117 1`` for light fading to be fixed duration instead of fixed slew rate (#10109)
- Support ESP32 SPIFFS for internal use

### Breaking Changed
- KNX DPT9 (16-bit float) to DPT14 (32-bit float) by Adrian Scillato (#9811, #9888)

### Changed
- Core library from v2.7.4.7 to v2.7.4.9
- Shelly Dimmer fw upgrade using WebGUI Firmware Upgrade and file from folder `tools/fw_shd_stm32/`
- MQTT Wi-Fi connection timeout from 5000 to 200 mSec (#9886)
- Platformio compiler option `-free -fipa-pta` enabled (#9875)
- IRremoteESP8266 library from v2.7.12 to v2.7.13
- Shelly Dimmer 1 and 2 stm32 firmware from v51.4 to v51.5
- Force bigger Thunk Stack if 4K RSA even without EC ciphers (#10075)
- mDNS has been disabled from all pre-compiled binaries to allow new features

### Fixed
- KNX ESP32 UDP mulicastpackage (#9811)
- Command ``gpio`` using non-indexed functions regression from v9.1.0 (#9962)
- ESP32 TasmotaClient firmware upgrade (#9218)
- Reset to defaults after 6 hours of DeepSleep (#9993)
- Backlog timing wraparound (#9995)
- First LED in addressable string does not fade when using scheme (#10088)
- Improved Opentherm error handling (#10055)
- Platformio compiler option `no target align` removed fixing hardware watchdog exceptions
- Shutter motordelay stop issue (#10033)
- Shutter fix overflow on runtime over 100 seconds (#9800)
- ESP32 CC2530 heap corruption (#10121)
- ESP32 Analog input div10 rule trigger (#10149)

### Removed
- PN532 define USE_PN532_CAUSE_EVENTS replaced by generic rule trigger `on pn532#uid=`

## [9.1.0.1] - 20201116
### Added
- Zigbee support for Mi Door and Contact (#9759)
- Zigbee alarm persistence (#9785)
- Support for EZO PMP sensors by Christopher Tremblay (#9760)
- Commands ``TuyaRGB``, ``TuyaEnum`` and ``TuyaEnumList`` (#9769)
- Zigbee command ``ZbInfo`` and prepare support for EEPROM
- Support for AS608 optical and R503 capacitive fingerprint sensor
- Command ``SetOption115 1`` to enable ESP32 MiBle
- Zigbee command ``ZbLeave`` to unpair a device
- Command ``SetOption116 1`` to disable auto-query of zigbee light devices (avoids network storms with large groups)
- Support for Shelly Dimmer 1 and 2 by James Turton (#9854)
- IRremoteESP8266 library from v2.7.11 to v2.7.12

### Changed
- Core library from v2.7.4.5 to v2.7.4.7
- Platformio compiler option `no target align` enabled (#9749)
- Consolidate `AddLog_P` into `AddLog_P2` and rename to `AddLog_P`
- Sonoff L1 color up scaling and color margin detection (#9545)

### Fixed
- NTP fallback server functionality (#9739)
- Telegram group chatid not supported (#9831)
- KNX buttons, switches and sensors detection regression from v9.1.0 (#9811)
- GUI MqttUser and MqttPassword updates when TLS is compiled in (#9825)

### Removed
- Version compatibility check

## [9.1.0] 20201105
- Release Imogen

## [9.0.0.3] - 20201105
### Added
- TLS in binary tasmota-zbbridge (#9635)
- Support for EZO O2 sensors by Christopher Tremblay (#9619)
- Support for EZO PRS sensors by Christopher Tremblay (#9659)
- Support for EZO FLO sensors by Christopher Tremblay (#9697)
- Support for EZO DO sensors by Christopher Tremblay (#9707)
- Support for EZO RGB sensors by Christopher Tremblay (#9723)
- Zigbee reduce battery drain (#9642)
- Zigbee command ``ZbMap`` to describe Zigbee topology (#9651)
- Zigbee command ``ZbOccupancy`` to configure the time-out for PIR
- Command ``Gpios 255`` to show all possible GPIO configurations
- Command ``SwitchText`` to change JSON switch names by barbudor (#9691)
- Command ``SetOption114 1`` to detach Switches from Relays and enable MQTT action state for all the SwitchModes returning `{"Switch1":{"Action":"ON"}}`
- Command ``DimmerStep 1..50`` to change default dimmer up and down step of 10% by James Turton (#9733)
- HM10 Beacon support and refactoring by Christian Baars (#9702)
- Support for Hass discovery of TuyaMcu and Sonoff Ifan by Federico Leoni (#9727)
- Initial support for iBeacons (Sensor52) on ESP32 using internal BLE by rvbglas (#9732)

### Changed
- PlatformIO library structure redesigned for compilation speed by Jason2866
- Zigbee flash storage refactor adding commands ``ZbProbe``, ``ZbStatus2`` and ``ZbRestore`` (#9641)
- Default otaurl in my_user_config.h to http://ota.tasmota.com/tasmota/release/tasmota.bin.gz
- When ``SetOption73 1`` JSON result from `{"ACTION":"SINGLE"}` to `{"Button1":{"Action":"SINGLE"}}`

### Fixed
- Rule Break not working as expected when ONCE is enabled (#9245)
- Rule expressions using mems corrupts character pool (#9301)
- Button press rules regression introduced by #9589 (#9700)
- Rule handling of JSON ``null`` regression from v8.5.0.1 (#9685)
- Arilux RF remote detection regression from v8.3.0

### Removed
- Auto output selection of decimal or hexadecimal data based on user input. Now only based on ``SetOption17``

## [9.0.0.2] - 20201025
### Added
- Support for Vietnamese language translations by Tâm.NT
- Support for timers in case of no-sunset permanent day by cybermaus (#9543)
- Command ``NoDelay`` for immediate backlog command execution by Erik Montnemery (#9544)
- Command ``SwitchMode 15`` sending only MQTT message on switch change (#9593)
- Command ``ShutterChange`` to increment change position (#9594)
- Command ``SetOption113 1`` to set dimmer low on rotary dial after power off
- Support for EZO Ph and ORP sensors by Christopher Tremblay (#9567)
- Support for EZO RTD sensors by Christopher Tremblay (#9585)
- Support for EZO HUM sensors by Christopher Tremblay (#9599)
- Support for EZO EC sensors by Christopher Tremblay (#9613)
- Support for EZO CO2 sensors by Christopher Tremblay (#9619)
- On ZigbeeBridge support for glowing led when permit join is active (#9581)
- Support for PWM Dimmer multi-press and ledmask (#9584)
- Make button press rules override PWM Dimmer functions (#9589)
- Support for fixed output Hi or Lo GPIO selection
- ESP32 support for Wireless-Tag WT32-ETH01 (#9496)
- ESP32 MI32 Beacon support, RSSI at TELEPERIOD, refactoring by Christian Baars (#9609)

### Changed
- Command ``Gpio17`` replaces command ``Adc``
- Command ``Gpios`` replaces command ``Adcs``
- Management of serial baudrate (#9554)
- TLS fingerprint ``#define MQTT_FINGERPRINT`` from string to hexnumbers (#9570)
- Rotary driver adjusted accordingly if Mi Desk Lamp module is selected (#9399)
- Tasmota Arduino Core v2.7.4.5 allowing webpassword over 47 characters (#9687)
- Webserver code optimizations (#9580, #9590)

### Fixed
- Convert AdcParam parameters from versions before v9.0.0.2
- Telegram message decoding error regression from v8.5.0.1
- Correct Energy period display shortly after midnight by gominoa (#9536)
- Rule handling of Var or Mem using text regression from v8.5.0.1 (#9540)
- TuyaMcu energy display regression from v8.5.0.1 (#9547)
- Tuyamcu dimmers MQTT topic (#9606)
- MQTT data corruption on ``MQTTLog 4`` (#9571)
- Scripter memory alignment (#9608)
- Zigbee battery percentage (#9607)
- HassAnyKey anomaly (#9601)
- ESP32 Webcam broken regression from #9590

## [9.0.0.1] - 20201010
### Added
- Optional support for Mitsubishi Electric HVAC by David Gwynne (#9237)
- Optional support for Orno WE517-Modbus energy meter by Maxime Vincent (#9353)
- SDM630 three phase ImportActive Energy display when ``#define SDM630_IMPORT`` is enabled by Janusz Kostorz (#9124)
- Optional support for inverted NeoPixelBus data line by enabling ``#define USE_WS2812_INVERTED`` (#8988)
- PWM dimmer color/trigger on tap, SO88 led, DGR WITH_LOCAL flag by Paul Diem (#9474)
- Support for stateful ACs using ``StateMode`` in tasmota-ir.bin by Arik Yavilevich (#9472)
- Zigbee command ``ZbData`` for better support of device specific data
- Support for analog buttons indexed within standard button range

### Changed
- Redesigning ESP8266 GPIO internal representation in line with ESP32 changing ``Template`` layout too
- New IR Raw compact format (#9444)
- MAX31865 driver to support up to 6 thermocouples selected by ``MX31865 CS`` instead of ``SSPI CS`` (#9103)
- A4988 optional microstep pin selection
- Pulsetime to allow use for all relays with 8 interleaved so ``Pulsetime1`` is valid for Relay1, Relay9, Relay17 etc. (#9279)
- ``Status`` command output for disabled status types
- IRremoteESP8266 library from v2.7.10 to v2.7.11
- NeoPixelBus library from v2.5.0.09 to v2.6.0

### Fixed
- Template conversion when GPIO17 is 0
- Template using ``#define USER_TEMPLATE`` (#9506)
- Ledlink blink when no network connected regression from v8.3.1.4 (#9292)
- Exception 28 due to device group buffer overflow (#9459)
- Shutter timing problem due to buffer overflow in calibration matrix (#9458)
- Light wakeup exception 0 (divide by zero) when ``WakeupDuration`` is not initialised (#9466)
- ADC initalization sequence (#9473)
- Thermostat sensor status corruption regression from v8.5.0.1 (#9449)

### Removed
- Support for direct upgrade from Tasmota versions before v7.0
- Auto config update for all Friendlynames and Switchtopic from Tasmota versions before v8.0

## [8.5.1] - 20201002
- Release Hannah

## [8.5.0.1] - 20200907
### Added
- Command ``SetOption110 1`` to disable Zigbee auto-config when pairing new devices
- Command ``SetOption111 1`` to enable frequency output for buzzer GPIO (#8994)
- Command ``SetOption112 1`` to enable friendly name in zigbee topic (use with SetOption89)
- ``#define USE_MQTT_AWS_IOT_LIGHT`` for password based AWS IoT authentication
- ``#define MQTT_LWT_OFFLINE`` and ``#define MQTT_LWT_ONLINE`` to user_config.h (#9395)
- New shutter modes (#9244)
- Zigbee auto-config when pairing
- Support for MLX90640 IR array temperature sensor by Christian Baars
- Support for VL53L1X time of flight sensor by Johann Obermeier

### Changed
- Replace ArduinoJson with JSMN for JSON parsing
- ``WakeUp`` uses 256 steps instead of 100 (#9241)
- Major redesign of TuyaMcu adding shutter, light and multiple dimmer support by Federico Leoni (#9330)

### Fixed
- Energy total counters (#9263, #9266)
- Crash in ``ZbRestore``
- Reset BMP sensors when executing command ``SaveData`` and define USE_DEEPSLEEP enabled (#9300)
- ``status 0`` message when using define USE_MQTT_TLS due to small log buffer (#9305)
- ``status 13`` exception 9 when more than one shutter is configured
- ``status 13`` json message
- Shelly 2.5 higher temperature regression from 8.2.0.1 (#7991)

## [8.5.0] - 20200907
- Release Hannah

## [8.4.0.3] - 20200823
### Added
- Command ``PowerDelta1`` to ``PowerDelta3`` to trigger on up to three phases (#9134)
- Zigbee web ui widget for Lights
- ``SetOption109 1`` to force gen1 Alexa mode, for Echo Dot 2nd gen devices only
- Zigbee web ui for power metering plugs
- Experimental support for ESP32 TTGO Watch and I2S Audio by Gerhard Mutz

### Changed
- References from http://thehackbox.org/tasmota/ to http://ota.tasmota.com/tasmota/

## [8.4.0.2] - 20200813
### Added
- Command ``SetOption103 0/1`` to set TLS mode when TLS is selected
- Command ``SetOption104 1`` to disable all MQTT retained messages
- Command ``SetOption106 1`` to create a virtual White ColorTemp for RGBW lights
- Command ``SetOption107 0/1`` to select virtual White as (0) Warm or (1) Cold
- Command ``SetOption108 0/1`` to enable Teleinfo telemetry into Tasmota Energy MQTT (0) or Teleinfo only (1) - Add better config corruption recovery (#9046)
- Virtual CT for 4 channels lights, emulating a 5th channel
- Support for DYP ME007 ultrasonic distance sensor by Janusz Kostorz (#9113)
- Zigbee web gui widget for Temp/Humidity/Pressure sensors
- Zigbee battery icon

### Changed
- White blend mode moved to using ``SetOption 105`` instead of ``RGBWWTable``

### Fixed
- Display power control (#9114)

### Removed
- Support for direct upgrade from versions before 6.6.0.11 to versions after 8.4.0.1

## [8.4.0.1] - 20200730
### Added
- Zigbee better support for IKEA Motion Sensor
- ESP32 Analog input support for GPIO32 to GPIO39
- Zigbee options to ``ZbSend`` ``Config`` and ``ReadConfig``
- Command ``Restart 2`` to halt system. Needs hardware reset or power cycle to restart (#9046)
- Command ``SetOption102 0/1`` to switch between Teleinfo French Metering mode, legacy 1200 bps (0) or Linky standard 9600 bps (1)

### Changed
- Triple-mode TLS via configuration in a single firmware (TLS AWS IoT, Letsencrypt and No-TLS)
- Berry C mapping moved to a separate ``berry_mapping`` library

### Fixed
- ESP32 PWM range

## [8.4.0] - 20200730
- Release George

## [8.3.1.7] - 20200716
### Added
- Command ``DzSend<type> <index>,<value1(;value2)|state>`` to send values or state to Domoticz
- Command ``SetOption100 0/1`` to remove Zigbee ``ZbReceived`` value from ``{"ZbReceived":{xxx:yyy}}`` JSON message
- Command ``SetOption101 0/1`` to add the Zigbee source endpoint as suffix to attributes, ex `Power3` instead of `Power` if sent from endpoint 3
- Command (``S``)``SerialSend6`` \<comma seperated values\> (#8937)
- Support for Sonoff Zigbee Bridge as module 75 (#8583)

### Changed
- Limited support of Arduino IDE as an increasing amount of features cannot be compiled with Arduino IDE
- All timer references from ``Arm`` to ``Enable`` in GUI, ``Timer`` command and JSON message
- Domoticz commands prefix from ``Domoticz`` to ``Dz``
- ``Ping`` now reports the hostname instead of IP address (#8948)
- Zigbee randomizing of parameters at first run or after Reset

### Removed
- Remove Arduino ESP8266 Core support for versions before 2.7.1

## [8.3.1.6] - 20200617
### Added
- Command ``Module2`` to configure fallback module on fast reboot (#8464)
- Command ``SetOption97 0/1`` to switch between Tuya serial speeds 9600 bps (0) or 115200 bps (1)
- Command ``SetOption98 0/1`` to provide rotary rule triggers (1) instead of controlling light (0)
- Command ``SetOption99 0/1`` to enable zero cross detection on PWM dimmer
- Support for Energy sensor (Denky) for French Smart Metering meter provided by global Energy Providers, need a adaptater. See dedicated full [blog](http://hallard.me/category/tinfo/) about French teleinformation stuff
- Library to be used for decoding Teleinfo (French Metering Smart Meter)
- Support for single wire LMT01 temperature Sensor by justifiably (#8713)
- Compile time interlock parameters (#8759)
- Compile time user template (#8766)
- Rotary encoder support for light dimmer and optional color temperature if button1 still pressed (#8670)
- Support for switches/relays using an AC detection circuitry e.g. MOES MS-104B or BlitzWolf SS5 (#8606)
- Support for Schneider Electric iEM3000 series Modbus energy meter by Marius Bezuidenhout

### Changed
- ESP32 USER GPIO template representation decreasing template message size
- Define ``USE_TASMOTA_SLAVE`` into ``USE_TASMOTA_CLIENT``
- Commands ``SlaveSend`` and ``SlaveReset`` into ``ClientSend`` and ``ClientReset``
- IRremoteESP8266 library updated to v2.7.8

### Fixed
- Exception or watchdog on rule re-entry (#8757)

## [8.3.1.5] - 20200616
### Added
- ESP32 ethernet commands ``EthType 0/1``, ``EthAddress 0..31`` and ``EthClockMode 0..3``
- Zigbee initial support for EmberZNet protocol (raw send/receive only)

## [8.3.1.4] - 20200615
### Added
- Basic support for ESP32 ethernet adding commands ``Wifi 0/1`` and ``Ethernet 0/1`` both default ON

## [8.3.1.3] - 20200611
### Added
- Initial support for Telegram bot (#8619)
- Support for HP303B Temperature and Pressure sensor by Robert Jaakke (#8638)
- Rule trigger ``System#Init`` to allow early rule execution without Wi-Fi and mqtt initialized yet
- Serial to TCP bridge, ``TCPStart`` and ``TCPBaudRate`` (needs #define USE_TCP_BRIDGE)

## [8.3.1.2] - 20200522
### Added
- Command ``Time 4`` to display timestamp using milliseconds (#8537)
- Command ``SetOption94 0/1`` to select MAX31855 or MAX6675 thermocouple support (#8616)
- Commands ``LedPwmOn 0..255``, ``LedPwmOff 0..255`` and ``LedPwmMode1 0/1`` to control led brightness by George (#8491)
- Three Phase Export Active Energy to SDM630 driver
- Wildcard pattern ``?`` for JSON matching in rules
- Support for unique MQTTClient (and inherited fallback topic) by full Mac address using ``mqttclient DVES_%12X`` (#8300)
- Zigbee options to ``ZbSend`` to write and report attributes
- ``CpuFrequency`` to ``status 2``
- ``FlashFrequency`` to ``status 4``
- Support for up to two BH1750 sensors controlled by commands ``BH1750Resolution`` and ``BH1750MTime`` (#8139)
- Zigbee auto-responder for common attributes
- Support for BL0940 energy monitor as used in Blitzwolf BW-SHP10 (#8175)

### Changed
- Energy JSON Total field from ``"Total":[33.736,11.717,16.978]`` to ``"Total":33.736,"TotalTariff":[11.717,16.978]``
- Energy JSON ExportActive field from ``"ExportActive":[33.736,11.717,16.978]`` to ``"ExportActive":33.736,"ExportTariff":[11.717,16.978]``
- Adafruit_SGP30 library from v1.0.3 to v1.2.0 (#8519)

### Fixed
- Escape of non-JSON received serial data (#8329)

## [8.3.1.1] - 20200518
### Added
- Command ``Rule0`` to change global rule parameters
- More functionality to ``Switchmode`` 11 and 12 (#8450)
- Dump of compressed rules over 512 chars and unishox decompress fix
- Support for VEML6075 UVA/UVB/UVINDEX Sensor by device111 (#8432)
- Support for VEML7700 Ambient light intensity Sensor by device111 (#8432)

### Changed
- IRremoteESP8266 library updated to v2.7.7

## [8.3.1] - 20200518
- Release Fred

## [8.3.0.2] - 20200517
### Added
- Command ``DeviceName`` defaults to FriendlyName1 and replaces FriendlyName1 in GUI

### Changed
- Hass discovery from using template name to new Device name (#8462)

## [8.3.0.1] - 20200514
### Changed
- KNX pow function to approximative pow saving 5k of code space
- Mutichannel Gas sensor pow function to approximative pow saving 5k of code space
- Quick Power Cycle detection from 4 to 7 power interrupts (#4066)

### Fixed
- Fix default state of ``SetOption73 0`` for button decoupling and send multi-press and hold MQTT messages

## [8.3.0] - 20200514
- Release Fred

## [8.2.0.6] - 20200501
### Added
- Experimental basic support for Tasmota on ESP32 based on work by Jörg Schüler-Maroldt
- Support for analog anemometer by Matteo Albinola (#8283)
- Support for OpenTherm by Yuriy Sannikov (#8373)
- Support for Thermostat control by arijav (#8212)
- Automatic compression of Rules to achieve ~60% compression by Stephan Hadinger
- Command ``SetOption93 1`` to control caching of compressed rules
- Rule trigger at root level like ``on loadavg<50 do power 2 endon`` after ``state`` command
- Zigbee support for router and end-device mode

### Changed
- Flash access removing support for any Core before 2.6.3
- HAss discovery by Federico Leoni (#8370)
- Default PWM Frequency to 977 Hz from 223 Hz
- Minimum PWM Frequency from 100 Hz to 40 Hz
- PWM updated to the latest version of Arduino PR #7231
- Philips Hue emulation now exposes modelId and manufacturerId

## [8.2.0.5] - 20200425
### Changed
- Breaking Change Device Groups multicast address and port  (#8270)
- IRremoteESP8266 library updated to v2.7.6

## [8.2.0.4] - 20200417
### Added
- Config version tag
- Command ``SetOption73 1`` for button decoupling and send multi-press and hold MQTT messages by Federico Leoni (#8235)
- Command ``SetOption92 1`` to set PWM Mode from regular PWM to ColorTemp control (Xiaomi Philips ...)
- Command ``SO`` as shortcut for command ``SetOption``

### Changed
- PWM implementation to Arduino #7231 removing support for Core versions before 2.6.3
- Default PWM Frequency to 223 Hz instead of 880 Hz for less interrupt pressure

### Fixed
- Fix Zigbee DimmerUp/DimmerDown malformed

## [8.2.0.3] - 20200329
### Added
- Support for longer template names
- Zigbee command ``ZbBindState`` and ``manuf``attribute
- Zigbee command ``ZbConfig`` and configuration in Settings
- Commands ``CounterDebounceLow`` and ``CounterDebounceHigh`` to control debouncing (#8021)
- Commands ``NrfPage``, ``NrfIgnore``, ``NrfScan`` and ``NrfBeacon`` to NRF24 Bluetooth driver (#8075)
- Command ``SetOption90 1`` to disable non-json MQTT messages (#8044)
- Command ``Sensor10 0/1/2`` to control BH1750 resolution - 0 = High (default), 1 = High2, 2 = Low (#8016)
- Command ``Sensor10 31..254`` to control BH1750 measurement time which defaults to 69 (#8016)
- Command ``Sensor18 0..32000`` to control PMS5003 sensor interval to extend lifetime by Gene Ruebsamen (#8128)
- Command ``SetOption91 1`` to enable fading at startup / power on
- Command ``SetOption41 <x>`` to force sending gratuitous ARP every <x> seconds
- Command ``DevGroupName`` to specify up to four Device Group Names (#8087)
- Command ``DevGroupSend`` to send an update to a Device Group (#8093)
- Command ``Ping`` (#7176)
- Command ``Palette`` to add the ability to specify a palette of colors (#8150)
- Commands ``GlobalTemp`` and ``GlobalHum`` to init sensor data (#8152)
- Quick Wi-Fi reconnect using saved AP parameters when ``SetOption56 0`` (#3189)
- More accuracy to GPS NTP server (#8088)
- Support for an iAQ sensor (#8107)
- Support for Seven Segment display using HT16K33 (#8116)
- Support for AS3935 Lightning Sensor by device111 (#8130)
- ``DimmerRange`` for PWM lights (#8120)

### Changed
- Light scheme 2,3,4 cycle time speed from 24,48,72,... seconds to 4,6,12,24,36,48,... seconds (#8034)
- Remove floating point libs from IRAM
- Remove MQTT Info messages on restart for DeepSleep Wake (#8044)
- IRremoteESP8266 library updated to v2.7.5

### Fixed
- PWM flickering during Wi-Fi connection (#8046)
- Zigbee crash with Occupancy sensor (#8089)
- Prevent multiple pings to run concurrently
- Scheme 2-4 brightness when SetOption68 1 (#8058)

## [8.2.0.2] - 20200328
### Added
- Support for up to four MQTT GroupTopics using the same optional Device Group names (#8014)
- Console command history (#7483, #8015)

## [8.2.0.1] - 20200321
### Added
- Zigbee command ``ZbRestore`` to restore device configuration dumped with ``ZbStatus 2``
- Zigbee command ``ZbUnbind``
- Support for unreachable (unplugged) Zigbee devices in Philips Hue emulation and Alexa
- Support for 64x48 SSD1306 OLED (#6740)

### Changed
- HM-10 sensor type detection and add features (#7962)

### Fixed
- Possible Relay toggle on (OTA) restart
- Zigbee sending wrong Sat value with Hue emulation

## [8.2.0] - 20200321
- Release Elliot

## [8.1.0.11] - 20200313
### Added
- HAss Discovery support for Button and Switch triggers by Federico Leoni (#7901)
- Support for HDC1080 Temperature and Humidity sensor by Luis Teixeira (#7888)
- Commands ``SwitchMode 13`` PushOn and ``SwitchMode 14`` PushOnInverted (#7912)
- Command ``HumOffset -10.0 .. 10.0`` to set global humidity sensor offset (#7934)
- Zigbee support for Hue emulation by Stephan Hadinger
- Dew Point to Temperature and Humidity sensors
- Support for ElectriQ iQ-wifiMOODL RGBW light by Ian King (#7947)

### Changed
- Zigbee simplification of devices probing, saving Flash and memory

## [8.1.0.10] - 20200227
### Added
- Support for Jarolift rollers by Keeloq algorithm
- Zigbee features and improvements and remove support for Zigbee commands starting with ``Zigbee...``
- Support for MaxBotix HRXL-MaxSonar ultrasonic range finders by Jon Little (#7814)
- Support for Romanian language translations by Augustin Marti
- Support for La Crosse TX23 Anemometer by Norbert Richter (#3146, #7765)
- Command ``SetOption89 0/1`` for Zigbee distinct MQTT topics per device for SENSOR, allowing retained messages (#7835)

### Changed
- Default my_user_config.h driver and sensor support removing most sensors and adding most drivers
- IRremoteESP8266 library updated to v2.7.4
- Revert switchmode 6 according to issue 7778 (#7831)
- Hue emulation code optimization

## [8.1.0.9] - 20200220
### Added
- Initial support for Sensors AHT10 and AHT15 by Martin Wagner (#7596)
- Support for Wemos Motor Shield V1 by Denis Sborets (#7764)
- Zigbee enhanced commands decoding, added ``ZbPing``
- Commands ``SetOption85 0/1`` and ``DevGroupShare`` supporting UDP Group command using ``GroupTopic`` without MQTT by Paul Diem (#7790)
- Support for Martin Jerry/acenx/Tessan/NTONPOWER SD0x PWM dimmer switches by Paul Diem (#7791)
- Command ``SetOption86 0/1`` for PWM dimmer to turn brightness LED's off 5 seconds after last change
- Command ``SetOption87 0/1`` for PWM dimmer to turn red LED on when powered off
- Command ``SetOption88 0/1`` for PWM dimmer to let buttons control remote devices

### Changed
- Revert most wifi connectivity changes introduced in 8.1.0.5 (#7746, #7602, #7621)

### Fixed
- Zigbee auto-increment transaction number (#7757)

## [8.1.0.8] - 20200212
### Added
- Another new DHT driver based on ESPEasy. The old driver can still be used using define USE_DHT_OLD. The previous new driver can be used with define USE_DHT_V2 (#7717)

### Changed
- MQTT message size with additional 200 characters
- Some wifi code to attempt faster connection (#7621)
- Display of some date and time messages from "Wed Feb 19 10:45:12 2020" to "2020-02-19T10:45:12"

### Fixed
- Relation between RSSI and signal strength

## [8.1.0.7] - 20200210
### Added
- New DHT driver. The old driver can still be used using define USE_DHT_OLD (#7468)

### Fixed
- wrong encoding of Zigbee persistent data

## [8.1.0.6] - 20200205
### Added
- Support for sensors DS18x20 and DHT family on Shelly 1 and Shelly 1PM using Shelly Add-On adapter (#7469)
- Commands ``SwitchMode 11`` PushHoldMulti and ``SwitchMode 12`` PushHoldMultiInverted (#7603)
- Command ``Buzzer -1`` for infinite mode and command ``Buzzer -2`` for following led mode (#7623)
- Support for MI-BLE sensors using HM-10 Bluetooth 4.0 module by Christian Staars (#7683)
- BootCount Reset Time as BCResetTime to ``Status 1``
- ``ZbZNPReceived``and ``ZbZCLReceived`` being published to MQTT when ``SetOption66 1``
- Optional Wifi AccessPoint passphrase define WIFI_AP_PASSPHRASE in my_user_config.h (#7690)
- Support for FiF LE-01MR energy meter by saper-2 (#7584)

### Fixed
- HAss sensor discovery part 1/4 by Federico Leoni (#7582, #7548)
- MaxPower functionality (#7647)

## [8.1.0.5] - 20200126
### Added
- ``SetOption84 0/1`` sends AWS IoT device shadow updates (alternative to retained)
- ``ZbBind`` (experimental) and bug fixes

### Changed
- Wifi connectivity stability (#7602)
- IRremoteESP8266 library updated to v2.7.3

### Fixed
- PWM flickering at low levels (#7415)

## [8.1.0.4] - 20200116
### Added
- Web page sliders when ``SetOption37 128`` is active allowing control of white(s)
- Zigbee persistence and friendly names
- Most SetOptions as defines to my_user_config.h
- SoftwareSerial to CSE7766 driver allowing different GPIOs (#7563)
- Optional parameter ``<startcolor>`` to command ``Scheme <scheme>, <startcolor>`` to control initial start color
- Rule trigger on one level deeper using syntax with two ``#`` like ``on zigbeereceived#vibration_sensor#aqaracubeside=0 do ...``

### Changed
- Zigbee command prefix from ``Zigbee*`` to ``Zb*``

### Fixed
- ``PowerDelta`` zero power detection (#7515)
- OTA minimal gzipped detection regression from 8.1.0.3
- ``RGBWWTable`` ignored (#7572)

## [8.1.0.3] - 20200106
### Added
- Support for gzipped binaries
- ``SwitchMode 8`` ToggleMulti, ``SwitchMode 9`` FollowMulti and ``SwitchMode 10`` FollowMultiInverted (#7522)

### Changed
- Commands ``Prefix``, ``Ssid``, ``StateText``, ``NTPServer``, and ``FriendlyName`` displaying all items
- IRremoteESP8266 library updated to v2.7.2

### Fixed
- ``WakeUp <x>`` ignores provided value (#7473)
- Exception 9 restart on log message in Ticker interrupt service routines NTP, Wemos and Hue emulation (#7496)

## [8.1.0.2] - 20191230
### Added
- Support for ``AdcParam`` parameters to control ADC0 Current Transformer Apparent Power formula by Jodi Dillon (#7100)
- Optional support for Prometheus using file xsns_91_prometheus.ino (#7216)
- Command ``ShutterButton <parameters>`` to control shutter(s) by to-scho (#7403)
- Command ``SetOption82 0/1`` to limit the CT range for Alexa to 200..380
- Experimental support for NRF24L01 as BLE-bridge for Mijia Bluetooth sensors by Christian Baars (#7394)
- Support to BMP driver to enter reset state (sleep enable) when deep sleep is used in Tasmota

### Fixed
- LCD line and column positioning (#7387)
- Display handling of hexadecimal escape characters (#7387)
- Improved fade linearity with gamma correction
- Wrong gamma correction for Module 48 lights (PWM5 for CT)

## [8.1.0.1] - 20191225
### Added
- Command ``SetOption79 0/1`` to enable reset of counters at teleperiod time by Andre Thomas (#7355)
- SerialConfig to ``Status 1``
- WifiPower to ``Status 5``
- Support for DS1624, DS1621 Temperature sensor by Leonid Myravjev
- Zigbee attribute decoder for Xiaomi Aqara Cube

### Changed
- Lights: simplified gamma correction and 10 bits internal computation

### Fixed
- Sonoff Bridge, Sc, L1, iFan03 and CSE7766 serial interface to forced speed, config and disable logging
- Serial initialization regression from previous fix
- Commands ``Display`` and ``Counter`` from overruling command processing (#7322)
- ``White`` added to light status (#7142)

## [8.1.0] - 20191225
- Release Doris

## [8.0.0.3] - 20191224
### Changed
- Version bump due to internal Settings change

## [8.0.0.2] - 20191223
### Added
- Zigbee better support for Xiaomi Double Switch and Xiaomi Vibration sensor
- Support for ``AdcParam`` parameters to control ADC0 Moisture formula by Federico Leoni (#7309)
- Commands ``WebButton1`` until ``WebButton16`` to support user defined GUI button text (#7166)

### Changed
- Settings variable namings
- Number of ``FriendlyName``s from 4 to 8

## [8.0.0.1] - 20191221
### Added
- Support for max 150 characters in most command parameter strings (#3686, #4754)
- Support for GPS as NTP server by Christian Baars and Adrian Scillato
- Zigbee coalesce sensor attributes into a single message
- Deepsleep start delay based on Teleperiod if ``Teleperiod`` differs from 10 or 300

### Changed
- Settings text handling allowing variable length text within a total text pool of 699 characters
- Smoother ``Fade`` using 100Hz instead of 20Hz animation (#7179)
- Number of rule ``Var``s and ``Mem``s from 5 to 16 (#4933)

## [7.2.0] - 20191221
- Release Constance
### Changed
- Basic version string to lite (#7291)

### Fixed
- Arduino IDE compile error (#7277)
- Restore ShutterAccuracy, MqttLog, WifiConfig, WifiPower and SerialConfig (#7281)
- No AP on initial install (#7282)
- Failing downgrade (#7285)

### 7.1.2.6 20191214

- Change some more Settings locations freeing up space for future single char allowing variable length text
- Change tasmota-basic.bin and FIRMWARE_BASIC to tasmota-lite.bin and FIRMWARE_LITE
- Fix DeepSleep in case there is no wifi by Stefan Bode (#7213)
- Fix Fade would ignore ``savedata 0`` and store to flash anyways (#7262)
- Add Zigbee send automatic ZigbeeRead after sending a command
- Add Zigbee improving Occupancy:false detection for Aqara sensor
- Add fallback support from version 8.x
- Add restriction if fallback firmware is incompatible with settings resulting in unreachable device
- Add support for DHT12 Temperature and Humidity sensor by Stefan Oskamp

### 7.1.2.5 20191213

- Change some Settings locations freeing up space for future single char allowing variable length text
- Add Zigbee support for Xiaomi Aqara Vibration Sensor and Presence Sensor by Stephan Hadinger
- Add Shutter functions ramp up/down and MQTT reporting by Stefan Bode

### 7.1.2.4 20191209

- Change HTTP CORS from command ``SetOption73 0/1`` to ``Cors <cors_domain>`` allowing user control of specific CORS domain by Shantur Rathore (#7066)
- Change GUI Shutter button text to Up and Down Arrows based on PR by Xavier Muller (#7166)
- Change amount of supported DHT sensors from 3 to 4 by Xavier Muller (#7167)
- Revert removal of exception details from MQTT info on restart
- Add Wifi Signal Strength in dBm in addition to RSSI Wifi Experience by Andreas Schultz (#7145)
- Add Yaw, Pitch and Roll support for MPU6050 by Philip Barclay (#7058)
- Add reporting of raw weight to JSON from HX711 to overcome auto-tare functionality by @tobox (#7171)
- Add command ``Sensor34 9 <weight code>`` to set minimum delta to trigger JSON message by @tobox (#7188)
- Fix flashing H801 led at boot by Stephan Hadinger (#7165, #649)
- Fix duplicated ``Backlog`` when using Event inside a Backlog by Adrian Scillato (#7178, #7147)
- Fix Gui Timer when using a negative zero offset of -00:00 by Peter Ooms (#7174)

### 7.1.2.3 20191208

- Change Exception reporting removing exception details from both MQTT info and ``Status 1``. Now consolidated in ``Status 12`` if available.

### 7.1.2.2 20191206

- Remove rule trigger ``tele_power1#state`` due to compatibility
- Add command ``SerialConfig 0..23`` or ``SerialConfig 8N1`` to select Serial Config based in PR by Luis Teixeira (#7108)
- Add save call stack in RTC memory in case of crash, command ``Status 12`` to dump the stack by Stephan Hadinger
- Add Home Assistant force update by Frederico Leoni (#7140, #7074)

### 7.1.2.1 20191206

- Add SML bus decoder syntax support for byte order by Gerhard Mutz (#7112)
- Add rule var ``%topic%`` by Adrian Scillato (#5522)
- Add rule triggers ``tele_power1#state`` and multiple ``tele-wifi1#xxx`` by Adrian Scillato (#7093)
- Add experimental support for stepper motor shutter control by Stefan Bode
- Add optional USE_MQTT_TLS to tasmota-minimal.bin by Bohdan Kmit (#7115)

### 7.1.2 20191206

- Maintenance Release

### 7.1.1.1 20191201

- Fix lost functionality of GPIO9 and GPIO10 on some devices (#7080)
- Fix Zigbee uses Hardware Serial if GPIO 1/3 or GPIO 13/15 and SerialLog 0 (#7071)
- Fix WS2812 power control (#7090)
- Change light color schemes 2, 3 and 4 from color wheel to Hue driven with user Saturation control
- Change log buffer size from 520 to 700 characters accomodating full rule text (#7110)

### 7.1.1 20191201

- Maintenance Release

### 7.1.0.1 20191130

- Fix slider for devices with one or two channels like only white or white/yellow
- Fix TasmotaSlave buffer overrun on Tele
- Fix light scheme 4 speed (#7072)
- Add support for TasmotaSlave executing commands on Tasmota

### 7.1.0 20191129

- Release Doris

### 7.0.0.6 20191122

- Add colorpicker to WebUI by Christian Staars (#6984)
- Change new Fade system much smoother, Speed now up to 40 (#6942, #3714)
- Fix Arduino IDE function prototyping compile error (#6982)
- Change update lib IRremoteESP8266 updated to v2.7.1, -2.7k flash and -1.5k RAM for Tasmota-IR
- Fix auto--power on/off when setting channel to non-zero or zero value, when SetOption68 1
- Fix postpone saving settings to flash until Fade is complete, avoids pause in Fade
- Add command ``SetOption77 0/1`` to keep power on when slider is far left

### 7.0.0.5 20191118

- Fix boot loop regression
- Add command ``TempOffset -12.6 .. 12.6`` to set global temperature sensor offset (#6958)
- Fix check deepsleep for valid values in Settings (#6961)
- Fix Wifi instability when light is on, due to sleep=0 (#6961, #6608)
- Add hardware detection to be overruled with ``SetOption51`` (#6969)

### 7.0.0.4 20191108

- Add command ``WifiPower 0 .. 20.5`` to set Wifi Output Power which will be default set to 17dBm
- Change supported PCF8574 I2C address range to 0x20 - 0x26 allowing other I2C devices with address 0x27 to be used at the same time
- Change supported PCF8574A I2C address range to 0x39 - 0x3F allowing other I2C devices with address 0x38 to be used at the same time
- Change supported MCP230xx I2C address range to 0x20 - 0x26 allowing other I2C devices with address 0x27 to be used at the same time
- Add Keep last channels values when Color command end with '=' (#6799)
- Add support for I2C sensor TLS2591 Light Intensity sensor (#6873)
- Change Kept only NEC/RC5/RC6/HASH IR protocols in standard Tasmota, all other protocols require Tasmota-IR, saving 4K
- Add command ``SetOption76 0/1`` to enable incrementing bootcount when deepsleep is enabled (#6930)
- Change Reset erase end address from as seen by SDK (getFlashChipSize) to full flash size (getFlashChipRealSize)
- Change Zigbee log verbosity reduction

### 7.0.0.3 20191103

- Add command ``I2cDriver`` for I2C driver runtime control using document I2CDEVICES.md
- Fix random crash caused by UPNP flood
- Add support for Honeywell HPMA115S0 particle concentration sensor by David Hunt (#6843)
- Remove driver xsns_12_ads1115_i2cdev replaced by xsns_12_ads1115

### 7.0.0.2 20191102

- Add command ``WebColor19`` to control color of Module and Name (#6811)
- Add support for Honeywell I2C HIH series Humidity and Temperetaure sensor (#6808)
- Fix wrong Dimmer behavior introduced with #6799 when ``SetOption37`` < 128
- Change add DS18x20 support in Tasmota-IR
- Add Zigbee command support, considered as v1.0 for full Zigbee support
- Fix Reduce flash size after change to IRremoteESP8266 v2.7.0

### 7.0.0.1 20191027

- Remove update support for versions before 6.0
- Change default GUI to dark theme
- Add command ``SetOption73 0/1`` to re-enable HTTP Cross-Origin Resource Sharing (CORS) now default disabled (#6767)
- Add frequency to ADE7953 energy monitor as used in Shelly 2.5 by ljakob (#6778)
- Add command ``SetOption74 0/1`` to enable DS18x20 internal pull-up and remove define DS18B20_INTERNAL_PULLUP (#6795)
- Fix better control of RGB/White when ``SetOption37`` >128, added ``Dimmer1`` and ``Dimmer2`` commands (#6714)
- Add hide Alexa objects with friendlyname starting with '$' (#6722, #6762)
- Add command ``SetOption75 0/1`` to switch between grouptopic (0) using fulltopic replacing %topic% or (1) is cmnd/\<grouptopic\> (#6779)
- Change IRremoteESP8266 library to v2.7.0

### 6.7.1.1 20191026

- Change ArduinoSlave to TasmotaSlave
- Add support for Tuya battery powered devices (#6735)
- Change repository name from Sonoff-Tasmota to Tasmota and all code references from Sonoff to Tasmota

### 6.7.1 20191026

- Release Allison
- Fix on energy monitoring devices using PowerDelta Exception0 with epc1:0x4000dce5 = Divide by zero (#6750)
- Fix Script array bug (#6751)

### 6.7.0 20191025

- Release

### 6.6.0.21 20191022

- Remove support for WPS and SmartConfig in favour of Web server (!) based WifiManager (#6680)
- Remove binary sonoff-classic (#6680)
- Remove command ``SetOption2``

### 6.6.0.20 20191018

- Add command ``SetOption65 0/1`` to disable (1) fast power cycle detection fixing unwanted brownout trigger
- Add absolute PowerDelta using command ``PowerDelta 101..32000`` where 101 = 101-100 = 1W, 202 = 202-100 = 102W (#5901)
- Add support for EX-Store WiFi Dimmer V4 (#5856)
- Add ``ZigbeeRead`` command and many improvements (#6095)
- Add ArduinoSlave driver (EXPERIMENTAL)

### 6.6.0.19 20191018

- Replace obsolete xsns_23_sdm120 with xnrg_08_sdm120 and consolidate define USE_SDM120
- Replace obsolete xsns_25_sdm630 with xnrg_10_sdm630 and consolidate define USE_SDM630
- Replace obsolete xsns_49_solaxX1 with xnrg_12_solaxX1 (#6677)

### 6.6.0.18 20191010

- Add command ``DimmerRange`` in Light module to support 2 byte dimming ranges from Tuya
- Add Zigbee additional commands and sending messages to control devices (#6095)
- Fix Rules were not triggered with IR unknown protocol or in sonoff-it (#6629)
- Add define USE_DEEPSLEEP and command ``DeepSleepTime 0 or 10..86400`` (seconds) to enter deepsleep mode (#6638)
- Add define USE_SONOFF_RF to enable/disable Sonoff Rf support (#6648)
- Add incremental beeps to Ifan03 remote control fan speed buttons (#6636)
- Add rule support after every command execution like Fanspeed#Data=2 (#6636)
- Fix handling of ligth channels when pwm_multichannel (Option68) is enabled
- Add WebUI for multiple, independent PWM channels
- Remove default DS18B20 driver and only support define DS18x20 (#6647)
- Add support for PMS3003 dust particle sensor
- Change Sonoff L1 support by adding define USE_SONOFF_L1

### 6.6.0.17 20191009

- Add command ``SetOption34 0..255`` to set backlog delay. Default value is 200 (mSeconds) (#6562)
- Add command ``Gpio 255`` to show physical GPIO configuration of all non-flash pins (#6407)

### 6.6.0.16 20191008

- Change PZEM004T default address mask from 0.0.0.x to 192.168.1.x for legacy reason (#6585)
- Fix PZEM004T, PZEMAC and PZEMDC autodetection (#6585)
- Change light drivers internals to ease management

### 6.6.0.15 20191003

- Change command ``PulseTime`` JSON message format and allow display of all pulsetimer information (#6519)
- Add support for Chint DDSU666 Modbus energy meter by Pablo Zerón
- Add support for SM2135 as used in Action LSC Smart Led E14 (#6495)
- Add command ``SetOption72 0/1`` to switch between software (0) or hardware (1) energy total counter (#6561)
- Add Zigbee tracking of connected devices and auto-probing of Manuf/Model Ids
- Fix better handling of PWM White Temperature mode for Module 48 (#6534)

### 6.6.0.14 20190925

- Change command ``Tariffx`` to allow time entries like 23 (hours), 1320 (minutes) or 23:00. NOTE: As this is development branch previous tariffs are lost! (#6488)
- Remove support for define USE_DS18x20_LEGACY and legacy DS18x20 driver (#6486)
- Add initial support for MQTT logging using command ``MqttLog <loglevel>`` (#6498)
- Add Zigbee more support - collect endpoints and clusters, added ZigbeeDump command
- Add initial support for shutters by Stefan Bode (#288)
- Add command to MCP230xx: ``sensor29 pin,0/1/2`` for OFF/ON/TOGGLE
- Add initial support for PCF8574 I2C I/O Expander (currently output only) by Stefan Bode
- Add command ``SetOption71 0/1`` to switch between different Modbus Active Energy registers on DDS238-2 energy meters (#6531)
- Change command ``SetOption43`` to make it more general. Now supports PS_16_DZ driver too (#6544)
- Change command handling by moving buffers up in chain solving MQTTlog support (#6529)
- Change detection of non-MQTT commands by allowing non-space characters as delimiter (#6540)
- Fix TasmotaSerial: move serial send to IRAM for high speed baud rates

### 6.6.0.13 20190922

- Add command ``EnergyReset4 x,x`` to initialize total usage for two tarrifs
- Add command ``EnergyReset5 x,x`` to initialize total export (or production) for two tarrifs
- Add command ``Sensor34 8,0`` and ``Sensor34 8,1`` to disable/enable JSON message on weight change over 4 gram
- Add JSON array index support to rules evaluation allowing trigger on ENERGY#POWER[2]>0.60 from JSON ..,"Power":[0.00,0.68],.. (#6160)

### 6.6.0.12 20190910

- Redesign command ``Tariff`` to now default to 0 (=disabled) and allowing to set both Standard Time (ST) and Daylight Savings Time (DST) start hour
-  Commands ``Tariff1 22,23`` = Tariff1 (Off-Peak) ST,DST   Tariff2 (Standard) 6,7 = Tariff2 ST,DST   Tariff9 0/1 = Weekend toggle (1 = Off-Peak during weekend)
- Change rename "Data" to "Hash" and limit to 32 bits when receiving UNKNOWN IR protocol (see DECODE_HASH from IRremoteESP8266)
- Add command ``Gpios 255/All`` to show all available GPIO components (#6407)
- Change JSON output format for commands ``Adc``, ``Adcs``, ``Modules``, ``Gpio`` and ``Gpios`` from list to dictionary (#6407)
- Add Zigbee support phase 3 - support for Xiaomi lumi.weather air quality sensor, Osram mini-switch
- Change energy sensors for three phase/channel support
- Add support for Shelly 2.5 dual energy (#6160)
- Add initial support for up to three PZEM-014/-016 on serial modbus connection with addresses 1 (default), 2 and 3 (#2315)
- Add initial support for up to three PZEM-004T on serial connection with addresses x.x.x.1 (default), 2 and 3 (#2315)
- Add initial support for up to three PZEM-003/-017 on serial modbus connection with addresses 1 (default), 2 and 3 (#2315)
- Add driver USE_SDM630_2 as future replacement for USE_SDM630 - Pls test and report
- Add command ``ModuleAddress 1/2/3`` to set Pzem module address when a single module is connected (#2315)

### 6.6.0.11 20190907

- Change Settings crc calculation allowing short term backward compatibility
- Add support for up to 4 INA226 Voltage and Current sensors by Steve Rogers (#6342)
- Change Improve reliability of TasmotaSerial at 115200 bauds and reduce IRAM usage for Stage/pre-2.6
- Add support for A4988 stepper-motor-driver-circuit by Tim Leuschner (#6370)
- Add support for Hiking DDS238-2 Modbus energy meter by Matteo Campanella (#6384)

### 6.6.0.10 20190905

- Redesign Tuya support by Shantur Rathore removing commands SetOption34, 41, 44, 45, 46 and 65 (#6353)
- Add command Reset 99 to reset bootcount to zero (#684, #6351)
- Change command Time 1/2/3 to select JSON time format ISO, ISO + Epoch or Epoch for legacy reason

### 6.6.0.9 20190828

- Change theoretical baudrate range to 300..19660500 bps in 300 increments (#6294)
- Add Full support of all protocols in IRremoteESP8266, to be used on dedicated-IR Tasmota version. Warning: +81k Flash when compiling with USE_IR_REMOTE_FULL
- Add compile time define USE_WS2812_HARDWARE to select hardware type WS2812, WS2812X, WS2813, SK6812, LC8812 or APA106 (DMA mode only)
- Add 'sonoff-ir' pre-packaged IR-dedicated firmware and 'sonoff-ircustom' to customize firmware with IR Full protocol support
- Add Zigbee support phase 2 - cc2530 initialization and basic ZCL decoding
- Add driver USE_SDM120_2 with Domoticz P1 Smart Meter functionality as future replacement for USE_SDM120 - Pls test and report
- Add command Power0 0/1/2/Off/On/Toggle to control all power outputs at once (#6340)
- Add time to more events (#6337)
- Add command Time 1/2/3 to select JSON time format ISO + Epoch, ISO or Epoch

### 6.6.0.8 20190827

- Add Tuya Energy monitoring by Shantur Rathore
- Add phase 1 Domoticz P1 Smart Meter support using energy sensors handled by xdrv_03_energy.ino based on an idea by pablozg
-   Add commands Tariff1 0..23 (start Off-Peak hour), Tariff2 0..23 (start Standard hour) and Tariff3 0/1 (Saturday and Sunday Off-Peak)

### 6.6.0.7 20190825

- Expand Settings area to 4k for future use

### 6.6.0.6 20190819

- Add I2C display driver for SH1106 oled by Gerhard Mutz
- Add SPI display drivers for epaper 4.2 inch, ILI9488 TFT, SSD1351 Color oled and RA8876 TFT by Gerhard Mutz
- Add support for HM17 bluetooth LE passive scan of ibeacon devices by Gerhard Mutz

### 6.6.0.5 20190816

- Add command WebSensor<sensor number> 0/1 to control display of sensor data in web GUI (#6085)
- Change some table locations from RAM to Flash
- Fix wrong telemetry message when SetOption68 1 (#6191)
- Add support for RDM6300 125kHz RFID Reader by Gerhard Mutz

### 6.6.0.4 20190806

- Add support for CHIRP soil moisture sensor by Christian Baars
- Add debug compile features using defines DEBUG_TASMOTA_CORE, DEBUG_TASMOTA_DRIVER and DEBUG_TASMOTA_SENSOR.
-   See DEBUG_CORE_LOG example in sonoff.ino and DEBUG_DRIVER_LOG example in xdrv_09_timers.ino
- Add support for Solax X1 inverter by Pablo Zerón
- Add ZigBee support phase 1 - low level MQTT ZNP messages for CC2530 devices
- Add command Buzzer with optional parameters <number of beeps>,<duration of beep in 100mS steps>,<duration of silence in 100mS steps> enabled when a buzzer is configured (#5988)
- Add support for PAJ7620 gesture sensor by Christian Baars

### 6.6.0.3 20190725

- Change filename of configuration backup from using FriendlyName1 to Hostname solving diacritic issues (#2422)
- Change Store AWS IoT Private Key and Certificate in SPI Flash avoiding device-specific compilations
- Upgrade library IRRemoteEsp8266 to 2.6.4, now using sendPioneer()
- Add support for MAX31865 Thermocouple sensor by Alberto Lopez Siemens
- Add option 0 to Width1 (Marker), Width2 (Second), Width3 (Minute) and Width4 (Hour) disabling display (#6152)
- Add MqttCount metric to STATE (#6155)
- Add define USE_ENERGY_MARGIN_DETECTION to disable Energy Margin and Power Limit detection
- Add define USE_ENERGY_POWER_LIMIT to disable Energy Power Limit detection while Energy Margin detection is active
- Add allow repeat/longpress for IRSend raw, introduced IRSend<r> option (#6074)
- Add SetOption68 to enable multi-channel PWM instead of a single light (#6134)

### 6.6.0.2 20190714

- Change commands Var and Mem to show all parameters when no index is given (#6107)
- Add command SetOption67 0/1 to disable or enable a buzzer as used in iFan03
- Add command DisplayWidth to set pixel width on supported devices
- Add command DisplayHeight to set pixel height on supported devices
- Add support for Sonoff iFan03 as module 71 (#5988)
- Add support for a buzzer
- Add support for IRSend long press ('repeat' feature from IRRemoteESP8266) (#6074)
- Add support for IRHVAC Midea/Komeco protocol (#3227)
- Add support for more IRSend protocols enabled in my_user_config.h
- Add support for IRSend Pioneer protocol (#6100)
- Add Oled reset GPIO option "OLED reset"

### 6.6.0.1 20190708

- Fix Domoticz battery level set to 100 if define USE_ADC_VCC is not used (#6033)
- Fix Force Elliptic Curve for Letsencrypt TLS #6042
- Fix WeMo emulation for 1G echo and 2G echo dot (#6086)
- Fix Xiaomi Philips brightness (#6091)
- Change defines USE_TX20_WIND_SENSOR and USE_RC_SWITCH in my_user_config.h to disable to lower iram usage enabling latest core compilation (#6060, #6062)
- Add blend RGB leds with White leds for better whites (#5895, #5704)
- Add command SetOption41 0..8 to control number of Tuya switches (#6039)
- Add command SetOption42 0..255 to set overtemperature (Celsius only) threshold resulting in power off all on energy monitoring devices. Default setting is 90 (#6036)
- Add command SetOption66 0/1 to enable or disable Tuya dimmer range 255 slider control
- Add command Time to disable NTP and set UTC time as Epoch value if above 1451602800 (=20160101). Time 0 re-enables NTP (#5279)
- Add AZ7798 automatic setting of clock display (#6034)
- Add Epoch and UptimeSec to JSON messages (#6068)
- Add support for up to 4 INA219 sensors (#6046)

### 6.6.0 20190707

- Remove support of TLS on core 2.3.0 and extent support on core 2.4.2 and up
- Remove MQTT uptime message every hour
- Refactor some defines to const
- Refactor webserver HTML input, button, textarea, and select name based on id
- Refactor webserver sensor data collection
- Refactor TLS based on BearSSL, warning breaking change for fingerprints validation
- Refactor management of lights, using classes and integers instead of floats
- Refactor UDP initial message handling from string to char using static memory and add debug info (#5505)
- Refactor IRSend and receive for 64-bit support (#5523)
- Refactor MQTT which might solve issue (#5755)
- Refactor IRSend by using heap when more than 199 values need to be send. May need increase of define MQTT_MAX_PACKET_SIZE too (#5950)
- Refactor double to float in rules, and replaced trigonometric functions from stdlib with smaller versions (#6005)
- Change pubsubclient MQTT_KEEPALIVE from 10 to 30 seconds for AWS IoT support
- Change gamma correction as default behavior, ie "Ledtable 1"
- Change PWM resolution from 8 to 10 bits for low brightness lights
- Change IRSend Panasonic protocol to 64-bit (#5523)
- Change ADC0 to enabled by default in my_user_config.h (#5671)
- Change define USE_EMULATION by USE_EMULATION_HUE and USE_EMULATION_WEMO (#5826)
- Change default PowerDelta from 80% to 0% on new installations (#5858, #5028, #4813, #4130, #4145, #3795, #3778, #3660, #3648)
- Fix display Bug in KNX webmenu for Physical Address
- Fix the Unescape() function and the SendSerial3 behaviour
- Fix webserver multiple Javascript window.onload functionality
- Fix TasmotaSerial at 9600 bps solving DFPlayer comms (#5528)
- Fix Configure Timer Web GUI (#5568)
- Fix Shelly 2.5 I2C address priority issue when VEML6070 code is present by disabling VEML6070 for Shelly 2.5 (#5592)
- Fix use of SerialDelimiter value 128 (#5634)
- Fix Sonoff Pow R2 / S31 invalid energy increments (#5789)
- Fix core 2.5.x ISR not in IRAM exception (#5837)
- Fix Philips Hue emulation Alexa issue by using part of MAC address for LightId (#5849)
- Fix missing white channel for WS2812 (#5869)
- Fix PZem startup issue (#5875)
- Fix exception 9 when syslog is enabled and NTP is just synced (#5917)
- Fix Toggle functionality to button double press when one button and two devices are detected (#5935)
- Fix channel command for dual dimmers (#5940)
- Fix not restoring white value on power off/power on (#5993)
- Add command AdcParam to control ADC0 Temperature and Light formula parameters
- Add command LedMask to assign which relay has access to power LED (#5602, #5612)
- Add extended LED power control using command LedPowerX where X is 1 to 4. Enabled when "LedLink(i)" is configured too (#5709)
- Add command Sensor20 1..255 to change Nova Fitness SDS01 working period in minutes (#5452)
- Add command SetOption38 6..255 to set IRReceive protocol detection sensitivity mimizing UNKNOWN protocols (#5853)
- Add command SetOption39 1..255 to control CSE7766 (Pow R2) or HLW8032 (Blitzwolf SHP5) handling of power loads below 6W. Default setting is 128 (#5756)
- Add command SetOption40 0..250 to disable button functionality if activated for over 0.1 second. Needs SetOption1 1 and SetOption13 0 (#5449)
- Add command SetOption63 0/1 to disable relay state feedback scan at restart (#5594, #5663)
- Add command SetOption64 0/1 to switch between "-" or "_" as sensor index separator impacting DS18X20, DHT, BMP and SHT3X sensor names (#5689)
- Add command SetOption65 0/1 and more Tuya Serial based device support (#5815)
- Add command WebColor to change GUI colors on the fly
- Add support for AWS IoT with TLS 1.2 on core 2.4.2 and up. Full doc here: https://github.com/arendst/Tasmota/wiki/AWS-IoT
- Add support for Badger HR-E Water Meter (#5539)
- Add support for Shelly 2.5 Energy and overtemp Monitoring (#5592)
- Add support for color and colortone for Philips Hue emulation via Alexa (#5600 #4809)
- Add support for Scripts as replacement for Rules. Default disabled but can be enabled in my_user_config.h (#5689)
- Add support for up to four LEDs related to four power outputs. Enabled when "LedLink(i)" is configured too (#5709)
- Add support for Shelly 1PM Template {"NAME":"Shelly 1PM","GPIO":[56,0,0,0,82,134,0,0,0,0,0,21,0],"FLAG":2,"BASE":18} (#5716)
- Add support for SPS30 Particle sensor thanks to Gerhard Mutz (#5830)
- Add support for VL53L0x time of flight sensor. Might interfere with TSL2561 using same I2C address (#5845)
- Add support for Sonoff L1 thanks to reef-actor (#6002)
- Add rule Http#Initialized
- Add rule System#Save executed just before a planned restart
- Add rule support for single JSON value pair like {"SSerialReceived":"on"} by expanding it to {"SSerialReceived":{"Data":"on"}} allowing for trigger SSerialReceived#Data=on (#5638)
- Add define USE_COUNTER to my_user_config.h to save space in sonoff-basic.bin and sonoff-minimal.bin
- Add define USE_DHT to my_user_config.h to save space in sonoff-basic.bin
- Add defines USE_EMULATION_WEMO and USE_EMULATION_HUE to my_user_config.h to control emulation features at compile time (#5826)
- Add Toggle functionality to button double press when more devices are detected
- Add device OverTemp (>73 Celsius) detection to Energy Monitoring devices with temperature sensor powering off all outputs
- Add Tuya Dimmer 10 second heartbeat serial packet required by some Tuya dimmer secondary MCUs
- Add all temperature, humidity and pressure for global access
- Add validation check when loading settings from flash
- Add HX711 weight restore after controlled restart or after power restore just before executing command Sensor34 7 (#5367, #5786)
- Add GUI hexadecimal color options in my_user_config.h (#5586)
- Add alternative IRSend command syntax IRSend raw,\<freq\>,\<header mark\>,\<header space\>,\<bit mark\>,\<zero space\>,\<one space\>,\<bit stream\> (#5610)
- Add user configurable ADC0 to Module and Template configuration compatible with current FLAG options (#5671)
- Add AriLux RF control GPIO option "ALux IrSel" (159) replacing "Led4i" (59) for full LED control (#5709)
- Add LED GPIO option "LedLink" (157) and "LedLinki" (158) to select dedicated link status LED (#5709)
- Add all 5 PWM channels individually adressable with LEDs. (#5741)
- Add reset of Energy values when connection to sensor is lost for over 4 seconds (#5874, #5881)
- Add checkbox to GUI password field enabling visibility during password entry only (#5934)

### 6.5.0 20190319

- Remove commands SetOption14 and SetOption63 as it has been superseded by command Interlock
- Remove command SetOption35 0-255 for mDNS start-up delay (#4793)
- Remove support for MQTT_LIBRARY_TYPE, MQTT_ARDUINOMQTT and MQTT_TASMOTAMQTT (#5474)
- Change webserver content handling from single String to small Chunks increasing RAM
- Change code use of boolean to bool and byte to uint8_t
- Change code uint8_t flags to bool flags
- Change sonoff_template.h layout regarding optional module flags like ADC0
- Change sonoff_template.h module lay-out by removing non-configurable GPIOs
- Change button driver making it modular
- Change switch driver making it modular and introduce input filter (#4665, #4724)
- Change switch input detection by optimizing switch debounce (#4724)
- Change web authentication (#4865)
- Change image name BE_MINIMAL to FIRMWARE_MINIMAL and USE_xyz to FIRMWARE_xyz (#5106)
- Change GUI weblog from XML to plain text solving possible empty screens (#5154)
- Fix most compiler warnings
- Fix Display exception 28 when JSON value is nullptr received
- Fix epaper driver (#4785)
- Fix HAss Sensor Discovery Software Watchdog restart (#4831, #4988)
- Fix allowable MAX_RULE_VARS to 16 (#4933)
- Fix mDNS addService (#4938, #4951)
- Fix HAss discovery of MHZ19(B) sensors (#4992)
- Fix some exceptions and watchdogs due to lack of stack space (#5215)
- Fix GUI wifi password acception starting with asteriks (*) (#5231, #5242)
- Fix command WebSend intermittent results (#5273, #5304)
- Fix additional characters in fallbacktopic, hostname and mqttclient on core 2.5.0 (#5359, #5417)
- Fix Energy TotalStartTime when commands EnergyReset0 and/or EnergyReset3 used (#5373)
- Fix DS18S20 temperature calculation (#5375)
- Fix float calculations in range from 0 to -1 (#5386)
- Fix exception on GUI Configure Logging and Configure Other (#5424)
- Add commands PowerCal, VoltageCal and CurrentCal for HLW8012, HJL01 and BL0937 based energy sensors
- Add command SerialDelimiter 128 to filter reception of only characters between ASCII 32 and 127 (#5131)
- Add command SSerialSend5 \<hexdata\> to SerialBridge
- Add command Interlock 0 / 1 / 1,2 3,4 .. to control interlock ON/OFF and add up to 8 relays in 1 to 4 interlock groups (#4910, #5014)
- Add command Template 255 to copy module configuration over to current active template and store as user template named Merged (#5371)
- Add command WifiConfig 7 to allow reset of device in AP mode without admin password (#5297)
- Add command SetOption36 to control boot loop default restoration (#4645, #5063)
- Add command SetOption37 for RGBCW color mapping (#5326)
- Add command SetOption55 0/1 and define MDNS_ENABLE to disable/enable mDNS (#4793, #4923)
- Add command SetOption62 0/1 to disable retain on Button or Switch hold messages (#5299)
- Add support for Smanergy KA10 Smart Wall Socket with Energy monitoring
- Add support for commands in sensor drivers
- Add support for MAX31855 K-Type thermocouple sensor using softSPI (#4764)
- Add support for Near Field Communication (NFC) controller PN532 using Serial (#4791, #5162)
- Add support for OBI Power Socket 2 (#4829)
- Add support for YTF IR Bridge (#4855)
- Add support for Mi LED Desk Lamp with rotary switch (#4887)
- Add support for Digoo DG-SP202 Smart Socket with Energy monitoring (#4891)
- Add support for MAX44009 Ambient Light sensor (#4907)
- Add support for inverted buttons and inverted buttons without pullup (#4914)
- Add support for Luminea ZX2820 Smart Socket with Energy monitoring (#4921)
- Add support for multiple ADS1115 I2C devices (#5083)
- Add support for online template change using command Template or GUI Configure Other (#5177)
- Add support for Korean language translations (#5344)
- Add support for sensor SCD30 (#5434)
- Add parameter CFG_HOLDER to status 1 message (#5206)
- Add SetOption32 until SetOption49 diagnostic information to Status 3 report as replacement for second property value in SetOption property name
- Add Resolution property to Status 3 report providing previous SetOption second value property
- Add property MqttCount to status 6 message representing number of Mqtt re-connections
- Add property LinkCount to state and status 11 message representing number of Wifi Link re-connections
- Add property Downtime to state and status 11 message representing the duration of wifi connection loss
- Add variable %timestamp% to rules (#4749)
- Add rule support for "==", "!=" ">=" and "<=" (#5122)
- Add rule expression enabled by define USE_EXPRESSION in my_user_config.h (#5210)
- Add Power status functionality to LED2 when configured leaving LED1 for Link status indication
- Add user configuration of HLW8012 and HJL-01/BL0937 Energy Monitoring as used in Sonoff Pow and many Tuya based devices
- Add user configuration of MCP39F501 Energy Monitoring as used in Shelly2
- Add online template configuration using both commands and Configure Template menu option in GUI
- Add (S)SerialSend3 escape sequence \x to allow hexadecimal byte value (#3560, #4947)
- Add define DS18B20_INTERNAL_PULLUP to select internal input pullup when only one DS18B20 sensor is connected eliminating external resistor (#4738)
- Add button control when no relay configured (#4682)
- Add startup delay of 4 seconds to button control (#4829)
- Add core version conditional compile options to provided PWM files (#4917)
- Add resiliency to saved Settings (#5065)
- Add MHZ19 Temperature as Domoticz Temperature selection (#5128)
- Add HAss status sensor (#5139)
- Add status message to former declined group commands (#5145)
- Add 0x to IRRemote (SetOption29) and RCSwitch (SetOption28) received hexadecimal data (#5431)

### 6.4.1 20181224

- Change RAM usage BMP/BME I2C sensors
- Change FallbackTopic from cmnd/\<mqttclient\>/ to cmnd/\<mqttclient\>_fb/ to discriminate from Topic (#1528)
- Change FallbackTopic detection (#4706)
- Change Hass discovery to short MQTT messages as used by Hass 0.81 and up (#4711)
- Change MQTT GUI password handling (#4723)
- Fix possible dtostrf buffer overflows by increasing buffers
- Fix wifi strongest signal detection (#4704)
- Fix Alexa "this value is outside the range of the device". Needs power cycle and Alexa deletion/discovery cycle. (#3159, #4712)
- Add Slovak language file (#4663)
- Add support for AZ-Instrument 7798 CO2 meter/datalogger (#4672)
- Add define WIFI_SOFT_AP_CHANNEL in my_user_config.h to set Soft Access Point Channel number between 1 and 13 as used by Wifi Manager web GUI (#4673)
- Add define USE_MQTT_TLS_CA_CERT for checking MQTT TLS against root ca using Let's Encrypt cert from sonoff_letsencrypt.h - not supported with core 2.3.0 (#4703)

### 6.4.0 20181217

- Change GUI Configure Module by using AJAX for data fetch to cut page size (and memory use) by 40%
     In case of web page errors clear your browser cache or do Page Reload (F5 or Ctrl+R)
- Change enforcing flashmode dout but it is still mandatory
- Change bootcount update (being first) flash write to 10 seconds after restart
- Change display and epaper drivers
- Change command WebSend Host header field from IP address to hostname (#4331)
- Change log buffer size from 512 to 520 to accommodate http sensor data (#4354)
- Change default WIFI_CONFIG_TOOL from WIFI_WAIT to WIFI_RETRY in my_user_config.h (#4400)
- Change webgui refresh time delay for Save Settings and local OTA Upload (#4423)
- Change SR-04 driver to use NewPing library (#4488)
- Change MCP230xx driver to support interrupt retention over teleperiod (#4547)
- Change support for MPU6050 using DMP (#4581)
- Fix unintended function overload of WifiState
- Fix wifi connection errors using wifi disconnect and ESP.reset instead of ESP.restart
- Fix Sonoff Pow R2 and Sonoff S31 Serial interface hang caused by Sonoff Basic R2 driver delay implementation (and possibly core bug)
- Fix MQTT connection error after restart
- Fix wifi re-scan connection baseline
- Fix possible strncat buffer overflows
- Fix intermittent Pzem sensor energy overflow calculation error
- Fix shelly2 ghost switching caused by lack of pull-up inputs (#4255)
- Fix hardware serial pin configuration. To keep using hardware serial swap current Rx/Tx pin configuration only (#4280)
- Fix MqttRetry values above 255 seconds (#4424)
- Fix WifiManager functionality on initial installation (#4433)
- Fix ArduinoOTA for Core 2.5.0 (#4620)
- Add minutes to commands Timezone to allow all possible world timezones
- Add more strict checks for GPIO selections
- Add code image and optional commit number to version
- Add dynamic delay to main loop providing time for wifi background tasks
- Add additional start-up delay during initial wifi connection
- Add support for decoding Theo V2 sensors as documented on https://sidweb.nl using 434MHz RF sensor receiver
- Add support for decoding Alecto V2 sensors like ACH2010, WS3000 and DKW2012 weather stations using 868MHz RF sensor receiver
- Add user definition of defines WIFI_RSSI_THRESHOLD (default 10) and WIFI_RESCAN_MINUTES (default 44)
- Add command SetOption58 0/1 to enable IR raw data info in JSON message (#2116)
- Add command IRSend <frequency>|0,<rawdata1>,<rawdata2>,.. to allow raw data transmission (#2116)
- Add command SetOption56 0/1 to enable wifi network scan and select highest RSSI (#3173)
- Add command SetOption57 0/1 to enable wifi network re-scan every 44 minutes with a rssi threshold of 10 to select highest RSSI (#3173)
- Add support for SDM220 (#3610)
- Add default sleep 1 to sonoff-basic to lower energy consumption (#4217)
- Add wifi status to Tuya (#4221)
- Add delays to reduce CPU usage at boot time (#4233)
- Add command SetOption24 0/1 to select pressure unit as hPa or mmHg (#4241)
- Add optional hardware serial when GPIO13(Rx) and GPIO15(Tx) are selected removing hardware serial from GPIO01(Tx) and GPIO03(Rx) (#4288)
- Add support for Gosund SP1 v2.3 Power Socket with Energy Monitoring (#4297)
- Add support for Armtronix dimmers. See wiki for info (#4321)
- Add to command WebSend option to send a direct path when command starts with a slash (#4329)
- Add support for LG HVac and IrRemote (#4377)
- Add initial support for Hass sensor discovery (#4380)
- Add support for Fujitsu HVac and IrRemote (#4387)
- Add support for I2C MGC3130 Electric Field Effect sensor by Christian Baars (#3774, #4404)
- Add command CalcRes to set number of decimals (0 - 7) used in commands ADD, SUB, MULT and SCALE (#4420)
- Add CPU average load to state message (#4431)
- Add command SetOption59 0/1 to change state topic from tele/STATE to stat/RESULT (#4450)
- Add support for SM Smart Wifi Dimmer PS-16-DZ (#4465)
- Add support for Teckin US Power Socket with Energy Monitoring (#4481)
- Add command SetOption60 0/1 to select dynamic sleep (0) or sleep (1) (#4497)
- Add support for iFan02 Fanspeed in Domoticz using a selector (#4517)
- Add support for GPIO02 for newer Sonoff Basic (#4518)
- Add Announce Switches to MQTT Discovery (#4531)
- Add support for Manzoku Power Strip (#4590)

### 6.3.0 20181030

- Change web Configure Module GPIO drop down list order for better readability
- Change status JSON message providing more switch and retain information
- Change xsns_17_senseair.ino to use TasmotaModbus library
- Change MCP230xx driver
- Change PubSubClient Mqtt library to non-blocking EspEasy version
- Change energy monitoring using energy sensor driver modules
- Change Webserver page handler for easier extension (thx to Adrian Scillato)
- Change pinmode for no-pullup defined switches to pullup when configured as switchmode PUSHBUTTON (=3 and up) (#3896)
- Change default OTA Url to http://thehackbox.org/tasmota/release/sonoff.bin (#4170)
- Remove support for MQTT Client esp-mqtt-arduino by #define MQTT_LIBRARY_TYPE MQTT_ESPMQTTARDUINO
- Remove commands PowerCal, VoltageCal and CurrentCal as more functionality is provided by commands PowerSet, VoltageSet and CurrentSet
- Remove restart after ntpserver change and force NTP re-sync (#3890)
- Fix showing Period Power in energy threshold messages
- Fix header file execution order by renaming user_config.h to my_user_config.h
- Fix some TSL2561 driver issues (#3681)
- Fix KNX PA exception. Regression from 6.2.1 buffer overflow caused by subStr() (#3700, #3710)
- Fix setting and getting color temperature for Philips Hue emulation (#3733)
- Fix ButtonRetain to not use default topic for clearing retain messages (#3737)
- Fix syslog when emulation is selected (#2109, #3784)
- Fix rule trigger POWER1#STATE execution after restart and SetOption0 is 0 (#3856)
- Fix Home Assistant forced light discovery (#3908)
- Fix invalid configuration restores and decode_config.py crc error when savedata = 0 (#3918)
- Fix timer offset -00:00 causing 12:00 hour offset (#3923)
- Fix I2CScan invalid JSON error message (#3925)
- Fix exception when wrong Domoticz JSON message is received (#3963)
- Fix Sonoff Bridge RfRaw receive (#4080, #4085)
- Fix possible wifi connection error (#4044, #4083)
- Fix invalid JSON floating point result from nan (Not a Number) and inf (Infinity) into null (#4147)
- Fix rule mqtt#connected trigger when mqtt is disabled (#4149)
- Add support for LCD, Matrix, TFT and Oled displays
- Add support for Neo Coolcam Wifi Smart Power Plug
- Add support for Michael Haustein ESP Switch
- Add support for MQTT Client based on lwmqtt to be selected by #define MQTT_LIBRARY_TYPE MQTT_ARDUINOMQTT
- Add support for Neo Coolcam Wifi Smart Power Plug
- Add support for Michael Haustein ESP Switch
- Add support for MQTT Client based on lwmqtt to be selected by #define MQTT_LIBRARY_TYPE MQTT_ARDUINOMQTT
- Add support for DS3231 Real Time Clock
- Add support for HX711 Load Cell with optional web GUI scale interface to demonstrate easy GUI plug-in
- Add support for serial 8N2 communication to TasmotaModbus and TasmotaSerial libraries
- Add support for RF transceiving using library RcSwitch (#2702)
- Add support for Shelly 1 and Shelly 2 (#2789)
- Add support for La Crosse TX20 Anemometer (#2654, #3146)
- Add support for MP3 player using DFRobot RB-DFR-562 (#3723)
- Add Support for Xiaomi-Philips Bulbs (#3787)
- Add support for PCA9685 12bit 16pin hardware PWM driver (#3866)
- Add support for EXS Relay V5.0 (#3810)
- Add support for OBI Power Socket (#1988, #3944)
- Add support for Teckin Power Socket with Energy Monitoring (#3950)
- Add support for Pzem-003/017 DC Energy monitoring module (#3694)
- Add support for Pzem-014/016 AC Energy monitoring module (#3694)
- Add support for CSL Aplic WDP 303075 Power Socket with Energy Monitoring (#3991, #3996)
- Add support for Tuya Dimmer (#469, #4075)
- Add command Display to show all settings at once
- Add command SerialSend5 to send raw serial data like "A5074100545293"
- Add command WebRefresh 1000..10000 to control web page refresh in milliseconds. Default is 2345
- Add command WeightRes 0..3 to control display of decimals for kilogram
- Add command RGBWWTable to support color calibration (#3933)
- Add command Reset 4 (reset to defaults but keep wifi params) and Reset 5 (as reset 4 and also erase flash) (#4061)
- Add command SetOption35 0..255 (seconds) to delay mDNS initialization to control possible Wifi connect problems
- Add command SetOption52 0/1 to control display of optional time offset from UTC in JSON messages (#3629, #3711)
- Add command SetOption53 0/1 to toggle gui display of Hostname and IP address (#1006, #2091)
- Add authentication to HTTP web pages
- Add decimals as input to commands PowerSet, VoltageSet and CurrentSet
- Add tools/decode-config.py by Norbert Richter to decode configuration data. See file for information
- Add define USE_DISPLAYS for selecting image sonoff-display
- Add define USE_BASIC for selecting image sonoff-basic without most sensors
- Add auto reload of main web page to some web restarts
- Add TasmotaModbus library as very basic modbus wrapper for TasmotaSerial
- Add more API callbacks and document API.md
- Add Apparent Power and Reactive Power to Energy Monitoring devices (#251)
- Add token %hostname% to command FullTopic (#3018)
- Add Wifi channel number to state message (#3664)
- Add user configurable GPIO02 and GPIO03 on H801 devices (#3692)
- Add toggle function RGBW lights (#3695, #3697)
- Add network information to display start screen (#3704)
- Add sleep to Nova Fitness SDS01X sensor (#2841, #3724, #3749)
- Add Analog input AD0 enabled to sonoff-sensors.bin (#3756, #3757)
- Add power value below 5W to Sonoff Pow R2 and S31 (#3745)
- Add RF Receiver control to module MagicHome to be used on Arilux LC10 (#3792)
- Add userid/password option to decode-status.py (#3796)
- Add delay after restart before processing rule sensor data (#3811)
- Add force_update to Home Assistant discovery (#3873)
- Add rule triggers SWITCH1#BOOT and POWER1#BOOT (#3904, #3910)
- Add Hebrew language file (#3960)
- Add TotalStartTime to Energy JSON message (#3971)
- Add whitespace removal from RfRaw and SerialSend5 (#4020)
- Add support for two BMP/BME sensors (#4195)

### 6.2.1 20180905

- Fix possible ambiguity on command parameters if StateText contains numbers only (#3656)
- Fix Wemo emulation to select the first relay when more than one relay is present (#3657)
- Fix possible exception due to buffer overflow (#3659)
- Fix lost energy today and total energy value after power cycle (#3689)

### 6.2.0 20180901

- Allow user override of define MAX_RULE_VARS and MAX_RULE_TIMERS (#3561)
- Disable wifi sleep for both Esp8266/Arduino core 2.4.1 and 2.4.2 to solve device freeze caused by Espressif SDK bug (#3554)
- Change DS18B20 driver to provide better instant results
- Change some sensor drivers to provide instant results
- Change define USE_ALL_SENSORS to USE_SENSORS as it doesn't contain all sensors due to duplicate I2C addresses
- Change some sensor update timings: AdcEvery 200 -> 250, Senseair 300 -> 250, SDM120 300 -> 250, SDM630 300 -> 250
- Change default Wifi config option from WPS to Wifi Manager if WPS is disabled or Wifi Smartconfig if webserver is disabled or Wifi Serial input if Smartconfig is disabled
- Change SHT1x driver to provide better instant results and fix I2C interference
- Change DHT driver to provide better instant results and add decimals to DHT11 (#3164)
- Change DS18x20 driver to provide better instant results (#3169)
- Change CounterType 1 from milliseconds to microseconds (#3437)
- Change scheduler for better sleep support using Uptime, Delay, PulseTime and TelePeriod, Blinktime (#3581)
- Remove unused functionality from Sonoff-minimal to save space
- Remove WPS and SmartConfig from sonoff-minimal saving 56k code space
- Remove TSL2561 debug message and update library (#2415)
- Remove forced restart when sleep command is executed (#3554)
- Fix invalid response using more than 4 switches and domoticz
- Fix sonoff-minimal not using default settings
- Fix unsecure main webpage update
- Fix DHT driver mixing values for different sensors (#1797)
- Fix EnergyReset3 regression not clearing total energy (#2723)
- Fix rules once regression from v6.1.0 (#3198, #3226)
- Fix command Scale buffer overflow (#3236)
- Fix possible WDT due to long MQTT publish handling (#3313)
- Fix command TimeDst/TimeStd invalid JSON (#3322)
- Fix handling of default names when using names starting with shortcut character ",0,1 or 2 (#3392, #3600, #3618)
- Fix LM75AD I2C sensor detection (#3408)
- Fix iFan02 power on state (#3412, #3530)
- Fix some Pow R2 and S31 checksum errors using optimized re-sync (#3425)
- Fix SDM120 reporting wrong negative values to Domoticz (#3521)
- Fix MQTT reconnection detection when using TasmotaMqtt library (#3558)
- Fix OtaMagic when file path contains a dash (-) (#3563)
- Fix Sonoff Bridge data reception when using Portisch EFM8 firmware using in data buffer length (#3605)
- Add read sensor retry to DS18B20, DS18x20, DHT, SHT1X and HTU21
- Add user selection of Wifi Smartconfig as define USE_SMARTCONFIG in user_config.h
- Add boot loop detection and perform some solutions
- Add wifi and mqtt status led blinkyblinky to be disabled by SetOption31 1. Does not work when LedPower is On (deliberate) (#871, #2230, #3114, #3155)
- Add support for TM1638 switch (#2226)
- Add GPIO options ButtonXn, SwitchXn and CounterXn to select INPUT mode instead of INPUT_PULLUP (#2525)
- Add support for APDS9960 proximity sensor (#3051)
- Add support for MPR121 controller in input mode for touch buttons (#3142)
- Add support for MCP230xx for general purpose input expansion and command Sensor29 (#3188)
- Add default Wifi Configuration tool as define WIFI_CONFIG_NO_SSID in user_config.h if no SSID is configured (#3224)
- Add command Timers 0/1 to globally disable or enable armed timers (#3270)
- Add support for CCS811 sensor (#3309)
- Add Turkish language file (#3332)
- Add command SerialSend4 to send binary serial data (#3345)
- Add initial support for sensor MPU6050 (#3352)
- Add rule triggers Wifi#Connected and Wifi#Disconnected (#3359)
- Add option + to command Rule to concatenate new rule with existing rules (#3365)
- Add message when JavaScript is not enabled in webbrowser (#3388)
- Add build time setting of ButtonTopic and SwitchTopic (#3414)
- Add iFan02 Fanspeed + and Fanspeed - command options (#3415)
- Add Individual HSBColorX commands (#3430, #3615)
- Add output support on MCP23008/MCP23017 (#3436)
- Add modulo option to rules like rule1 on Time#Minute|5 do backlog power on;delay 200;power off endon (#3466)
- Add RGB support for Domoticz (#3547)
- Add all ruletimer values to command RuleTimer result message (#3571)
- Add command Publish2 for publishing retained MQTT messages (#3593)
- Add commands ButtonDebounce 40..1000 and SwitchDebounce 40..1000 to have user control over debounce timing. Default is 50mS (#3594)
- Add RuleX debug options 8,9,10 (StopOnError) to control RuleX execution status after an exception restart (#3607)
- Add rule variables %sunrise%, %sunset%, %uptime% and %time% (#3608)
- Add optional MQTT_TELE_RETAIN to Energy Margins message (#3612, 3614)

### 6.1.1 20180714

- Revert wifi changes (#3177)
- Revert sonoff-minimal removals causing failure of wifi connection (#3177)

### 6.1.0 20180706

- Remove version 3, 4 and pre 5.2 settings auto-upgrade. See https://github.com/arendst/Tasmota/wiki/Upgrading#migration-path
- Change default CFG_HOLDER from 0x20161209 to 4617 (=0x1209) - no impact on default upgrades
- Change number of supported switches from 4 to 8 (#2885, #3086)
- Change BME680 driver from Adafruit to Bosch BME680 library (#2969)
- Fix Pzem004T checksum error
- Fix KNX bug when doing reply of sensors values
- Fix rules induced LWT message
- Fix possible wifi connection problem (#1366)
- Fix some Pow R2 and S31 checksum errors (#1907)
- Fix display selection of un-available GPIO options in Module Configuration webpage (#2718)
- Fix timer re-trigger within one minute after restart (#2744)
- Fix IRSend not accepting data value of 0 by David Conran (#2751)
- Fix vars on rules by Adrian Scillato (#2769)
- Fix bug in KNX menu by Adrian Scillato (#2770)
- Fix anomalies in rules (#2778)
- Fix HUE bridge V1 software version by Heiko Krupp (#2788)
- Fix Hardware Watchdog restart when using event command (#2853)
- Add Ukrainian language file
- Add KNX support for DS18S20 Temperature sensor
- Add CRC to Settings making future upgrades more fail-safe
- Add feature information to Status 4
- Add tools folder with python script decode-status.py for decoding some status fields like SetOption and Features
- Add Slots on the KNX Web Menu to select Group Addess to receive data to trigger rules
- Add two rule sets of 511 characters using commands rule1, rule2 and rule3
- Add Console Commands to send KNX Commands and KNX Values
- Add Slots on the KNX Web Menu to select Group Addess to send data from console commands
- Add Events to trigger rules when a command or read requests is received from KNX
- Add command SetOption30 to enforce Hass discovery as light group (#1784)
- Add support for BlitzWolf BW-SHP2 (and Homecube, Gosund SP1) Energy Monitoring Smart Socket (#2223)
- Add time in minutes to rule Time#Initialized, Time#set and Time#Minute (#2669)
- Add Eastron SDM630 energy meter by Gennaro Tortone (#2735)
- Add KNX communication enhancement by Adrian Scillato (#2742)
- Add KNX energy data by Adrian Scillato (#2750)
- Add rule support for IrReceive and RfReceive (#2758)
- Add python script fw-server.py in tools folder to create a simple OTA server by Gennaro Tortone (#2759)
- Add rule variables %time% for minutes since midnight, %uptime%, %sunrise% and %sunset% giving time in minutes (#2669)
- Add rules %mem1% to %mem5% variable names storing data in flash (#2780)
- Add rules test on %varx% or %memx% (#2780)
- Add optional token %id% substituting the unique MAC address to fulltopic by Michael Graf (#2794)
- Add support for Sonoff S26 Smart Socket (#2808)
- Add command WebSend [<host>(:<port>,<user>:<password>)] <command> (#2821)
- Add increment and decrement value to command Counter (#2838)
- Add support for Sonoff iFan02 as module 44 introducing command FanSpeed 0..3 (#2839)
- Add source information to command execution to be shown with logging option 3 (#2843)
- Add support for uploading Sonoff Bridge firmware found in tools/fw_efm8bb1 folder build by Portisch using Web Gui File Upload (#2886)
- Add command RfRaw to control Portisch firmware features
- Add support for I2C temperature sensor LM75AD (#2909)
- Add option 0 to command Timers disarming all timers (#2962)
- Add performance improvement when updating multiple individual WS2812 pixels (#3007)
- Add command SetOption28 to switch between hex or decimal Sonoff Bridge RF received data format (#3008)
- Add command SetOption29 to switch between hex or decimal IR received data format
- Add decimal values support for commands ADD, SUB, MULT and SCALE (#3083, #3089)
- Add support for bitflags SetOption50 .. SetOption81 (#3118)

### 5.14.0 20180515

- Update language files
- Update TasmotaSerial to 2.0.0 allowing Hardware Serial Fallback when correct connections are configured
- Change command handling
- Change user_config(_override).h defines TIME_STD and TIME_DST
- Change user_config(_override).h otaurl to http://sonoff.maddox.co.uk/tasmota/sonoff.bin (#2588, #2602)
- Fix configuration restore regression from 5.13.1
- Fix compile error when ADC is enabled and Rules are disabled (#2608)
- Fix rule power trigger when no backlog command is used (#2613)
- Fix several timer data input and output errors (#2597, #2620)
- Fix KNX config error (#2628)
- Fix sensor MHZ-19 vanishing data over time (#2659)
- Fix KNX reconnection issue (#2679)
- Fix DST and STD time for Southern Hemisphere by Adrian Scillato (#2684, #2714)
- Add Portuguese in Brazil language file
- Add SetOption26 to enforce use of indexes even when only one relay is present (#1055)
- Add support for sensor SI1145 UV Index / IR / Visible light (#2496)
- Add rule state test for On/Off in addition to 0/1 (#2613)
- Add hardware serial option to MHZ-19 sensor (#2659)
- Add Eastron SDM120 energy meter by Gennaro Tortone (#2694)
- Add user entry DST/STD using commands TimeStd and TimeDst (See wiki for parameter syntax) (#2721)

### 5.13.1 20180501

- Fix JSON buffers size too small for execution in some situations (#2580)
- Fix configuration restore (#2591)
- Add define MODULE for user selecting default model although it preferably should not be changed (#569, #2589)

### 5.13.0 20180430

- Change platformio option sonoff-ds18x20 to sonoff-allsensors enabling ds18x20 and all other sensors in one image
- Change status display of Ssid and SetOption
- Change default option SetOption15 from 0 to 1 providing better initial PWM experience
- Change webpage parameter communication
- Change max number of commands in Backlog from 15 to 30 and ignore commands overflowing
- Change TSL2561 driver to joba library and delete Adafruit library (#1644)
- Change default parameters in user_config.h to undefined for easy installation (#1851)
- Change max user configurable hold time from 10 to 25 seconds (#1851)
- Change Sonoff SC JSON format (#1939)
- Change Polish language to using Diacritics (#2005)
- Change user_config_override usage by providing user_config_override_sample.h (#2228)
- Change MQTT response topic for Energy changes from ENERGY to SENSOR (#2229, #2251)
- Change default Reset configuration time from 4 seconds to 40 seconds on Button hold (#2268)
- Change ESP8266 Analog JSON message from {"Analog0:123"} to {"ANALOG":{"A0:123"}} to accomodate rules (#2560)
- Change Counter JSON message from {"Counter1":0,"Counter3":0} to {"COUNTER":{"C1":0,"C3":0}} to accomodate rules
- Change ADS1115 JSON message from {"ADS1115":{"Analog0":123,"Analog1":123}} to {"ADS1115":{"A0":123,"A1":123}}
- Fix intermittent exception when dns lookup is used while sleep is enabled
- Fix 5.4.0 regression turning off single press after button hold during 4x hold time
- Fix possible wifi connection problem by erasing sdk configuration parameters
- Fix NTP sync to Thu Jan 01 08:00:10 1970 results in uptime 17651+ days (core2.4.1/sdk2.2.1)
- Fix MAX31850 higher temperatures (#1269)
- Fix freeing more code space when emulation is disabled (#1592)
- Fix providing web page configuratin option for Friendly Name when no device (relay or light) is configured (#1850)
- Fix compile error when define HOME_ASSISTANT_DISCOVERY_ENABLE is not set (#1937)
- Fix MQTT TLS fingerprint validation (#2033)
- Fix update temperature on DS18x20 drivers (#2328)
- Fix compile error when not defined USE_TIMERS (#2400)
- Fix configuration filename truncation when it contains spaces (#2484, #2490)
- Fix Energy Today and Yesterday overflow (#2543)
- Add serial debug info
- Add Portuguese language file
- Add Czech language file
- Add Bulgarian language file
- Add Domoticz dust (custom) sensors to PMS5003 and NovaFitness SDS drivers as PM1, PM2.5 and PM10
- Add commands Publish, Rule, RuleTimer and Event. See Wiki about Rule restriction, usage and examples
- Add sonoff-classic, sonoff-allsensors and sonoff-knx
- Add some coloring to important web buttons
- Add support for sensor HC-SR04 ultrasonic (#113, #1964, #2444)
- Add define MQTT_TELE_RETAIN compile option default set to 0 (#1071)
- Add 16 timers using commands Timer and Timers (#1091)
- Add optional Timer configuration webpage to be enabled in user_config.h with define USE_TIMERS_WEB
- Add Multichannel Gas sensor using MultiChannel_Gas_Sensor library (#1245)
- Add Domoticz Battery and RSSI Quality (#1604)
- Add command HSBColor Hue,Sat,Bri (#1642, #2203)
- Add compile time support for WS2812 BRG and RBG led configurations to be defined in user_config.h (#1690)
- Add optional usage of %d or %X suffices in MQTT client to append chipid (#1871)
- Add optional usage of %d or %X suffices in MQTT topic to append chipid (#1871)
- Add optional usage of %d or %04d in ota url to be replaced with chipid (#1871)
- Add Sonoff Bridge command RfKey<x> 5 to show current RF key values either default or learned (#1884)
- Add user configurable serial GPIOs to MagicHome and Arilux modules (#1887)
- Add Russian language file (#1909)
- Add Webserver upload preflight request support (#1927)
- Add Home Assistant clear other device (#1931)
- Add Restart time to Status 1 (#1938)
- Add optional TSL2561 driver using library Joba_Tsl2561 to be enabled in user_config.h with define USE_TSL2561_JOBA (#1951)
- Add support for sensor SHTC3 (#1967)
- Add compiler check for stable lwIP version v1.4 (#1940)
- Add support for multiple SHT3X sensors (#1949, #2110)
- Add always suffix with device number in Mqtt discovery topic (#1962)
- Add support for optional MQTT drivers to be selected in user_config.h (#1992)
- Add optional Arduino OTA support to be enabled in user_config.h (#1998)
- Add diacritics to Polish language file (#2005)
- Add Hungarian language file (#2024)
- Add support for Nova Fitness SDS011 and possibly SDS021 particle concentration sensor (#2070)
- Add single decimal precision to Nova Fitness SDS0x1 sensor values (#2093)
- Add Chinese (Traditional) in Taiwan language file (#2108)
- Add Sonoff SC domoticz support for Sound level as Counter and Air quality (#2118)
- Add a second TLS fingerprint to allow switching keys in TLS mode (#2033, #2102)
- Add display of remaining pulse time to command PulseTime (#2085)
- Add additional time offset to Wifi Retry based on device mac address (#2089)
- Add command Color6 RRGGBB for Clock hour marker color and command Rotation pixels for Clock rotation (#2092)
- Add HTML language header in local language (#2123)
- Add command PowerDelta 0..100 (percentage) to Energy monitoring devices to report on active power load change (#2157)
- Add Restart Reason to Status 1 report (#2161)
- Add command Channel 0..100 to control dimmer value for individual color channels (#2111, #2203)
- Add support for Hardware Serial bridge using commands SerialDelimiter, Baudrate and SerialSend. Supports 8N1 and text only (#2182)
- Add support for Software Serial bridge using commands SerialDelimiter, SBaudrate and SSerialSend. Supports 8N1 and text only (#2190)
- Add support for Zengge WF017 PWM Led strip controller (#2202)
- Add PWM status to command State if PWM enabled (#2203)
- Add all FriendlyNames to Status information (#2208)
- Add Channel status information (#2211)
- Add hexadecimal Data entry to command IrSend using 0x notation (#1290, #2314)
- Add Home Assistant MQTT Discovery for Buttons and change SetOption19 response (#2277)
- Add multiple color entry support for command Led like Led2 120000 001200 000012 setting led2 as Red, Led3 as Green and Led4 as Blue (#2303)
- Add hexadecimal RGB color entry on RGBCW leds (#2304)
- Add support for SGP30 gas and air quality sensor (#2307)
- Add optional Sunrise and Sunset timers with commands Latitide and Longitude to be enabled with define USE_SUNRISE in user_config.h (#2317)
- Add timer sunrise and sunset offset (#2378)
- Add user selectable defines for Sunrise/set Dawn option (#2378)
- Add optional KNX IP Protocol Support (#2402)
- Add random window to timers (#2447)
- Add Greek language file (#2491)
- Add support for Sonoff Pow R2 (#2340)
- Add GPIO_User to GPIO02 for all Sonoff T1 (#2524)

### 5.12.0 20180209

- Change library PubSubClient.h define MQTT_MAX_PACKET_SIZE from 512 to 1000 for Home Assistant  support
- Change relation of define MESSZ being dependent on PubSubClient.h define MQTT_MAX_PACKET_SIZE
- Change command color parameter input checks to less strict for Home Assistant support
- Change command Ina219Mode into command Sensor13
- Change commands HlwPCal, HlwUCal and HlwICal to PowerCal, VoltageCal and CurrentCal to be used for both Pow and S31 calibration
- Change commands HlwPSet, HlwUSet and HlwISet to PowerSet, VoltageSet and CurrentSet to be used for both Pow and S31 calibration
- Change uptime from hour to second resulting in a display of 123T13:45:21 where 123 is days
- Change module name Wemos D1 mini into Generic (#1220)
- Change HTML from width=100% to style=width:100% supporting HTML5 (#1358)
- Change OSWATCH_RESET_TIME (Blocked loop) from 30 to 120 seconds to allow slow networks (#1556)
- Change WIFI_MANAGER_SEC into WIFI_CONFIG_SEC (#1616)
- Change function pointers code to save code space and memory (#1683)
- Change webserver argument processing gaining 5k code space (#1705)
- Change weblog memory usage (#1730, #1793, #1819)
- Update TasmotaSerial library to 1.1.0
- Update language files Italian (#1594), Dutch (#1723) and Spanish (#1722)
- Fix Non-English JSON temperature unit attachement
- Fix Arilux RF induced exception by moving interrupt handler to iram on non ESP8266/Arduino lib v2.3.0
- Fix truncated command names and wrong response for DomoticzSwitchIdx (#1571)
- Fix %-sign issue as printf escape character in Humidity and Sonoff SC (#1579)
- Fix DS18B20 temperature JSON decimal dot (#1561)
- Fix Energy JSON message (#1621)
- Fix IRSend parameter translation (#1636)
- Fix TSL2561 device detection (#1644, #1825)
- Fix BME680 teleperiod resistance measuring (#1647)
- Fix Energy Monitoring Energy Today and Energy Total reading after restart (#1648)
- Fix IRReceive Data value (#1663)
- Fix Energy Monitoring Energy Period roll-over (#1688)
- Fix compiler warnings (#1774)
- Fix command PWM response if no PWM channel is configured (#1783)
- Add locale Decimal Separator to Web sensor page
- Add ColorTemperature to light status message
- Add command PowerOnState option 5 which inverts PulseTime and allows for delayed always on after power on
- Add OtaMagic two step Web server OTA upgrade using filename-minimal image if OTA free space is too small
- Add support for PMS5003 and PMS7003 particle concentration sensor
- Add command SetOption21 1 to allow Energy Monitoring when power is off on Sonoff Pow and Sonoff S31 (#1420)
- Add Chinese language file (#1551)
- Add French language file (#1561)
- Add Spanish language file (#1589)
- Add HTTP Allow Cross Origin removed from ESP8266/Arduino lib v2.4.0 (#1572)
- Add Home Assistant MQTT Discovery for switch and light to be enabled by command SetOption19 1 (#1534) or define HOME_ASSISTANT_DISCOVERY_ENABLE in user_config.h (#1685)
- Add command State to retrieve device state information (same data as teleperiod state and status 11 in slightly different JSON format)
- Add optional login to Webserver AP mode (#1587, #1635)
- Add command Sensor15 2 to start MHZ19(B) Zero Point Calibration (#1643)
- Add support for Sonoff S31 Smart Socket with Power Consumption Detection (#1626)
- Add command SetOption20 to allow update of Dimmer/Color/Ct without turning power on (#1719, #1741)
- Add NTP sync time slot based on chip id (#1773)
- Add cursor pointer to web button (#1836)

### 5.11.1 20180107

- Fix Sonoff Pow command handling (#1542)

### 5.11.0 20180107

- Minor webpage HTML optimizations (#1358)
- Updated German translation (#1438)
- Change Sonoff Pow Energy MQTT data message and consolidate Status 8 into Status 10
- Change ADS1115 default voltage range from +/-2V to +/-6V (#1289)
- Change text to Active for 3 minutes (#1364)
- Change Wemo SetBinaryState to distinguish from GetBinaryState (#1357)
- Change output of HTTP command to valid JSON and Array only (#1363)
- Removed all MQTT, JSON and Command language defines from locale files and set fixed to English (#1473)
- Renamed commands Color2,3,4 to Color3,4,5
- Fix BME280 calculation (#1051)
- Fix Sonoff Bridge missed learned key if learned data contains 0x55 (End of Transmission) flag (#1095, #1294)
- Fix PWM initialization in Dimmer/Color mode (#1321)
- Fix Wemo Emulation (#1357)
- Fix display of build date and time in non-english locale (#1465)
- Fix Wemo and Hue emulation by adding M-Search response delay (#1486)
- Add libraries Adafruit_BME680-1.0.5, Adafruit_Sensor-1.0.2.02, TasmotaSerial-1.0.0 and TSL2561-Arduino-Library
- Add command Color2 to set color while keeping same dimmer value
- Add device function pointers
- Add support for SenseAir S8 CO2 sensor
- Add color led signal to Carbon Dioxide (CO2) sensors using defines CO2_LOW and CO2_HIGH in user_config.h
- Add support for Domoticz Air Quality sensor to be used by MH-Z19(B) and SenseAir sensors
- Add support for PZEM004T energy sensor
- Add support for iTead SI7021 temperature and humidity sensor by consolidating DHT22 into AM2301 and using former DHT22 as SI7021 (#735)
- Add support for BME680 using adafruit libraries (#1212)
- Add support for MH-Z19(B) CO2 sensor (#561, #1248)
- Add multipress support and more user configurable GPIO to Sonoff Dual R2 (#1291)
- Add support for TSL2561 using adafruit library (#661, #1311)
- Add support for SHT3x (#1314)
- Add support for Arilux LC06 (#1414)
- Add Italian language file (#1449)
- Add 2nd Gen Alexa support to Wemo emulation discovery (#1357, #1450)
- Add define for additional number of WS2812 schemes (#1463)

### 5.10.0 20171201

- Upgrade library ArduinoJson to 5.11.2
- Upgrade library IRRemoteEsp8266 to 2.2.1 + 2 commits but disabled some protocols (code size reduction)
- Upgrade library NeoPixelBus to 2.2.9
- Upgrade library OneWire to 2.3.3 + 6 commits and disabled CRC lookup-table (#define ONEWIRE_CRC8_TABLE 0) (code size reduction)
- Update library PubSubClient to 2.6 + 9 commits and additional delay (#790)
- Update core_esp8266_wiring_digital.c to latest (staged) level
- Patch library I2Cdevlib-Core for esp8266-core 2.4.0-rc2 compatibility
- Remove command EnergyReset 1..3 now replaced by EnergyReset1 to EnergyReset3
- Remove spaces in JSON messages (code size reduction)
- Renamed xsns_05_ds18x20.ino to xsns_05_ds18x20_legacy.ino still using library OneWire and providing dynamic sensor scan
- Fix possible iram1_0_seg compile error by shrinking ICACHE_RAM_ATTR code usage
- Fix PWM watchdog timeout if Dimmer is set to 100 or Color set to 0xFF (#1146)
- Fix Sonoff Bridge Learn Mode hang caused by unrecognised RF code (#1181)
- Fix blank console log window by using XML character encoding (#1187)
- Fix wrong response name for command HlwISet (#1214)
- Fix DHT type sensor timeout recognition by distinguish "signal already there" from "timeout" (#1233)
- Add fixed color options 1..12 to command Color
- Add + (plus) and - (minus) to commands Dimmer (+10/-10), Speed and Scheme
- Add + (plus) and - (minus) to command Color to select 1 out of 12 preset colors
- Add + (plus) and - (minus) to command Ct to control ColdWarm led ColorTemperature (+34/-34)
- Add commands EnergyReset1 0..42500, EnergyReset2 0..42500 and EnergyReset3 0..42500000
-  to (Re)set Energy Today, Yesterday or Total respectively in Wh (#406, #685, #1202)
- Add optional ADS1115 driver as alternative for unsupported I2Cdevlib in esp8266-core 2.4.0-rc2
- Add support for INA219 Voltage and Current sensor to be enabled in user_config.h with define USE_INA219
- Add support for Arilux LC11 (Clearing RF home code when selecting no Arilux module)
- Add support for WS2812 RGBW ledstrips to be enabled in user_config.h with define USE_WS2812_CTYPE (#1156)
- Add SettingsSaveAll routine to command SaveData to be used before controlled power down (#1202)
- Add option PUSHBUTTON_TOGGLE (SwitchMode 7) to allow toggling on any switch change (#1221)
- Add new xdrv_05_ds18x20.ino free from library OneWire and add the following features:
-  Add support for DS1822
-  Add forced setting of 12-bit resolution for selected device types (#1222)
-  Add read temperature retry counter (#1215)
-  Fix lost sensors by performing sensor probe at restart only thereby removing dynamic sensor probe (#1215)
-  Fix sensor address sorting using ascending sort on sensor type followed by sensor address
-  Rewrite JSON resulting in shorter message allowing more sensors in default firmware image:
-   "DS18B20-1":{"Id":"00000483C23A","Temperature":19.5},"DS18B20-2":{"Id":"0000048EC44C","Temperature":19.6}
- Add additional define in user_config.h to select either single sensor (defines disabled), new multi sensor (USE_DS18X20) or legacy multi sensor (USE_DS18X20_LEGACY)
- Add clock support for more different pixel counts (#1226)
- Add support for Sonoff Dual R2 (#1249)
- Add FriendlyName to web page tab and add program information to web page footer (#1275)

### 5.9.1 20171107

- Add external sensor function pointer interface to enable easy sensor addition
- Add support for ADS1115 to be enabled in user_config.h and needs libraries i2cdevlib-Core and i2cdevlib-ADS1115 (#338, #660)
- Fix Backup Configuration file download failure by defining proper file size (#1115)
- Fix Exception 26 and empty console screen after usage of command WakeupDuration (#1133)
- Fix some changed iTead web links in README.md (#1137)

### 5.9.0 20171030

- Rewrite code (partly) using Google C++ Style Guide (https://google.github.io/styleguide/cppguide.html)
- Rewrite code by using command lookup tables and javascript (client side) web page expansions
- Change HTML/CSS to enable nicer form field entry
- Change default PWM assignments for H801 RGB(CW) led controller to support optional Color/Dimmer control
-   GPIO04 (W2)    from GPIO_PWM2 to GPIO_USER to be user configurable for GPIO_PWM5 (second White - Warm if W1 is Cold)
-   GPIO12 (Blue)  GPIO_PWM3 no change
-   GPIO13 (Green) from GPIO_PWM4 to GPIO_PWM2
-   GPIO14 (W1)    from GPIO_PWM1 to GPIO_USER to be user configurable for GPIO_PWM4 (first White - Cold or Warm)
-   GPIO15 (Red)   from GPIO_PWM5 to GPIO_PWM1
- Change default PWM assignments for MagicHome RGB(W) led controller to support optional Color/Dimmer control
-   GPIO05 (Green) from GPIO_PWM4 to GPIO_PWM2
-   GPIO12 (Blue)  from GPIO_PWM5 to GPIO_PWM3
-   GPIO13 (White) GPIO_USER to be user configurable for GPIO_PWM4 (White - Cold or Warm)
-   GPIO14 (Red)   from GPIO_PWM3 to GPIO_PWM1
- Change default PWM assignment for Witty Cloud to support optional Color/Dimmer control (#976)
-   GPIO12 (Green) from GPIO_PWM4 to GPIO_PWM2
-   GPIO13 (Blue)  from GPIO_PWM5 to GPIO_PWM3
-   GPIO15 (Red)   from GPIO_PWM3 to GPIO_PWM1
- Change when another module is selected now all GPIO user configuration is removed
- Change command name IRRemote to IRSend (#956)
- Remove Arduino IDE version too low warning as it interferes with platformio.ini platform = espressif8266_stage
- Fix command FullTopic entry when using serial or console interface
- Fix possible UDP syslog blocking
- Fix minimum TelePeriod of 10 seconds set by web page
- Fix command GPIOx JSON response (#897)
- Fix inverted relay power on state (#909)
- Fix compile error when DOMOTICZ_UPDATE_TIMER is not defined (#930)
- Fix alignment of web page items in some browsers (#935)
- Fix setting all saved power settings to Off when SetOption0 (SaveState) = 0 (#955)
- Fix timezone range from -12/12 to -13/13 (#968)
- Fix Southern Hemisphere TIME_STD/TIME_DST (#968)
- Fix TLS MQTT SSL fingerprint test (#970, #808)
- Fix virtual relay status message used with Color/Dimmer control (#989)
- Fix command IRSend and IRHvac case sensitive parameter regression introduced with version 5.8.0 (#993)
- Fix pressure calculation for some BMP versions regression introduced with version 5.8.0i (#974)
- Fix Domoticz Dimmer set to same level not powering on (#945)
- Fix Blocked Loop when erasing large flash using command reset 2 (#1002)
- Fix relay power control when light power control is also configured as regression from 5.8.0 (#1016)
- Fix Mqtt server mDNS lookup only when MqttHost name is empty (#1026)
- Add debug information to MQTT subscribe
- Add translations to I2Cscan
- Add translation to BH1750 unit lx
- Add light scheme options (Color cycle Up, Down, Random) and moving WS2812 schemes up by 3
- Add Domoticz counter sensor to IrReceive representing Received IR Protocol and Data
- Add option 0 to MqttHost to allow empty Mqtt host name
- Add support for Arilux AL-LC01 RGB Led controller (#370)
- Add esp8266 de-blocking to PubSubClient library (#790)
- Add Domoticz sensors for Voltage and Current (#903)
- Add platformio OTA upload support (#928, #934)
- Add warning to webpage when USE_MINIMAL is selected (#929)
- Add smoother movement of hour hand in WS2812 led clock (#936)
- Add support for Magic Home RGBW and some Arilux Led controllers (#940)
- Add command SetOption15 0 (default) for command PWM control or SetOption15 1 for commands Color/Dimmer control to PWM RGB(CW) leds (#941)
- Add Domoticz counter sensor to Sonoff Bridge representing Received RF code (#943)
- Add support for Luani HVIO board (https://luani.de/projekte/esp8266-hvio/) (#953)
- Add PWM initialization after restart (#955)
- Add IR Receiver support. Disable in user_config.h (#956)
- Add support for inverted PWM (#960)
- Add Sea level pressure calculation and Provide command Altitude (#974)
- Add support for up to 8 relays (#995)
- Add commands RfSync, RfLow, RfHigh, RfHost and RfCode to allow sending custom RF codes (#1001)
- Add retain to ENERGY messages controlled by command SensorRetain (#1013)
- Add commands Color2, Color3, Color4, Width2, Width3, Width4 and SetOption16 to set Ws2812 Clock parameters (#1019)
- Add German language file (#1022)
- Add support for connecting to MQTT brokers without userid and/or password (#1023)
- Add support for esp8266 core v2.4.0-rc2 (#1024)
- Add commands PwmRange 1,255..1023 and PwmFrequency 1,100..4000 (#1025)
- Add Polish language file (#1044, #1047)
- Add support for KMC 70011 Power Monitoring Smart Plug (#1045)
- Add support for VEML6070 I2C Ultra Violet level sensor (#1053)
- Add light turn Off Fade (#925)
- Add IrSend command option Panasonic as IrSend {"Protocol":"Panasonic", "Bits":16388, "Data":\<Panasonic data\>}
-   where 16388 is 0x4004 hexadecimal (#1014)
- Add retry counter to DHT11/21/22 sensors (#1082)

### 5.8.0 20170918

- Remove the need for NeoPixelBus library for Hue support
- Consolidate WS2812 into Sonoff Led for flexible future led strip library changes
- Invert WS2812 fade speed to align with Sonoff led (Speed 1 = fast, Speed 8 = slow)
- Remove upper case MQTT receive buffer
- Reduce code and string length for output of commands Modules and GPIOs
- Add Sonoff SC debug information
- Change syslog service
- Removed webserver syslog disable as now no longer needed
- Increased default MQTT message size from 368 to 405 bytes while keeping MQTT_MAX_PACKET_SIZE = 512 (because we can)
- Fix MQTT Offline or Remove MQTT retained topic code
- Fix Domoticz loop when Emulation is selected
- Add blink to WS2812 and Sonoff Led (#643)
- Add option WIFI_WAIT (5) to command WifiConfig to allow connection retry to same AP without restart or update flash (#772, #869)
- Add support for Witty Cloud (#794)
- Add GPIO14 to Sonoff Dual (#797, #839)
- Add support for Yunshan Wifi Relay (#802)
- Add GPIO16 input pulldown (#827)
- Add timeout to DHT and DS18B20 sensors (#852)
- Fix watchdog timeout caused by lack of stack space by moving to heap (#853)
- Allow LogPort and MqttPort up to 65535 and add LogPort tot Status 3 (#859)
- Allow command SwitchTopic in group mode (#861)
- Allow command SwitchMode if no switches are defined (#861)
- Add optional dimmer parameter to command Wakeup for WS2812, AiLight, Sonoff B1, Led and BN-SZ01 (#867)
- Fix basic On, Off, Toggle, Blink and BlinkOff commands when other language is selected (#874)

### 5.7.1 20170909

- Remove leading spaces from MQTT data
- Fix webconsole special character entry
- Allow # as prefix for color value
- Fix Alexa detection and Hue App Update Request (#698, #854)

### 5.7.0 20170907

- Shrink module configuration webpage
- Fix settings order during startup to allow for displaying debug messages
- Fix some string length issues
- Add more string length tests by using strncpy
- Add Ai-Thinker RGBW led (AiLight)
- Add Power check and add PulseTime to power check at startup (#526)
- Add Supla Espablo support (#755)
- Add more precision to Sonoff Pow period and power results using command WattRes 0|1 (#759)
- Add basic internationalization and localization (#763)
- Add more Sonoff Pow range checking (#772)
- Fix invalid JSON (#786, #822)
- Add duplicate check to received RF signal within 2 seconds for Sonoff Bridge (#810)

### 5.6.1 20170818

- Change module list order in webpage
- Fix Sonoff T1 1CH and 2CH configuration (#751)

### 5.6.0 20170818

- Fix Sonoff Pow intermittent exception 0
- Change Sonoff Pow sending Domoticz telemetry data only
- Add Ai-Thinker RGBW led (AiLight) (experimental)
- Add NeoPixelBus library to Sonoff Led for Hue support
- Add user configurable GPIO4 and GPIO5 to module Sonoff Bridge
- Add Sonoff B1 RGBCW led support with command Color RRGGBBCCWW (#676)
- Add command CT 152..500 to Sonoff Led and Sonoff B1 to control Color Temperature
- Add Cold-Warm slider to web page for Sonoff Led and Sonoff B1
- Add CT parameter to Hue
- Add Sonoff T1 support (#582)
- Add AnalogInput0 if configured as Analog Input to webpage (#697, #746)
- Add command SetOption14 0|1 to enable interlock mode (#719, #721)
- Fix Mitsubishi HVAC IR power controll (#740)

### 5.5.2 20170808

- Extent max number of WS2812 pixels from 256 to 512 (#667)
- Add OTA handling if server responds with no update available (#695)
- Removed undocumented command FlashMode (#696)
- Fix compile time error message due to increased message buffer size (#703)

### 5.5.1 20170805

- Fix Sonoff Rf Bridge issues
- Add Sonoff RF Bridge MQTT messages on received and learned RF signal
- Add command VoltRes 0|1 to select voltage resolution to 0.1 V (#654)
- Add averaging to Analog input (#686)
- Add Energy tele data on Sonoff Pow Threshold change (#688)
- Fix inconsistent property names in Messages (#690)

### 5.5.0 20170730

- Reduce code space by removing the following commands as they are replaced by SetOption alternatives:
-   SaveState = SetOption0
-   ButtonRestrict = SetOption1
-   Units = SetOption2
-   MQTT = SetOption3
-   MQTTResponse = SetOption4
-   TempUnit = SetOption8
- Smoothing WS2812 animation poll, invert fade speed and max allowed wakeup time down to 3000 seconds
- Fix initial button press detection
- Add support for Sonoff RF Bridge 433 using command RfKey
- Fix regression from 5.0.7 by increasing message buffer size from 360 to 368 to accomodate 4 x DS18x20 sensors (#637)
- Add GroupTopic to Topic test when using ButtonTopic/SwitchTopic to send either ON/OFF or TOGGLE (#642)
- Adjust HLW calibration limits to accomodate HuaFan device and add commands HlwPSet, HlwUSet and HlwISet (#654)

### 5.4.0 20170725

- Fix command reset regression introduced in 5.2.0
- Increase polling from 0.1 second to 0.05 second
- Add multipress to all buttons
- Fix button 1 double press behaviour on multi relay devices
- Add support for Hua Fan Smart Socket (#479)
- Add support for Sonoff 4ch Pro (#565)
- Add command SetOption13 1 to allow immediate action on single button press
-   (disables multipress, hold and unrestricted commands) (#587)

### 5.3.0 20170715

- Major Hue rewrite which might introduce Alexa problems. If so, initiate an issue
- Add support for Sonoff Led and BN-SZ01 Ceiling Led brightness control to Hue
- Fix Sonoff Led Power, Dimmer and Color MQTT response (#176)
- Add commands Delay and Backlog to allow multiple commands at once separated by ";" (#593)
- Use default flashmode DOUT to solve restart hangs on esp8285 chips (#453, #598)
- Change Web console column width from 99 to 300 (#599)

### 5.2.4 20170703

- Removed flash mode update after selecting different module solving esp8285 related problems
- Add device type flag to sonoff_template.ino
- Change Sonoff Led Wakeup and add support for Sonoff BN-SZ01 Led (#567)

### 5.2.3 20170630

- Change Sonoff Led color conversion code
- Fix SetOption12 handling
- Simplify auto configuration upgrade
- Add option Upgrade \<version_number\> to only upgrade to any higher version (Old PR #213)
- Change FallbackTopic to cmnd/\<MQTTClient\>/\<command\> \<parameter\> bypassing FullTopic and Prefix (#538)

### 5.2.2 20170625

- Add configuration SaveAddress to Status 1 and Information Page
- Change Sonoff Led Color conversion from AtoH to strtol
- Fix possible wrong uploads due to configuration overwrites (#542)
- Fix payload negative numbers (#547)

### 5.2.1 20170622

- Fix Restore Configuration in case of lower version
- Revert auto configuration upgrade allowing easy upgrade which was removed in version 5.2.0
- Fix config auto upgrade from versions below version 4.1.1 (#530)

### 5.2.0 20170619

- Add command SetOption12 1 to disable newly released configuration flash rotate to reduce flash wear
- Fix command CounterDebounce by removing test for active GPIO (#524)
- Add command SetOption33 1..250 to allow user configure POW Max_Power_Retry count (#525)

### 5.1.7 20170616

- Prep removal of SetOptions alternatives
- Restore webpage upgrade error messages removed in 5.1.5
- Add hold button functionality to buttons 2 to 4
- Add command SetOption32 1..100 to set Key Hold Time from 0.1 seconds to 10 seconds (#200)
- Allow slashes in Topic, GroupTopic, ButtonTopic and SwitchTopic (#507)
- Changed webpage form actions from post to get and use relative path url (#434, #522)

### 5.1.6 20170606

- Shrink code
- Removed online configuration of Domoticz In and Domoticz Out MQTT strings
- Removed commands DomoticzInTopic and DomoticzOutTopic
- Add define KEY_HOLD_TIME to configure button hold threshold before sending MQTT Hold message
- Add command StateText4 to configure button MQTT Hold text (= MQTT_CMND_HOLD)
- Add command SetOption11 0|1 to swap pushbutton single and double press functionality (#200)
- Add command SwitchMode<x> 5 (PUSHBUTTONHOLD) and 6 (PUSHBUTTONHOLD_INV) (#489)

### 5.1.5 20170604

- Shrink code in preparation to ESP8266-Arduino 2.4.0-rc1
- Add effect parameter to HUE Device (#464)

### 5.1.4 20170601

- Removed pre-compiled versions from repository as they are available within the release
- Changed HUE Device type to color supporting version (#464)
- Fix compile error when BE_MINIMAL is selected (#467, #476)
- Add multiple compiled versions to release using updated Travis script and platformio.ini (#467)

### 5.1.3 20170520

- Add Domoticz Counter

### 5.1.2 20170519

- Fix Counter/Timer JSON message and update Counter/Timer on webpage
- Fix WS2812 Domoticz related regression issues

### 5.1.1 20170517

- Allow command FullTopic in group mode
- Prepare for more use of RTC memory
- Add independant WS2812 led string power control (#386, #390)
- Add command Counter<x> to control up to four GPIO falling edge interrupt counters or timers (#459)
- Add command CounterType<x> to select between pulse counting or pulse timing
- Add command CounterDebounce to select global counter debounce time in mSec

### 5.1.0 20170513

- Fix Offline/Removal of retained topic when FullTopic is changed
- Add FullTopic to MQTT Configuration and Information web pages
- Add license model GPLv3 (#188)

### 5.0.7 20170511

- Fix possible exception 28 on empty command
- Add command SetOption0 as replacement for SaveState
- Add command SetOption1 as replacement for ButtonRestrict
- Add command SetOption2 as replacement for Units
- Add command SetOption4 as replacement for MqttResponse
- Add command SetOption8 as replacement for TempUnit
- Add command SetOption10 On|Off to select between Offline or Removing previous retained topic (#417, #436)

### 5.0.6 20170510

- Remove hyphen in case of a single DHT sensor connected (#427)
- Add command MqttRetry <seconds> to change default MQTT reconnect retry timer from minimal 10 seconds (#429)

### 5.0.5 20170508

- Add command FullTopic with tokens %topic% (replaced by command Topic value) and
-  %prefix% (replaced by command Prefix<x> values) for more flexible topic definitions (#244)
-  See wiki > MQTT Features https://github.com/arendst/Tasmota/wiki/MQTT-Features for more information

### 5.0.4 20170505

- Add Sonoff Pow Energy Total up to 40 MWh
- Add command EnergyReset 1|2|3 to reset Energy counters (#406)
- Fix Domoticz Energy logging (#411)
- Add command PowerOnState 4 to keep relay always on and disabling all power control (#418)

### 5.0.3 20170504

- Add command SensorRetain on|off to enable retaining of mqtt message tele/sonoff/SENSOR (#74)
- Change WifiConfig timeout from 60 seconds to 180 seconds (#212)
- Change Sonoff Touch command Ledstate functionality by turning led on if power is off (#214)
- Add 4 seconds delay after power on before enabling button to workaround Wemos D1 mini RTS circuit (#380)

### 5.0.2 20170503

- Reset SaveData, SaveState and MqttResponse to default values due to rearranging settings
- Moved some settings to flag area
- Add command TempUnit Celsius|Fahrenheit for selecting Celsius or Fahrenheit (#347)
- Add command TempRes 0..3 for selecting Temperature Resolution (#347)
- Add command HumRes 0..3 for selecting Humidity Resolution (#347)
- Add command PressRes 0..3 for selecting Pressure Resolution (#347)
- Add command EnergyRes 0..5 for selecting Energy Resolution (#347)
- Add "TempUnit":"C|F" to sensor JSON output (#347)
- Add support for up to three DHT type sensors each using a different GPIO (#339, #404)

### 5.0.1 20170429

- Adjust Sonoff SC messages to prepare for display feature
- Move static data from RAM to Flash
- Fix PowerOnState for some devices not reporting "Power on" state (#284, #380, #383)

### 5.0.0 20170425

- Memory status message update
- Fix setting migration to better preserve settings during move (#382)
- Best practice is first doing a Backup Configuration before installing version 5.0.0
- Reset save count after setting move
- Start using new linker script without SPIFFS

### 4.2.0 20170424

- Prepare for SPIFFS removal by moving settings to EEPROM area
- Fix compilation error when webserver is disabled (#378)

### 4.1.3 20170410

- Add user configuarble GPIO to module S20 Socket and Slampher
- Add support for Sonoff SC (#112)
- Set PWM frequency from 1000Hz to 910Hz as used on iTead Sonoff Led firmware (#122)
- Set Sonoff Led unconfigured floating outputs to 0 to reduce exceptions due to power supply instabilities (#122)
- Add Access Point Mac Address to Status 11 and Telemetry (#329)
- Fix DS18B20 negative temperature readings (#334)

### 4.1.2 20170403

- Rename Unrecognised command to Unknown command
- Remove all command lists
- Remove command SmartConfig (superseded by WifiConfig)
- Fix boot loop when selecting module Sonoff 4CH or Sonoff Touch on non ESP8285 hardware
- Add optional support for Toshiba and Mitsubishi HVAC IR control (needs updated IRremote8266 library) (#83, #257)
- Add all configured switches to Domoticz Configuration web page (#305)
- Fix compile error when selecting WS2812 DMA (#313)

### 4.1.1 20170329

- Fix default Telemetry for command Prefix3
- Fix webserver Module parameters for disabled select
- Fix sensor status for enabled switches
- Remove Light as alternative for Power (save code space)
- Remove migration option from pre V3 (code cleanup)
- Remove unofficial SPIFFS support (code cleanup)
- Remove command list when unknown command is entered (save code space)
- Rename Status11 json from StatusPWR to unique StatusSTS
- Rename command Gateway to IPAddres2, Subnetmask to IPAddress3 and DnsServer to IPAddress4 (save code space)
- Add Command MqttResponse to select either command or RESULT topic as response (#258)
- Add command StateText1 to StateText3 to assign MQTT_STATUS_OFF, MQTT_STATUS_ON and MQTT_CMND_TOGGLE respectively (#286)
- Remove restart after IPAddress changes (#292)
- Add support for MAX31850 in xsns_ds18x20.ino (#295)
- Fix possible uptime update misses (#302)

### 4.1.0 20170325

- Change static IP addresses in user_config.h from list (using commas) to string (using dots)
- Unify display result of commands Modules, Module and Gpios
- Rewrite Module selection web page to bring size down from 18651 to 4319 bytes (!) (#234, #240)
- Add basic support for (Lixada) H801 RGBWW controller (#252)
- Add command Prefix1 to Prefix3 to assign SUB_PREFIX, PUB_PREFIX and PUB_PREFIX2 respectively (#255)
- Add static ip addresses to flash (#262)
- Add commands IpAddress, Gateway, Subnetmask and DnsServer to select static ip addresses (#273)

### 4.0.8 20170321

- Fix entering non-numeric webpassword
- Force selection between TLS or Webserver due to memory restraint (#240)
- Allow entering empty string using "0" for selected commands (#242)
- Fix exception when posting commands to web console containing % (#250)

### 4.0.7 20170319

- Increased Sonoff Led PWM frequency from 432 to 1000
- Fix possible watch dog reboot after changing module type on web page
- Fix reporting of GPIO usage from web page
- Fix Sonoff Led blank during firmware upgrade
- Fix Sonoff Led flicker and possible flash corruption by using latest Arduino-esp8266 versions of pwm core files included in sonoff library (#211)
- Add PWM output control with commands PWM1 to PWM5 using user selectable GPIOs (#211)
- Fix exceptions due to low values of commands HlwPCal (10000), HlwUCal (1000) and HlwICal (2500) (#223)
- Add Switch state to sensor status (#227, #233)
- Add user configuarble GPIO to module Sonoff Touch (#228)
- Add define WEB_PORT to user_config.h to change default web server port from 80 (#232)
- Fix failed Ota Firmware upgrade started from Web page (#235)

### 4.0.6 20170316

- Fix to better find device by Wifi hostname
- Fix compile error when some I2C devices are disabled
- Add (experimental) support for SHT1X emulating I2C (#97)
- Add ADC to ElectroDragon (#203)
- Add support for Sonoff Dev (#206)

### 4.0.5 20170314

- Add command Status 11 to show power status with Vcc if define USE_ADC_VCC is enabled (default)
- Add ADC input to Sonoff SV and Wemos D1 mini - Needs recompile with define USE_ADC_VCC disabled (#137)
- Add MQTT host:port to timeout message (#199)

### 4.0.4 20170312

- Add pulse timers for up to 4 relays (#106)
- Fix Sonoff Led power state when dimmer or color is 0 (#176)
- Add command NtpServer<x> to configure up to three NTP servers (#177)
- Delete module User Test as module Wemos D1 mini has same/more user configurable GPIO (#178)
- Add more user configurable GPIO to module ElectroDragon (#183)

### 4.0.3 20170309

- Renamed Module NodeMCU to WeMos D1 mini
- Add GPIO1 as user option to some modules
- Add Buttons, Relays and Leds to user configurable options (#159)
- Add description on Module parameters web page to some well known GPIOs (#107, #171)

### 4.0.2 20170308

- Restore correct seriallog level after Serial logging was disabled
- Add simple dimmer slider to Sonoff Led web page
- Reduced root webpage size by 31%
- Expand Status 2 with Build date/time and core version
- Fix webserver redirection when not in WifiManager mode (#156)
- Add command ButtonRestrict On/Off to restrict access to button hold and button multi press options above 2 (#161)
- Fix DS18S20 negative temperature readings (#165)
- Fix crlf compilation error due to bad syntax (#144, #167)

### 4.0.1 20170305

- Fix char default sizes and set MESSZ to 360 (#143)
- Fix SerialLog setting status
- Disable syslog when emulation is active
- Add DS18B20 web page display refresh

### 4.0.0 20170303

- Add define to remove config migration code for versions below 3.0 (See Wiki-Upgrade-Migration path)
- Free memory by switching from String to char[]
- Raised Sonoff Led PWM frequency from 200Hz to 432Hz in search of stability (hardware watchdog timeouts) (#122)
- Increase message size and suggested minimum MQTT_MAX_PACKET_SIZE to 512 (#114, #124)
- Remove runtime warning message regarding MQTT_MAX_PACKET_SIZE too small as it is now moved to compile time (#124)
- Fix possible panics with web console and http commands while UDP syslog is active (#127)
- Add optional static IP address (#129)
- Add define ENERGY_RESOLUTION in user_config.h to allow user control over precision (#136)

### 3.9.22 20170228

- Update web console
- Fix Status 4 JSON message
- Add Exception info during restart if available
- Add osWatch service to detect loop hangs that might happen during (OTA) upgrades
- Add WiOn support for relay and switch only (#82, #102)
- Allow for user specified relay count up to four in sonoff_template.h (#109)
- Add support for HTU21 compatible I2C sensors SI7013, SI7020 and SI7021 (#118)
- Add NodeMCU or Wemos configuration option (#119)

### 3.9.21 20170224

- Add ajax to web root page and web console (#79)
- Add commands SwitchMode1..4 and enable user switches 2, 3 and 4 (#84, #88)
- Fix MQTT upgrade when webserver is active

### 3.9.20 20170221

- Add minimal basic authentication to Web Admin mode (#87)
- Fix Hue and add HSB support (#89)

### 3.9.19 20170219

- Sonoff Led: Made GPIO04, 05 and 15 available for user
- Sonoff Led: Add commands Fade, Speed, WakupDuration, Wakeup and LedTable

### 3.9.18 20170218

- Fix ledstate 0 to turn off led
- Fix Sonoff Led dimmer range (#16)
- Change Sonoff Led command Dimmer to act on both cold and warm color
- Add Sonoff Led command Color CCWW where CCWW are hexadecimal values fro 00 - FF
- Reduce Sonoff Led flickering by disabling interrupts during flash save and disabling
-   Led during OTA upgrade and Web upload (#16)

### 3.9.17 20170217

- Fix possible ArduinoJSON related memory fragmentation
- Changed console logging using less memory
- Add GPIO04 as user selectable for Sonoff Dual (#75)

### 3.9.16 20170214

- Update latching relay handler
- Add support for IR led using IRremoteESP8266 library (#59)
- Add Hue argument passing using ArduinoJSON library (#59)

### 3.9.15 20170213

- Change JSON float values from string to number according to http://json.org (#56)
- Add support for exs latched relay module https://ex-store.de/ESP8266-WiFi-Relay-V31 (#58)
- Add support for inverted relays
- Changed MAX_LOG_LINES from 70 to 60 to preserve memory

### 3.9.14 20170211

- Add False and True as alternatives for 0/Off and 1/On (#49)
- Fix Status10 JSON format (#52)
- Fix DS18x20 using OneWire library (#53)

### 3.9.13 20170210

- Add FlashChipMode to Status 4
- Removed redundant DHT2 option and code
- Add Sonoff SV GPIO pin 05 configuration (#40)
- Add configuration file backup and restore via web page
- Fix latency due to light_sleep mode even if sleep was set to zero (#50)

### 3.9.12 20170208

- Fix compile error when webserver is disabled (#30)
- Fix possible ESP8285 flash problem by updating Flash Chip Mode to DOUT during OTA upload
- Fix hostname issues by not allowing user entry of string formatting and removing from user_config.h (#36)

### 3.9.11 20170204

- Fix command I2Cscan
- Fix not allowed spaces in Topic, ButtonTopic and SwitchTopic
- Make all TELEMETRY, STATUS and COMMAND message topics unique (#4)
- Advertise command topic to be used by iobroker (#299)
- Fix butten (non)detection if no GPIO_KEY1 is defined (#13)
- Change WeMo serialnumber from 7 decimal chars to 8 hexadecimal chars (#18)
- Update web page with Build Date/Time, Emulation and mDNS Discovery and Advertise information (#21)

### 3.9.10 20170130

- Add WS2812 Color Type selection (RGB or GRB) to user_config.h (#7)
- Hue api changes to support HUE App(s) (#8)

### 3.9.9 20170130

- Add command status 10 showing sensor data
- Fix hlw status messages if hlw is disabled

### 3.9.8 20170130

- Remove GPIO07 and GPIO08 from user selectable (#5)

### 3.9.7 20170129

- Fix possible WS2812 exceptions when using emulation
- Add command Emulation to dynamic configure Belkin WeMo and Hue Bridge for Alexa

### 3.9.6 20170129

- Add dynamic sleep for WS2812 animation (#1)

### 3.9.5 20170128

- Fix error message in case of wrong Domoticz command

### 3.9.4 20170127

- Fix Sonoff Dual Relay switching (#287)

### 3.9.3 20170127

- Add confirmation before Restart via webpage
- Expand Domoticz Configuration webpage with Key, Switch and Sensor Index and
-   add commands DomoticzSwitchIdx and DomoticzSensorIdx (#86) (#174) (#219)
- Fix default DHT11 sensor driver selection
- Fix LedPower status after button press (#279)
- Add command Sleep 0 - 250 mSec for optional light sleep mode to lower energy consumption (#272)
-   (Expect overall button/key/switch misses and wrong values on Sonoff Pow)
- Add Hue brightness extension (#281)
- Fix Hue brightness and change to call by reference (#283)

### 3.9.2 20170124

- Add confirmation before Reset Configuration via webpage (#244)
- Add WS2812 features (see Wiki commands)

### 3.9.1 20170124

- Change PowerOnState function to only trigger when Power On (and not just restart) (#238)
- Move HLW interrupts back to RAM and make WS2812_DMA optional as it generates Exception on Pow (#264)
- Add charset=utf-8 to webpages (#266)
- Update Hue emulation (#268)
- Fix status module number
- Add support for domoticz Dimmer on Sonoff_Led and WS2812
- Fix possible ESP8285 flash problem by updating Flash Chip Mode to DOUT during web upload

### 3.2.6a 20170120

- Fix Sonoff Pow compile error (#255)
- Move HLW interrupts back to ROM (Needed for WS2812 DMA interrupts)
- Removed all IO config from user_config.h as this will be done by commands or webpage
- Removed MessageFormat and supports JSON only except POWER/LIGHT status
- Add command LedPower to control main led (#247)
- Add more FriendlyNames for Hue (#254)
- Add DMA support for WS2812 when using pin 3 while other pins work just as well in my case...
- Add HUE emulation for Alexa (#229)
- Add basic WS2812 support (#229)
- Fix Wemo when MQTT is disabled (#245)
- Revert ButtonTopic and change SwitchTopic1 - 4 to one SwitchTopic
- Rename MqttUnits to Units
- Add Mqtt command to enable/disable MQTT

### 3.2.2a 20170115

- Add dynamic (Sonoff) Module, user GPIO and sensor selection (one size fits (almost) all)
- Add support for Sonoff LED
- Add Seriallog disable after 600 seconds for Sonoff Dual and 4 Channel
- Add ButtonTopic2 - 4, SwitchTopic1 - 4 and SwitchRetain

### 3.2.2 20170113

- Fix PowerOnState 2 functionality after re-applying power (#230)

### 3.2.1 20170113

- Fix some failed command decoding (#228)
- Removed passwords from status messages (#216)

### 3.2.0 20170111

- Add I2C BH1750 sensor (#222)
- Sensor rewrite preparing for online selection

### 3.1.16 20170109

- Fix Domoticz possible error condition
- Remove Wifi password from connection message (#216)
- Add Configure Other menu item to web page (#209)
- Add command FriendlyName, field Friendly Name and define FRIENDLY_NAME to be used by Alexa
-   eliminating current use of MQTT_CLIENT_ID (#209)
- Add friendlyname to webpage replacing former hostname

### 3.1.15 20170108

- Fix Domoticz send key regression with Toggle command

### 3.1.14 20170107

- Add support for command TOGGLE (define MQTT_CMND_TOGGLE) when ButtonTopic is in use and not equal to Topic (#207)

### 3.1.13 20170107

- Fix web console command input when SUB_PREFIX contains '/' (#152)
- Add command response to web command (#200)
- Add option to disable MQTT as define USE_MQTT in user_config.h (#200)

### 3.1.12 20170106

- Add OTA retry to solve possible HTTP transient errors (#204)
- Fix MQTT host discovery

### 3.1.11 20170105

- Add mDNS to advertise webserver as <hostname>.local/

### 3.1.10 20170105

- Fix ButtonTopic when SUB_PREFIX = PUB_PREFIX
- Add workaround for possible MQTT queueing when SUB_PREFIX = PUB_PREFIX
- Add optional MQTT host discovery using define USE_DISCOVERY in user_config.h (#115)

### 3.1.9 20170104

- Fix Power Blink start position (toggled)
- Change PulseTime increments: 1 .. 111 in 0.1 sec (max 11 seconds) and 112 .. 64900 in seconds (= 12 seconds until 18 hours) (#188)
- Add support for SUB_PREFIX = PUB_PREFIX (#190)

### 3.1.8 20170103

- Add retain flag to LWT offline and only send "tele/sonoff/LWT Offline" (#179)
- Change retained LWT Online message to only send "tele/sonoff/LWT Online"

### 3.1.7 20161231

- Add retained message LWT Online when sonoff makes MQTT connection (#179)

### 3.1.6 20161230

- Add blinking using commands BlinkTime, BlinkCount and Power Blink|3|BlinkOff|4 (#165)

### 3.1.5 20161228

- Fix serial space command exception (28)

### 3.1.4 20161227

- Fix MQTT subscribe regression exception (3) (#162)
- Fix serial empty command exception (28)

### 3.1.3 20161225

- Extent Domoticz configuration webpage with optional indices (#153)
- Fix multi relay legacy tele message from tele/sonoff/2/POWER to tele/sonoff/POWER2
- Add support for iTead Motor Clockwise/Anticlockwise

### 3.1.2 20161224

- Extent command PowerOnState with toggle at power on (option 2 is now option 3!) (#156)

### 3.1.1 20161223

- Add support for Sonoff Touch and Sonoff 4CH (#40)
- Update DomoticzIdx and DomoticzKeyIdx with relay/key index (DomoticzIdx1/DomoticzKeyIdx1)
- Add command PowerOnState to control relay(s) at power on (#154)

### 3.1.0 20161221

- Add Sonoff Pow measurement smoothing
- Fix serial command topic preamble error (#151)
- Fix 2.x to 3.x migration inconsistencies (#146)

### 3.0.9 20161218

- Add Sonoff Pow voltage reading when relay is on but no load present (#123)

### 3.0.8 20161218

- Add temperature conversion to Fahrenheit as option in user_config.h (TEMP_CONVERSION) (#145)

### 3.0.7 20161217

- Add user_config_override.h to be used by user to override some defaults in user_config.h (#58)
- Fix Sonoff Pow low power (down to 4W) intermittent measurements (#123)

### 3.0.6 20161217

- Fix MQTT_CLIENT_ID starting with % sign as in "%06X" (#142)
- Add auto power off after PulseTime### 0.1 Sec to relay 1 (#134)

### 3.0.5 20161215

- Add more control over LED with command LedState options (#136, #143)
-   LED_OFF (0), LED_POWER (1), LED_MQTTSUB (2), LED_POWER_MQTTSUB (3), LED_MQTTPUB (4), LED_POWER_MQTTPUB (5), LED_MQTT (6), LED_POWER_MQTT (7)
- Add option WIFI_RETRY (4) to command WifiConfig to allow connection retry to other AP without restart (#73)

### 3.0.4 20161211

- Fix intermittent Domoticz update misses (#133)

### 3.0.3 20161210

- Fix compiler warnings (#132)
- Remove redundant code
- Fix Domoticz pushbutton support

### 3.0.2 20161209

- Add pushbutton to SwitchMode (#130)

### 3.0.1 20161209

- Fix initial config

### 3.0.0 20161208

- Migrate and clean-up flash layout
-   Settings from version 2.x are saved but settings from version 3.x can not be used with version 2.x
- Change SEND_TELEMETRY_RSSI to SEND_TELEMETRY_WIFI and add AP and SSID to telemetry
- Split long JSON messages
- Fix inconsistent status messages
- Fix all status messages to return JSON if enabled
- Remove relay index in cmnd/sonoff/<relay>/POWER now changed
-   to cmnd/sonoff/POWER for single relay units
-   and cmnd/sonoff/POWER<relay> for multi relay units like Sonoff dual
- Add retain option to Power/Light status controlled by command PowerRetain On|Off (#126)

### 2.1.2 20161204

- Add support for second wifi AP (#73)
- Update command WifiConfig
- Fix possible WifiManager hang

### 2.1.1a 20161203

- Fix scan for wifi networks if WeMo is enabled
- Fix syslog setting using web page

### 2.1.1 20161202

- Add support for ElectroDragon second relay and button (only toggle with optional ButtonTopic) (#110)

### 2.1.0 20161202

- Add optional EXPERIMENTAL TLS to MQTT (#49)
- Fix MQTT payload handling (#111)
- Optimzed WeMo code

### 2.0.21a 20161201

- Fix WeMo PowerPlug emulation

### 2.0.21 20161130

- Add Belkin WeMo PowerPlug emulation enabled with USE_WEMO_EMULATION in user_config.h (Heiko Krupp) (#105, #109)

### 2.0.20 20161130

- Relax MQTTClient naming but only allows hexadecimal uppercase numbers (#107)
- Add I2C support with command I2CScan
- Add I2C sensor driver for HTU21 as alternate sensor using TH10/16 connectors (Heiko Krupp) (#105)
- Add I2C sensor driver for BMP085/BMP180/BMP280/BME280 as alternate sensor using TH10/16 connectors

### 2.0.19a 20161127

- Add support for ButtonTopic and ButtonRetain to wall switch function
- Add pullup to SWITCH_PIN and command SwitchMode to syntax

### 2.0.18 20161126

- Add SUB_PREFIX multi level support allowing 'cmnd' or 'cmnd/level2/level3'
- Add wall switch function to GPIO14 and command SwitchMode (Alex Scott) (#103)

### 2.0.17 20161123

- Calibrate HLWPCAL from 12345 to 12530
- Add alternative sensor driver DHT2 using Adafruit DHT library
- Add define MESSAGE_FORMAT to user_config.h
- Throttle console messages
- Shorten JSON messages
- Fix possible Panic
- Fix User mode webserver security

### 2.0.16 20161118

- Add alternative sensor driver DS18x20 using OneWire library (#95)
- Change sensor MQTT message from tele/sonoff/TEMPERATURE to tele/sonoff/DHT/TEMPERATURE or
-   tele/sonoff/DS18B20/TEMPERATURE or tele/sonoff/DS18x20/1/TEMPERATURE
- Add sensors to root webpage and auto refresh every 4 seconds (#92)
- Add optional JSON messageformat to all telemetry data
- Enforce minimum TelePeriod to be 10 seconds
- Fix Energy Yesterday reset after restart
- Add Energy Today restore after controlled restart

### 2.0.15 20161116

- Change TODAY_POWER and PERIOD_POWER to TODAY_ENERGY and PERIOD_ENERGY
- Fix serial regression
- Fix syslog hangs when loghost is unavailable

### 2.0.14 20161115

- Add HLW threshold delay
- Fix HLW intermittent current deviation
- Fix button functionality during wificonfig
- Add CRC check to DS18B20 sensor (#88)

### 2.0.13 20161113

- Add additional upload error code descriptions
- Add PlatformIO support (#80)

### 2.0.12 20161113

- Fix Serial and Web response regression when no MQTT connection available
- Fix Sonoff Dual power telemetric data for second relay
- Removed MQTT password from Information web page
- Hide MQTT password from Configure MQTT web page

### 2.0.11 20161111

- Rewrite button and web toggle code
- Fix NTP sync
- Add HLW calibration commands HLWPCAL, HLWUCAL and HLWICAL (need define USE_POWERCALIBRATION)
- Fix power threshold tests

### 2.0.10 20161109

- Add additional Domoticz define (#63)
- Add defines MQTT_STATUS_ON and MQTT_STATUS_OFF in user_config.h to select status On/Off string
- Fix status response differences (#65)
- Fix divide by zero exception (#70)
- Fix syslog loop exception

### 2.0.9 20161108

- clarify MODULE in user_config.h
- Fix hlw false values

### 2.0.8 20161108

- Add initial status after power on
- Seperate driver files
- Fix hlw code and calibrate Pow
- Move user config defines to user_config.h (#61)

### 2.0.7 20161030

- Make Ticker mandatory
- Add Domoticz support (Increase MQTT_MAX_PACKET_SIZE to 400) (#54)
- Add command MessageFormat 0|1 to select either legacy or JSON output

### 2.0.6 20161024

- Add Sonoff Pow power factor
- Initial support for up to four relays using iTEAD PSB (4Channel)
-   - Currently only supports one button (All buttons behave the same)
-   - Use command MODEL 4 to select four relay option
-     (After first power on it will support 2 relays like Sonoff Dual)
- Fix ledstate
- Add command Status 9 to display Sonoff Pow thresholds
- Add commands PowerLow, PowerHigh, VoltageLow, VoltageHigh, CurrentLow and CurrentHigh for use
-   with Sonoff Pow thresholds

### 2.0.5 20161018

- Add updates to user_config.h - moved SEND_TELEMETRY_DS18B20 and SEND_TELEMETRY_DHT to module area.
-   As Sonoff TH10/16 does not have the logic installed for GPIO04 You'll have to select ONE of both
- Add Sonoff Pow support (experimental until Pow tested)
- Add command Status 8 to display Sonoff Pow energy values
- Add command MqttUnits On|Off to add units to values
- Change web main page header character size
- Change On/Off to ON/OFF status messages to satisfy openHAB
- Change TEMP to TEMPERATURE and HUM to HUMIDITY

### 2.0.4 20161009

- Add MQTT_BUTTON_RETAIN, SAVE_DATA and SAVE_STATE defines to user_config.h (#35)
- Update ButtonRetain to remove retained message(s) from broker when turned off
- Add Retain for second relay on Sonoff Dual
- Provide power status messages with device topic index if requested

### 2.0.3 20161008

- Update wifi initialization
- Add command BUTTONRETAIN for optional MQTT retain on button press (#35)
- Add command SAVESTATE to disable power state save. May be used with MQTT retain

### 2.0.2 20161006

- Fix wifi issue 2186

### 2.0.1 20161002

- Fix button press

### 2.0.0 20161002

- Update Sonoff TH10/16 sensor pins (My TH10 only has GPIO14 connected)
- Add full support for Sonoff dual

### 1.0.35 20160929

- Add more lines to console
- Add timeout and disable MQTT on web upload
- Add command SAVEDATA to control parameter save (for flash wear afficionados) (#30)

### 1.0.34 20160926

- Fix button press six and seven
- Add more information to webserver

### 1.0.33 20160915

- Better WPS error message
- Separate webserver code from support.ino into webserver.ino
- Fix webserver User by removing unwanted restart option

### 1.0.32 20160913

- Add Wifi Protected Setup (WPS) as third option for initial config
- Add command WIFICONFIG replacing deprecated command SMARTCONFIG
- Add option WIFICONFIG 3 to start WPSconfig
- Add option WIFICONFIG 0 to start saved Wifi config tool (WPSconfig, Smartconfig or Wifimanager)
- Change button behaviour - See Wiki

### 1.0.31 20160907

- Fix DS18B20 misread if teleperiod = 2
- Tuned sensor code
- Updated prefered ElectroDragon connection to Relay 1 and Button 1
- Moved SONOFF and ELECTRO_DRAGON port config to user_config.h

### 1.0.30 20160902

- Fix command TELEPERIOD 0
- Add ESP- tag to UDP log message for easy rsyslogd filtering
- Add ElectroDragon (Relay 2 only) functionality. Select with #define MODULE ELECTRO_DRAGON
- Add ? as null message alternative
- Add DHT temperature and humidity telemetry support. Enable with #define SEND_TELEMETRY_DHT
- Add DS18B20 temperature telemetry support. Enable with #define SEND_TELEMETRY_DS18B20
- Restrict HOSTNAME, MQTTCLIENT, TOPIC and BUTTONTOPIC in topic mode only

### 1.0.29 20160831

- Allow UPGRADE, OTAURL, RESTART, RESET, MQTTHOST, MQTTPORT, MQTTUSER, MQTTPASSWORD and WEBSERVER also in group mode

### 1.0.28 20160831

- Add webserver state to status 5
- Add optional PUB_PREFIX2 (tele) for telemetry usage
- Add command TELEPERIOD
- Fix syntax message
- Change memory status display

### 1.0.27 20160831

- Add sketch flash size
- Add console to webserver
- Add command weblog
- Change WifiManager web pages to minimal
- Change display default hostname and MQTT client id in webserver
- Change HTTP command interface to http://sonoff-1234/cm?cmnd=light 2
- Change HEARTBEAT to UPTIME

### 1.0.26 20160829

- Add define USE_WEBSERVER to disable web server code in source
- Add file upload as alternative for ota upload to webserver
- Add information to webserver
- Add command hostname
- Add command logport
- Change HTTP command interface to http://sonoff-1234/cmd?cmnd=light 2
- Change button behaviour with regards to Smartconfig and OTA upload. See README.md
- Enforce default hostname to either "%s-%04d" or user defined without any %
- Enforce default mqtt client id to either "DVES_%06X" or user defined without any %

### 1.0.25 20160822

- Remove config system halts to keep ota available

### 1.0.24 20160821

- Add test for MQTT_SUBTOPIC
- Change log range to LOG_LEVEL_ALL
- Change MQTT introduction messages
- Moved MQTT_MAX_PACKET_SIZE warning message to introduction messages

### 1.0.23 20160821

- Add option USE_SPIFFS to move config from flash to spiffs
- Add webserver with options 0 (off), 1 (user) and 2 (admin)
- Add HTTP command interface (http://sonoff-1234/c?cmnd=light 2)
- Add wifimanager countdown counter
- Add command line webpage
- Add relay control to wifimanager
- Add restart option 99 to force restart
- Fix wifi hostname
- Fix NETBIOS hostname problem by reducing default hostname length
- Fix possible exception if WIFI_HOSTNAME is changed
- Fix upgrade messages
- Reduce memory use by redesigning config routines
- Split syntax message
- Rename define SERIAL_IO to USE_SERIAL

### 1.0.22 20160814

- Add all MQTT parameters for configuration
- Add wifimanager to configure Wifi and MQTT via web server
- Change NTP time handling
- Fix Smartconfig parameter buffer overflow
- Fix PlatformIO warnings

### 1.0.21 20160808

- Remove semaphore as subscription flooding (more than 15 subscriptions per second) is managed by SDK (LmacRxBlk:1)
- Add optional RTC interrupt (define USE_TICKER) to keep RTC synced during subscription flooding
- Remove heartbeatflag

### 1.0.20 20160805

- Add semaphore to handle out of memory when too many subscriptions requested
- Use Daylight Saving (DST) parameters from user_config.h when timezone = 99
- Add status 7 option displaying RTC information
- Add ledstate to status 0

### 1.0.19 20160803

- Fix possible MQTT_CLIENT_ID induced Exception(28)

### 1.0.18 20160803

- Moved Cfg_Default
- Fix negative data handling
- Remove MQTT information from status 1 and add labels to status 1
- Add mac address to status 5
- Add MQTT ClientId, UserId and Password to status 6

### 1.0.17 20160731

- Better variable range checking
- Change ambiguous connection messages
- Add timestamp to serial message

### 1.0.16 20160729

- Moved wifi, rtc, syslog and config to support.ino
- Fixed button action when buttontopic is used. Introduced with 1.0.15
- Better buffer overflow checks (strlcpy)

### 1.0.15 20160728

- Removed pubsubclient config changes from sonoff.ino as it doesn't work
-   reapply MQTT_MAX_PACKET_SIZE 256 and MQTT_KEEPALIVE 120 to PubSubClient.h
- Add status 0 option displaying all status messages
- Change MQTT_MAX_PACKET_SIZE from 1024 to 256
- Add buffer overflow checks (snprintf and strncpy)
- Implemented common string sizes

### 1.0.14 20160722

- Seperate user config from sonoff.ino to user_config.h (pucebaboon)
- Change defaults from sidnas2 to domus1
- Add MQTT status message as status 6 (pucebaboon)
- Add status type to message (pucebaboon)
- Add pubsubclient config changes to sonoff.ino (pucebaboon)

### 1.0.13 20160702

- Add Ledstate 1 option to show power state on led

### 1.0.12 20160529

- Allow disable of button topic using "0"

### 1.0.11 20160524

- Provide button response if MQTT connection lost

### 1.0.10 20160520

- Add optional button topic to assist external MQTT clients
- Change version notation
- Reset default values

### 1.0.9  20160503

- Add more blinks
- Add reset 2 option erasing flash
- Add status 5 option displaying network info
- Add syslog check for Wifi connection
- Resize MqttPublish log array
- Change Wifi smartconfig active from 100 to 60 seconds
- Update Wifi initialization

### 1.0.8  20160430

- Remove use of Wifi config data from SDK
- Add status 3 (syslog info) and status 4 (flash info)
- Add restart option to button (5 quick presses)

### 1.0.7  20160420

- Add UDP syslog support
- Change HOST command to MQTTHOST command
- Add commands SYSLOG, SERIALLOG and LOGHOST
- Change hostname to lower case to distinguise between open-sdk version
- Add support for ESP-12F used in my modified wkaku power socket switch
- Fix timezone command
- Add RTC month names for future use
- Modify button code
- Remove initialization errors by better use of MQTT loop

### 1.0.6  20160406

- Removed Wifi AP mode (#1)
- Add test for Arduino IDE version >= 1.6.8
- Fix RTC time sync code

### 1.0.5  20160310

- Initial public release
- Show debug info by selecting option from IDE Tools Debug port: Serial<|MERGE_RESOLUTION|>--- conflicted
+++ resolved
@@ -3,12 +3,10 @@
 
 ## [Released]
 
-## [13.3.0] 20231213
-- Release Quinlan
-
-<<<<<<< HEAD
-=======
-## [13.3.0.5]
+## [13.4.0] 20240214
+- Release Quinta
+
+## [13.3.0.5] 20240214
 ### Added
 - Internal support for persistent JSON settings using single file
 - Command ``SetOption158`` to publish or suppress ModbusReceived MQTT messages (#20678)
@@ -25,8 +23,6 @@
 ### Fixed
 - Matter redirects for Advanced Matter configuration UI (#20690)
 - LVGL9 restore missing layouts (#20701)
-
-### Removed
 
 ## [13.3.0.4] 20240205
 ### Added
@@ -155,12 +151,9 @@
 - Berry claiming UART0 if needed (#20324)
 - LVGL fix type for lv_imgbtn (#20354)
 
-## [Released]
-
 ## [13.3.0] 20231213
 - Release Quinlan
 
->>>>>>> 88f1e359
 ## [13.2.0.3] 20231213
 ### Added
 - DeepSleep support through TIMERS (#20117)
