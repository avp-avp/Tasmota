# Changelog
All notable changes to this project will be documented in this file.

## [Released]

## [15.0.0] 20250613
- Release Sharon

<<<<<<< HEAD
=======
## [15.0.0.1]
### Added

### Breaking Changed

### Changed

### Fixed
- LVGL regression missing `lv.ANIM_OFF` and `lv.ANIM_ON` (#23544)
- Berry fix `realline` (#23546)
- LVGL HASPmota fix regression introduced with LVGL 9.3.0 (#23547)

### Removed


## [Released]

## [15.0.0] 20250613
- Release Sharon

>>>>>>> 76d46511
## [14.6.0.2] 20250613
### Added
- Allow temporary change of DisplayDimmer (#23406)
- Support for LoRaWan Rx1 and Rx2 profiles (#23394)
- HASPmota auto-dimming when no touch (#23425)
- Provide serial upload port from VSC to PIO (#23436)
- Berry support for `sortedmap` (#23441)
- Berry `introspect.module` option to not cache module entry (#23451)
- Berry `webserver.remove_route` to revert `webserver.on` (#23452)
- Berry `compile` and `tasmota.compile` option to compile in local context (#23457)
- Support for AP33772S USB PD Sink Controller as used in CentyLab RotoPD
- Berry mqtt publish rule processing
- Berry `tasmota.is_network_up()` (#23532)

### Changed
- ESP32 Platform from 2025.04.30 to 2025.05.40, Framework (Arduino Core) from v3.1.3.250411 to v3.2.0.250504 and IDF from v5.3.2.250403 to v5.4.1.250501 (#23397)
- ESP32 Platform from 2025.05.40 to 2025.05.30, Framework (Arduino Core) from v3.2.0.250504 to v3.1.3.250504 and IDF from v5.4.1.250501 to v5.3.3.250501 (#23404)
- ESP8266 platform update from 2024.09.00 to 2025.05.00 (#23448)
- Increase number of supported LoRaWan nodes from 4 to 16
- Berry change number parser for json to reuse same parser as lexer (#23505)
- Berry increase web hooks from 16 to 32 (#23507)
- ESP32 LVGL library from v9.2.2 to v9.3.0 (#23518)
- Zigbee improved message when coordinator failed to start (#23525)
- Format syslog messages according to RFC5424 adding local log time (#23509)

### Fixed
- Haspmota `haspmota.parse()` page parsing (#23403)
- ESP32-S3 display stability regression from #23397 (#23404)
- DNS setting with `IPAddress4/5` not persisted (#23426)
- Berry avoid json parsing for unmatched commands (#23494)
- Berry integer and real parser to handle overflows (#23495)
- Berry potential pointer underflow with `string.endswith` (#23496)
- Autoconf failing when last line has no trailing LF (#23537)
- LVGL Tasmota logo splash screen (#23538)

## [14.6.0.1] 20250510
### Added
- Command `JsonPP 0..7` to enable (>0) JSON Pretty Print on user interfaces and set number of indents
- Command `JsonPP <command>|backlog <command>;...` to enable JSON PP only once
- WebUI status line for MQTT and TLS, added `FUNC_WEB_STATUS` event (#23326)
- Wireguard VPN (#23347)
- Optional Wifi strength indicator in WebUI status line (#23352)
- WebUI status line left and renamed events `FUNC_WEB_STATUS_LEFT` and `FUNC_WEB_STATUS_RIGHT` (#23354)
- WebUI heap status (#23356)
- Support for multi channel AU915-928 LoRaWanBridge by Rob Clark (#23372)
- HASPmota `antiburn()` (#23400)

### Changed
- Allow command `WebRefresh` minimum from 1000 to 400 mSec
- GPIOViewer from v1.6.2 to v1.6.3 (No functional change)

### Fixed
- Berry `bytes().asstring()` now truncates a string if buffer contains NULL (#23311)
- Berry string literals containing NULL are truncated (#23312)
- Berry `display.touch_update` wrongly applies resistive calibration (#23363)
- NimBLE log_level definition conflict (#23366)
- Matter and mDNS can be enabled at the same time (#23373)
- Berry `introspect.module()` failed to load modules in files (#23376)

## [14.6.0] 20250416
- Release Ryan

## [14.5.0.3] 20250416
### Added
- Extend command `GPIO` with different display options and allowing updating of module GPIO's in one go
- Berry `bytes.add()` now accepts 3-bytes values (#23200)
- Berry expose `esp_http_server` for websockets (#23206)
- AlpineJS 2.8.2 - optional for now (#23259)
- Support for XMODEM over serial and telnet if enabled with `#define USE_XYZMODEM`
- PZEM_AC device address in JSON and GUI (#23268)
- Filesystem command ``UfsList[2]``
- ESP32 show network interface priority in `Status 5` debug logging (#23302)

### Breaking Changed
- HASPmota added `y2_min` and `y2_max` to control the second series of `chart` (#23287)
- HASPmota default theme is now Tasmota-style (#23288)

### Changed
- Output of commands `GPIO` and `GPIOs` swapped
- Smoothen light gamma curve when using `Fade` (#23230)
- ESP32 Platform from 2025.03.30 to 2025.04.30, Framework (Arduino Core) from v3.1.3.250302 to v3.1.3.250411 and IDF from v5.3.2.250228 to 5.3.2.250403 (#23280)
- HLK-LD2402 updates for firmware 3.3.5+ (#23281)

### Fixed
- INA226 driver fixes (#23197)
- TLS increase timeout and fix crash (#23249)
- Berry `readline` when a line is exactly 98 characters (#23276)

## [14.5.0.2] 20250325
### Added
- Berry load `.tapp` files in `/.extensions/` then in `/` (#23113)
- Support Vango Technologies V924x ultralow power, single-phase, power measurement (#23127)
- Support for HLK-LD2402 24GHz smart wave motion sensor (#23133)
- Matter prepare for ICD cluster (#23158)
- Berry `re.dump()` (#23162)
- Support for Telnet server using command `Telnet <0|1|port>[,<IP filter>]` if enabled with `#define USE_TELNET`
- HASPmota autostart when `pages.jsonl` exists (#23181)

### Breaking Changed
- Berry remove `Leds.create_matrix` from the standard library waiting for reimplementation (#23114)

### Changed
- ESP32 Platform from 2025.02.30 to 2025.03.30, Framework (Arduino Core) from v3.1.1.250203 to v3.1.3.250302 and IDF from v5.3.2.250120 to 5.3.2.250228 (#23088)
- ESP32 enable webcam version 2 (#18732)
- ESP8266 enable FTP for >= 4MB variants (#23120)
- Berry update flasher for Sonoff ZBBridge Pro (#23136)
- Berry `re` now accepts `bytes()` as precompiled patterns, added `re.compilebytes()` (#23149)
- RCSwitch `RCSWITCH_SEPARATION_LIMIT` from 4100 to 3600

### Fixed
- Berry prevent `import` from hiding a solidified class (#23112)
- ESP32-C3 WiFi sleep (#23096)
- ESP32 intermittent exception on WiFi AP cannot be reached (#23115)
- ESP32 receive incomplete serial data over 128 bytes (#23156)

## [14.5.0.1] 20250302
### Added
- Berry experimental driver for AXP2101 for M5Core2v1.1 (#23039)
- LVGL experimental mirroring of display on Web UI (#23041)
- Allow acl in mqtt when client certificate is in use with `#define USE_MQTT_CLIENT_CERT` (#22998)
- Berry `tasmota.when_network_up()` and simplified Matter using it (#23057)
- Berry `introspect.solidified()` to know if a Berry object is solidified or in RAM (#23063)
- Berry `global.undef()` to undefine a global variable (#23073)

### Changed
- LVGL, prepare for HASPmota theme, change: no-grow when clicked, DPI set to 160 (#23040)
- LVGL Mirroring add checkbox to enable/disable the feature (in the iterim for a better solution) (#23047)
- Leds Panel add checkbox to enable/disable the feature (in the iterim for a better solution) (#23048)
- GPIOViewer from v1.6.1 to v1.6.2 (No functional change)

### Fixed
- Too many zeros in RCSwitch received data regression from v14.4.1.4 (#23050)

## [14.5.0] 20250219
- Release Ruth

## [14.4.1.4] 20250219
### Added
- Formatter `%_U` for `ext_snprintf_P()` to print uint64_t variable as decimal equivalent to `%llu`
- Support for RC-switch decoding of 64-bit received data
- Berry `tasmota.defer()` (#22976)
- Support for Lithuanian language translations by zzdovydas (#22971)
- `MqttTLS` field in `Status 6` to indicate if the MQTT connection is encrypted (#22995)
- Support for WiZ Smart Remote using `#define USE_WIZMOTE` and command `SetOption164 1`
- Berry `bytes().appendb64()` (#22767)

### Changed
- ESP32 Platform from 2025.01.31 to 2025.02.30, Framework (Arduino Core) from v3.1.1.250109 to v3.1.1.250203 and IDF to 5.3.2 (#22943)
- ESP32 Webcam resolution changes since v14.4.0 (#22901)

### Fixed
- Berry parser error in rare case (#22997)
- ESP32 TasMesh broker MAC address all zeros (#23005)
- Wrong RMT channels for ESP32S3, now depends on `soc_caps.h` (#23021)
- HASPmota exception when clicking on a checkbox (#23022)

## [14.4.1.3] 20250204
### Added
- Command `FileLog 0..4` to enable logging to filesystem using up to 16 rotating log files of 100kB (`#define FILE_LOG_SIZE 100`)
- Command `FileLog 10..14` to enable logging to filesystem using up to 16 log files of 100kB (`#define FILE_LOG_SIZE 100`)
- I2S Opus stream and file support for opus/aac (#22795)
- I2S command I2sLoop (#22807)
- Berry `serial.read()` read only `n` bytes (#22835)
- Display template for Waveshare ESP32-C6 LCD 1.47 (#22863)
- Berry `tasmota.global.tele_period` and `tasmota.settings.tele_period` (#22865)
- ESP32 command `PixelType` to change the WS2812 color order and channel number (#22876)
- Berry driver for AXP2102 and M5CoreS3 (#22878)
- GPS driver select baudrate using GPIO GPS_RX1 (9600bps), GPS_RX2 (19200bps) or GPS_RX3 (38400bps) (#22869)
- LVLG/HASPmota add color names from OpenHASP (#22879)
- HASPmota support for `buttonmatrix` events (#22898)
- Berry driver for PN532 NFC/Mifare reader (#22899)
- Berry `tasmota.add_rule_once` and auto-remove rules with same pattern and id (#22900)
- Berry example for HeatFan WiFi Controller
- LVGL `lv.set_paint_cb()` to register a callback when screen is refreshed (#22909)
- Berry `tasmota.settings` entries for PixelType (#22912)
- Support for C8-CO2-5K CO2 sensor (#22905)
- `#define FIX_JSON_HEXADECIMAL` to change JSON hexadecimal value "FF5F78" into "0xFF5F78" (#22919)

### Changed
- ESP32 Platform from 2024.12.30 to 2025.01.30, Framework (Arduino Core) from v3.1.0.241206 to v3.1.1.250109 and IDF to 5.3.2 (#22792)
- Allow negative values for AdcParam/AdcGpio INPUT, TEMP and RANGE parameters (#22809)
- GPIOViewer from v1.5.9 to v1.6.0 (No functional change)
- ESP32 Platform from 2025.01.30 to 2025.01.31 (#22832)
- Berry `gpio.pin_mode` frees PWM on pin
- GPIOViewer from v1.6.0 to v1.6.1 (No functional change)
- Berry callback now passes 5 arguments instead of 4 (in line with documentation) (#22908)

### Fixed
- Sonoff SPM `PowerOnState` overrules `SSPMPowerOnState` in mixed 4Relay setup with 4Relay version 1.0.0
- ESP32-Cx compilation fails on Windows (#22832)
- LoraWan decoding of Dragino LDS02 and MerryIoT DW10 (#22880)

## [14.4.1.2] 20250110
### Added
- Support for ESP32 Two-Wire Automotive Interface (TWAI) or Controller Area Network (CAN) busses
- Support for Senseair S88 CO2 sensor (#22733)
- ESP32 TasmotaLED change dynamically the number of pixels (#22754)
- ESP32 expand `Pixels` with reverse, height and alternate (#22755)
- Berry add light_pixels values to `tasmota.settings` (#22762)
- Berry add `bytes().appendhex()` (#22767)
- I2S AAC support for web radio (#22787)
- Berry WS2812 real-time Leds panel as app (#22788)

### Changed
- GPIOViewer from v1.5.8 to v1.5.9 (No functional change)
- `Pixels` has backwards compatible arguments fixing #22755 (#22791)

### Fixed
- Shutter discovery message regression from v14.4.1 (#22730)

## [14.4.1.1] 20241231
### Added
- Command ``SetOption163 1`` to disable display of Device name in GUI header
- Berry `animate.crenel` primitive (#22673)
- Berry scroll to Leds_matrix (#22693)
- HASPmota support for `tabview` (#22707)
- Berry bit-shift operators to `int64` (#22709)
- Berry add unicode encoding to string parsing (#22713)
- Berry `tasmota.int(v, min, max)` function (#22723)
- Berry driver for M5Stack 8encoder (#22724)
- Support for PCF85063 RTC (#22727)

### Changed
- ESP32 disable PSRAM check (and on restart some relay toggles) with `#define DISABLE_PSRAMCHECK true` (#21266)
- TLS disable ECDSA for MQTT to ensure we don't break fingerprints after #22649
- GPIOViewer from v1.5.6 to v1.5.8
- HASPmota use 'roboto.ttf' for automatic sizing of default font (#22697)
- HASPmota add 'tag' attribute for free-form JSON (#22698)
- Postpone save_data during light animation when fade is Off

### Fixed
- Berry Zigbee fix wrong attributes (#22684)
- Berry walrus operator (#22685)
- Webcam compilation with `define USE_WEBCAM` but without `define ENABLE_RTSPSERVER` (#22686)
- LVGL updated `Antiburn.tapp` (#22699)
- Matter Air Quality sensor (#22708)

## [14.4.1] 20241215
- Release Rudolph

## [14.4.0.1] 20241215
### Added
- MCP23XXX_DRV control register IOCON in template (#22622)
- ESP32 support for TLS ECDSA (#22649)

### Changed
- Berry make Leds animate calls reentrant (#22643)
- SSL clean up remnants of old fingerprint algorithm (#22645)
- Display removed PWM control of backlight GPIO regression from v14.1.0

### Fixed
- ESP32 rules operation priority regression from v13.3.0.4 (#22636)
- GUI display power button regression from v14.3.0.5 (#15788)
- MCP23xxx, PCF8574 and Shift595 power control when a display is configured regression from v14.3.0.7
- Display DisplayMode adds a display device while not configured
- GUI timing related divide by zero exception on screen updates

## [14.4.0] 20241211
- Release Rudolph

## [14.3.0.7] 20241211
### Added
- Support for TM1640 based IoTTimer by Stefan Oskamp (#21376)
- Command `SetOption161 1` to disable display of state text (#22515)
- ESP32 new BLE filters by name and minimum RSSI (#22530)
- ESP32 Hybrid compile take custom boards settings in account (#22542)
- ESP32 ULP lp_core to Berry ULP module (#22567)
- Shelly 1 Gen3 template {"NAME":"Shelly 1 Gen3","GPIO":[0,0,0,4736,0,224,0,0,1,1,192,0,0,0,0,0,0,0,0,576,1,1],"FLAG":0,"BASE":1,"CMND":"AdcGpio3 10000,10000,4000"}
- Shelly 1PM Gen3 template {"NAME":"Shelly 1PM Gen3","GPIO":[0,32,0,4736,224,0,3200,8161,576,1,192,0,0,0,0,0,0,0,0,1,1,1],"FLAG":0,"BASE":1,"CMND":"AdcGpio3 10000,10000,4000"}
- Shelly 2PM Gen3 template {"NAME":"Shelly 2PM Gen3","GPIO":[9472,3458,576,225,4736,224,640,608,1,1,193,0,0,0,0,0,0,0,192,32,1,1],"FLAG":0,"BASE":1,"CMND":"AdcGpio4 10000,10000,4000"}
- Shelly i4 Gen3 template {"NAME":"Shelly i4 Gen3","GPIO":[0,0,0,4736,32,195,194,193,1,1,192,0,0,0,0,0,0,0,0,0,1,1],"FLAG":0,"BASE":1,"CMND":"AdcGpio3 10000,10000,4000}
- Show Active Power Total with any multi-phase energy monitoring (#22579)
- Command `SetOption162 1` to disable adding export energy to energy today (#22578)
- ESP32 support for WPA2/3 Enterprise conditional in core v3.1.0.241206 (#22600)
- Support for Sonoff POWCT Energy Export Active (#22596)
- Improved auto-selection of LED hardware support (RMT, SPI) (#22618)

### Breaking Changed
- ESP32 ArtNet switches from GRB to RGB encoding (#22556)

### Changed
- ESP32 max number of supported switches/buttons/relays from 28 to 32
- ESP32 max number of interlocks from 14 to 16
- ESP32 Platform from 2024.11.30 to 2024.11.31, Framework (Arduino Core) from v3.1.0.241030 to v3.1.0.241117 and IDF to 5.3.1.241024 (#22504)
- Prevent active BLE operations with unencrypted MI-format beacons (#22453)
- ESP32 replaced NeoPixelBus with TasmotaLED (#22556)
- ESP32 Platform from 2024.11.31 to 2024.12.30, Framework (Arduino Core) from v3.1.0.241117 to v3.1.0.241206 and IDF to 5.3.2 (#22600)
- RG-15 sensor name from RG-15 to RG15 (#22612)

### Fixed
- ESP32 upgrade by file upload response based on file size (#22500)
- Wrong GUI Module and Template drop down list indexes regression
- Use HTML escape on File System Edit File load (#22492)
- Magic switch applying masking window to any power change (#22535)
- Shift595 output offsets and restart relay toggles
- Shutter wrong power ON state (#22548)
- ESP32-C2 TasmotaLED from not present I2S to SPI (#22575)
- KNX Scenes index change regression from v14.2.0.4 (#22405)
- Add GUI submenu headers and refresh configuration button text (#22592)
- ESP8266 Device Group exception due to lack of stack space (#22271)

## [14.3.0.6] 20241116
### Added
- Add command ``WebColor20`` to control color of Button when Off

### Fixed
- Matter provisioning with matter.js controller (#22470)
- Prevent crashing when `display.ini` is missing end `#` (#22471)

## [14.3.0.5] 20241111
### Added
- ESP32 MI32 legacy add config operations (#22458)

### Changed
- Redesign GUI adding feedback to buttons, shutters and lights
- Use command `WebButton1` to change GUI shutter 1 name

### Removed
- Command ``SetOption161 1`` to disable web page slider updates by commands

## [14.3.0.4] 20241111
### Added
- DALI command `DaliGroupSliders 0..16` to show GUI group sliders with feedback disabling `DaliLight`
- Support for I2C over Serial (#22444)
- Support KNX for scripts (#22429)
- Support deep sleep (standby) for VL53L0X (#22441)
- Support for MS5837 pressure and temperature sensor (#22376)
- Berry add I2C read16/write16 supporting Little Endian (#22448)
- Berry drivers for PCA9535 (generic and in SenseCAP D1) (#22451)
- Shelly DALI Dimmer Gen3 template {"NAME":"Shelly DALI Dimmer Gen3","GPIO":[34,4736,0,3840,11360,11392,128,129,0,1,576,0,0,0,0,0,0,0,0,1,1,1],"FLAG":0,"BASE":1,"CMND":"AdcGpio1 10000,10000,4000}

### Changed
- AHT1X/AHT2X/AHT3X ready for virtual I2C (#22427)
- SGP4X ready for virtual I2C (#22427)
- SCD40 reduce logging levels (#22443)
- SCD40 ready for virtual I2C (#22443)
- Unit (k)VAr(h) to (k)var(h) (#22435)

### Fixed
- ESP32-S3 UART output mode for Tx (#22426)
- Mitsubishi Electric HVAC Standby Stage for MiElHVAC (#22430)
- FUNC_COMMAND linked list command buffer corruption by shutter driver
- ESP32, ESP32-S2 and ESP32-S3 re-enable touch buttons (#22446)

## [14.3.0.3] 20241031
### Added
- Support for I2C over Serial, preliminary stub (#22388)

### Changed
- ESP32 Platform from 2024.10.30 to 2024.11.30, Framework (Arduino Core) from v3.1.0.241023 to v3.1.0.241030 and IDF to 5.3.1.241024 (#22384)
- ESP32 LVGL library from v9.2.0 to v9.2.2 (#22385)
- Refactored `i2c_enabled` as array (#22387)

### Fixed
- ESP32 Arduino Core IPv6 zones used by Matter (#22378)

## [14.3.0.2] 20241030
### Added
- DALI command `DaliGear` to set max found gear to speed up scan response
- DALI command `DaliGroup` to add gear to groups
- DALI command `DaliTarget` to set light control broadcast, group number or gear number
- Mitsubishi Electric HVAC Operation time for MiElHVAC (#22334)
- Mitsubishi Electric HVAC Outdoor Temperature for MiElHVAC (#22345)
- Mitsubishi Electric HVAC Compressor Frequency for MiElHVAC (#22347)
- SolaxX1 Meter mode (#22330)
- DALI inverted signal configuration using GPIO DALI RX_i/TX_i
- Support for Shelly DALI Dimmer Gen3 (See tips and template in file xdrv_75_dali.ino)
- HASPmota `haspmota.get_pages()` to get the sorted list of pages (#22358)
- Support for US AQI and EPA AQI in PMS5003x sensors (#22294)
- HLK-LD2410 Engineering mode (#21880)
- Support for HLK-LD2410S 24GHz smart wave motion sensor (#22253)
- Mitsubishi Electric HVAC Auto Clear Remote Temp for MiElHVAC (#22370)
- Command ``SetOption161 1`` to disable web page slider updates by commands

### Changed
- DALI renamed commands `DaliCommission` to `DaliScan` and `DaliWeb` to `DaliLight`
- DALI set Tasmota light control as default
- ESP32 Framework (Arduino Core) from v3.1.0.241015 to v3.1.0.241023 (#22351)
- Shutter optimized behavior to publish shutter data with sensor request (#22353)

### Fixed
- Ethernet on -DFRAMEWORK_ARDUINO_ITEAD framework regression from v14.3.0 (#22367)
- Alexa Hue with multiple devices (#22383)

### Removed
- DALI inverted signal configuration using compile time defines

## [14.3.0.1] 20241022
### Added
- BLE track devices with RPA (#22300)
- DALI support for short addresses and groups

### Changed
- ESP32 platform update from 2024.09.30 to 2024.10.30 and Framework (Arduino Core) from v3.1.0.240926 to v3.1.0.241015 (#22299)
- HASPmota support for page delete and object updates (#22311)

### Fixed
- EQ3 TRV firmware version 1.46 fails if the default true is used in subscribe on the notify characteristic (#22328)

## [14.3.0] 20241015
- Release Robert

## [14.2.0.6] 20241015
### Added
- Support for Sonoff SPM v1.3.0 (#13447)
- LVGL port `colorwheel` from LVGL 8 (#22244)
- HASPmota `cpicker` and `msgbox` (#22244)
- Support for DALI on ESP8266
- Command ``DaliWeb 1`` to enable light control for DALI broadcast address
- Command ``DaliSend <address>|<address+256>,<command>`` to send command (address+256 is repeat) on DALI bus
- Command ``DaliQuery <address>|<address+256>,<command>`` to send command (address+256 is repeat) on DALI bus and wait up to DALI_TIMEOUT ms for response
- Berry Serial `config` to change parity on-the-fly for RS-485 (#22285)
- Mitsubishi Electric HVAC Heat/Dry/Cool Auto operation mode (#22216)
- Mitsubishi Electric HVAC Bridge to HomeBridge/Homekit locally (#22236)
- Mitsubishi Electric HVAC Air Direction Control (#22241)
- Mitsubishi Electric HVAC prohibit function (#22269)
- Mitsubishi Electric HVAC compressor map and operation power and energy (#22290)

### Changed
- ESP32 platform update from 2024.09.10 to 2024.09.30 and Framework (Arduino Core) from v3.0.5 to v3.1.0.240926 (#22203)
- Berry improve `persist` dirty data handling (#22246)
- HASPmota `delete` instead of `delete()` (#22245)
- Command ``DaliDimmer`` range from 0..254 to 0..100

### Fixed
- ESP32 Range Extender compile error with core 3.0.0 (#22205)
- HASPmota error when page '1' is not defined (#22220)
- ESP32-S3 uDisplay force cache writes to RGB display (#22222)
- ESP32 DALI compile error with core 3.x (#22214)
- DALI received data decoding
- ESP32 Ethernet using EthClockMode 3 (#22248)
- ESP32 disable SPI DMA for uDisplay (broken since esp-idf 5.3 (core 3.1.0)) (#22264)
- Sonoff WTS01 temperature sensor shows incorrect negative temperature (#19373)

### Removed
- Berry Zigbee removed test code (#22263)

## [14.2.0.5] 20240926
### Added
- ESP8266 support for I2C CLK on GPIO16 (#22199)
- ESP8266 support for one-wire M1601 temperature sensor on DS18x20 GPIO (#21376)
- Support for BL0906 up to 6 channel energy monitor as used in Athom EM2/EM6 (#22167)

### Changed
- ESP8266 platform update from 2024.06.00 to 2024.09.00 and Framework (Arduino Core) from v2.7.7 to v2.7.8 (#22199)

### Fixed
- HASPmota broken `changed` event (#22194)

## [14.2.0.4] 20240924
### Added
- HX711 optional calibration precision option on command ``Sensor34 2 <weight in gram> <precision>`` where `<precision>` is 1 to 20 (#13983)
- Matter support for Zigbee Occupancy and Light 0/1/2 (OnOff / Dimmer / White Color Temperature) (#22110)
- KNX additional KnxTx functions and define KNX_USE_DPT9 (#22071)
- Support for I2C M5Unit (Mini)Scales using HX711 driver
- Berry virtual Energy driver (#22134)
- Support for RX8010 RTC as used in IOTTIMER (#21376)
- ESP8266 experimental support for second I2C bus
- Berry improve `int64` constructor (#22172)
- MQTT warning if trying to connect without TLS on a port that normally uses TLS (#22175)

### Changed
- Refactored I2C drivers HTU21, BH1750, SHT3x, iAQ and HYT
- Add command entered to command error and command unknown message
- ESP32 platform update from 2024.08.11 to 2024.09.10 and Framework (Arduino Core) from v3.0.4 to v3.0.5 (#22163)
- SCD30 Lowered I2C clock from 100k to 50k (#15438)
- Refactor and fix PID sensor (PID_USE_LOCAL_SENSOR) read race condition (#22162)

### Fixed
- Shutter missing HOLD on shutterbutton (#22108)
- ModbusBridge request and response logic (#22075)
- Berry energy missing attributes (#22116)
- Zigbee flashing CC2562P with latest firmware (#22117)
- SML trx pin error (#22119)
- Shutter remaining issues on shutterinvert (#22120)
- Berry I2C to prepare M5Stack I2C STM32 based devices (#22143)
- Autoconf prevent 'init.bat' from stopping on empty lines (#22158)
- Compilation exception when metrics not found (#22170)
- ESP8266 Exception 3 on tasmota-minimal caused by unaligned PROGMEM (#22169)
- LVGL compilation of lv_menu (#22188)

## [14.2.0.3] 20240908
### Added
- Command ``SetOption69 1`` to enable Serial Bridge inverted Receive (#22000)
- Support nexus protocol and calculation of separation limit to rc-switch library (#21886)
- Zigbee Koenkk firmware 20240710 for Sonoff Zigbee ZBPro (#22076)
- Berry Zigbee improvements to prepare Matter (#22083)
- Matter support for Zigbee Temperature, Humidity and Pressure sensors (#22084)
- SML multi TRX line (#22056)

### Breaking Changed
- Berry make `energy` modules changes from #21887 backwards compatible (#22046)

### Changed
- ESP32 platform update from 2024.08.10 to 2024.08.11 (#22021)
- ESP32 LVGL library from v9.1.0 to v9.2.0 (#22031)

### Fixed
- Matter fixed UI bug when no endpoints configured (#22008)
- Zigbee extend timeout for MCU reboot from 5s to 10s (#22009)
- Matter fix when Rules are disabled (#22016)
- BearSSL panic on ESP8266 in rare conditions (#22017)
- Crash when calling TasmotaSerial destructor when initialized with incorrect arguments (#22036)
- LVGL Added OpenHASP icons to font `montserrat-28` (#22048)
- Matter fail to report Shutter status if no shutter is configured in Tasmota (#22049)
- Matter fix Waterleak broken after Berry solidification optimisation #21885 (#22052)
- Berry avoid `readbytes()` from crashing when file is too large (#22057)
- Zigbee avoid disabling console serial on ESP32 and improved log messages (#22082)

### Removed
- Berry remove reuse of methods for interface-like code reuse #21500 (#22055)

## [14.2.0.2] 20240823
### Changed
- Energy BL09xx command ``CurrentSet`` input changed from Ampere to milliAmpere
- GPIOViewer from v1.5.5 to v1.5.6

## [14.2.0.1] 20240821
### Added
- Energy Log level 4 message when (Calculated) Apparent Power is less than Active Power indicating wrong calibration (#20653)
- Energy command ``PowerSet 60,230`` to calibrate both Current and Power with known resistive load of 60W at 230V using calibrated Voltage
- Energy command ``CurrentSet 60,230`` to calibrate both Power and Current with known resistive load of 60W at 230V using calibrated Voltage

### Changed
- Energy force Apparent Power equals Active Power when (Calculated) Apparent Power is less than Active Power (#20653)

### Fixed
- Shutter timing registers overflow (#21966)
- PZEM continue energy monitoring when one phase fails (#21968)
- Energy calculation (#20653)

### Removed
- ESP8266 Analog input support using energy driver as only one channel is available

## [14.2.0] 20240814
- Release Rita

## [14.1.0.4] 20240814
### Added
- Support for Sonoff iFan04-H using template (#16402)
- Matter improve internal `inspect`for superclasses (#21824)
- Matter support for split lights (`SetOption68 1` and `SetOption37 128`) (#21834)
- Berry `webserver_async` (#21836)
- NeoPool command `NPSetOption<x>` to enabled/disable data validation/connection statistics (#21850)
- Analog GPIO ``ADC Input`` with ``AdcGpio<pin> <start_range>,<end_range>,<margin>,1`` provide direct light control 
- Analog GPIO ``ADC Voltage`` with ``AdcGpio<pin> <start_range>,<end_range>,<lowest_voltage>,<highest_voltage>`` provide energy monitoring with dc voltage 
- Analog GPIO ``ADC Current`` with ``AdcGpio<pin> <start_range>,<end_range>,<lowest_current>,<highest_current>`` provide energy monitoring with dc voltage
- Berry new type "addr" to ctypes mapping (#21883)
- Berry `file.savecode()` (#21884)
- Berry `solidify.nocompact()` and reduce size of Matter UI (#21885)
- Berry `zigbee.find()` (#21889)
- Berry `zigbee.started()` (#21895)
- Command ``AdcGpio<gpio> <parameters>`` to better support ADC configuration
- Rule and Scripter xdrv sensor polling

### Breaking Changed
- Berry `energy` module support for 8 phases and move to pseudo-arrays (#21887)

### Changed
- Berry consolidated constants for solidified classes reduces Flash size (#2185)
- Berry updated precompiled Windows binary (#21858)
- Matter improve encoding of attributes to reduce flash size (#21864)
- ESP32 platform update from 2024.07.11 to 2024.08.10 (#21893)
- ESP32 Framework (Arduino Core) from v3.0.2 to v3.0.4 (#21893)
- Refactored Analog driver to better support multiple channels
- Zigbee loads device data early before MCU startup (#21917)
- Rule and Scripter sensor polling
- GUI name of Analog<x> to ADC<x>

### Fixed
- Berry `light.get` for separate RGB/CT (#21818)
- Berry `bytes` setters and getters with negative offsets (#21835)
- Berry `file.write()` raises an exception on failure (ex: disk full) (#21849)
- Filesystem SD MMC free space display (#21869)

### Removed
- Berry internal: remove class from closure to simplify code (#21839)

## [14.1.0.3] 20240722
### Added
- ESP32 support for power and energy limit checks, like ``MaxEnergy2`` per phase (#21695)
- Berry `tasmota.rtc("config_time")` (#21698)
- Berry `math.min()` and `math.max()` (#21705)
- Berry `FUNC_ANY_KEY` event calling `any_key()` (#21708)
- Berry `FUNC_BUTTON_MULTI_PRESSED` event and make `FUNC_BUTTON_PRESSED` called only on state changes and once per second (#21711)
- Support for Sonoff POWCT Ring (#21131)
- NeoPool data validation and communication statistics default enabled for ESP32 only (#21721)
- `FUNC_BUTTON_PRESSED` now contains `press_counter` encoded in `XdrvMailbox.command_code` (#21724)
- Berry `int64` added `low32()` and `high32()` methods, used in Matter (#21728)
- Matter support for 'Generic Switch' based on Tasmota Buttons (#21731)
- Berry cam module and img class (#21743)
- Skip MQTT response if command is prefixed with underscore (#21740)
- Skip MQTT response if commands are executed prefixed with ``Backlog2`` (no delay) or ``Backlog3`` (#21740)
- Support for Wooliis Hall Effect Coulometer or Battery capacity monitor (#21732)

### Changed
- ESP32 support for energy margin checks, like ``MaxPower2`` per phase (#21695)
- ESP32 TM1621 number overflow from "9999" to "12E3" (#21131)
- ESP32 platform update from 2024.06.11 to 2024.07.10 (#21745)
- ESP32 platform update from 2024.07.10 to 2024.07.11 (#21765)
- Berry simplified `module persist` (#21812)
- GPIOViewer from v1.5.4 to v1.5.5 (No functional change)

### Fixed
- Berry `bytes.resize()` for large sizes (#21716)
- On universal display remove default backlight power if a single PWM channel is used for backlight. Regression from 14.0.0.1 (#21726)
- ESP32 I2S fixes (#21770)
- ESP32 Resistive Touch xpt for 2 spi buses (#21814)

## [14.1.0.2] 20240627
### Added
- Support for Sonoff WTS01 temperature sensor using SerialBridge in ``SSerialMode 3``
- Berry `classof` extended to class methods (#21615)
- Extend command ``SetOption147 1`` to disable publish of IRReceived MQTT messages (#21574)
- Matter support for Rain sensor (#21633)
- Matter internal debug option (#21634)
- Matter Fan support (virtual only) (#21637)
- Matter show event name in logs (#21649)
- Matter full support of events (#21698)

### Changed
- SerialBridge command ``SSerialSend9`` replaced by ``SSerialMode``
- SML replace vars in descriptor and line (#21622)
- NeoPool using temperature as only frequently changing value for NPTeleperiod (#21628)
- NeoPool make compiler setting available by `user_config_override.h` (#21645)
- ESP32 MI32 improve parser (#21648)
- ESP8266 platform update from 2024.01.01 to 2024.06.00 (#21668)
- ESP8266 Framework (Arduino Core) from v2.7.6 to v2.7.7 (#21668)
- Matter refactor reading of multiple attributes to reduce memory pressure (#21675)
- ESP32 platform update from 2024.06.10 to 2024.06.11 (#21694)
- ESP32 Framework (Arduino Core) from v3.0.1 to v3.0.2 (#21694)

### Fixed
- Matter interverted attributes 0xFFF9 and 0xFFFB (#21636)
- Matter CASE Sigma1 resumption mode for faster reconnection (#21644)
- Shutter MQTT on inverted shutter (#21663)
- Scripter TCP server (#21660)
- Matter TLV.U8 unsigned encoding (#21672)
- Matter resumption final ack (#21673)
- ESP32 allow use of UART0 with enabled USB_CDC_CONSOLE (#21496)

## [14.1.0.1] 20240611
### Added
- Berry solidification of `bytes` instances (#21558)
- Matter support for Air Quality sensors (#21559)
- Matter support for bridged Air Quality (#21597)
- HASPmota rounds to nearest int values passed as 'real' (#21599)
- Berry automatic rounding of float to int when calling C mapped functions (#21601)
- Berry add `math.round` (#21602)
- Support for QMP6988 temperature and pressure sensor

### Changed
- Matter refactoring of bridged devices (#21575)
- ESP32 Core3 platform update from 2024.05.13 to 2024.06.10 (#21569)
- Optional MQTT_TELE_RETAIN to Energy Margins message replaced by ``SensorRetain``
- Matter filter suffix automatically added for sensors (#21589)
- Display timing splash screen with display modes 1 to 5
- ESP32 MI32 refactoring, bugfixes, generic device scanning (#21603)
- Allow receive or send using SerialBridge

### Fixed
- Berry `input()` returns empty string and does not crash (#21565)

## [14.1.0] 20240603
- Release Rachel

## [14.0.0.4] 20240603
### Added
- SML FastExit for binary SML parsing (#21497)

### Changed
- GPIOViewer from v1.5.3 to v1.5.4 (No functional change)
- TCP bridge increased baudrate selection (#21528)
- Berry coc parser keeps order of variables (#21542)

### Fixed
- uDisplay Parallel display on Core3 (#21529)
- LVGL exception when using tjpegd (#21544)

### Removed
- Deprecated code from drivers, `USE_TTGO_WATCH` and `USE_M5STACK_CORE2` (#21533)

## [14.0.0.3] 20240530
### Changed
- ESP32 Core3 platform update from 2024.05.12 to 2024.05.13 (#21524)

### Fixed
- ESP32 slow response when using UDP as in emulation (#21470)

## [14.0.0.2] 20240529
### Added
- Disabled watchdog for ESP32 and variants (#21509)

### Changed
- Update Telegram CA (Go Daddy Root Certificate Authority - G2)

### Fixed
- Telegram TLS fingerprint, remove CA validation (#21514)
- ESP32 I2S multiple fixes (#21511)

## [14.0.0.1] 20240527
### Added
- Enabled watchdog for ESP32 and variants (#21422)
- Optional command ``WebRun`` (as WebQuery extension) (#21364)
- Support for Knx dimmer and color (#21434)
- Support for Matter 1.3 Water leak detectors (#21456)
- Berry add reuse of methods for interface-like code reuse (#21500)

### Changed
- ESP32 compiler option from `target-align` to `no-target-align` (#21407)
- On universal display remove default backlight power if a PWM channel is used for backlight
- Berry binary compiled with gcc (#21426)
- GPIOViewer from v1.5.2 to v1.5.3 (No functional change)
- Berry allow easy solidification of external Berry (#21430)
- ESP32 I2S audio improvements (#21433)
- Support W5500 SPI ethernet using four SPI GPIOs only without IRQ and RESET
- Berry change internal storage of parent class for methods (#21490)
- ESP32 Core3 platform update from 2024.05.11 to 2024.05.12 (#21493)

### Fixed
- Domoticz re-subscribe on MQTT reconnect. Regression from v13.4.0.3 (#21281)
- Watchdog restart or freeze if ``displaytext`` is more than 128 characters (#21401)
- Avoid connection errors when switching to safeboot to upload OTA firmware (#21428)
- Berry Leds matrix alternate more and error about 'bri' attribute (#21431)
- Wrong timeout in `WebQuery` and `webclient` since Core3 (#21442)
- Webradio crash with invalid url (#21446)
- Zigbee crash when removing `ZbName` (#21449)
- ESP32 BLE fix scanning (#21451)
- I2S APLL not supported on all SOCs (#21483)
- UfsServe watchdog on large folder (#21486)
- Matter auto-fix IPv6 link-local zone id when network reconnects (#21494)
- SML compile error when median-filter is disabled (#21495)
- Hydreon RG15 malformed JSON string (#21508)

### Removed
- Support of old insecure fingerprint algorithm. Deprecated since v8.4.0 (#21417)

## [14.0.0] 20240515
- Release Rodney

## [13.4.1.2] 20240515
### Added
- ESP32 esp32_partition_app3904k_fs3392k partition scheme for 8MB ESP32S3 (#21241)
- TCP Serial bridge GPIO type `TCP Tx En` (#21269)
- Berry `webserver.content_close()` (#21276)
- ESP32 Compile option disabling PSRam check to avoid "blinking" of GPIO 16/17 at startup (#21282)
- HASPmota demo of Renaissance Watch for 480x480 displays (#21290)
- PlatformIO target reset (#21292)
- Support for AHT30 Temperature and Humidity Sensor (#19922)
- Berry wave file recorder (#21315)
- Command ``Publish3`` to send binary data encoded as Hex, disabled in safeboot (21329)
- Support for compile time hostname with `#define WIFI_DEFAULT_HOSTNAME` (#21236)
- Berry `after_teleperiod` event matching `FUNC_AFTER_TELEPERIOD` (#21351)
- GPIOViewer pin mode support

### Breaking Changed
- ESP32-C3 OTA binary name from `tasmota32c3cdc.bin` to `tasmota32c3.bin` with USB HWCDC and fallback to serial (#21212)
- ESP32-C6 OTA binary name from `tasmota32c6cdc.bin` to `tasmota32c6.bin` with USB HWCDC and fallback to serial (#21212)
- ESP32-S3 OTA binary name from `tasmota32s3cdc.bin` to `tasmota32s3.bin` with USB HWCDC and fallback to serial (#21212)

### Changed
- uDisplay fast drawing on RGB displays (#21257)
- HDMI CEC synchronously sends messages (#21270)
- Refactor I2S (#21291)
- Command ``EthType`` option selection (#21317)
- Zigbee startup event triggered after plugins are loaded (#21320)
- Reduced safeboot size by 2.9KB (#21322)
- Internal macro `APP_SLEEP` to `TASMOTA_SLEEP` to specify default sleep in ms (#21324)
- ESP32 Core3 platform update from 2024.04.12 to 2024.05.10 (#21347)
- Refactor Tensorflow (#21327)
- Seriallog set to `SERIAL_LOG_LEVEL` at boot (#21363)
- TLS Letsencrypt replace R3 CA with long-term ISRG_Root_X1 CA, which works with R3 and R10-R14 (#21352)
- GPIOViewer from v1.5.0 to v1.5.2
- ESP32 Core3 platform update from 2024.05.10 to 2024.05.11 (#21381)
- Berry `Leds` uses native WS2812 driver by default (#21406)
- Command ``Pixels`` initiates a restart before activation due to changed NeoPixelBus library (#21406)

### Fixed
- HASPmota `align` attribute and expand PNG cache (#21228)
- LVGL restore `lv_palette` functions (#21232)
- IPv6 support in safeboot (#21233)
- LVGL fix memory allocation of flush buffers (#21256)
- Neopool prevent possible multiple bus requests (#21267)
- Berry `web_add_handler` called before `Webserver` is initialized (#21272)
- Put back wifi IPv6 workaround (#21274)
- Async HDMI CEC (#21287)
- Berry `math.inf`, `math.isinf()` and fixed json output for `inf` and `nan` (#21304)
- Compilation of Ethernet when SPI drivers are disabled (#21321)
- Conflicting log_level definitions in NimBLE (#21337)
- Avoid unwanted OTA upgrade when safeboot starts for the first time (#21360)
- Matter broken NOCStruct types preventing pairing with HA (#21365)
- jpeg compile core3 (#21387)
- Berry `gpio.dac_voltage()` (#21403)

### Removed
- LVGL disabled vector graphics (#21242)
- ESP32 IDF 4.4 based I2S code (#21188)
- Crash recorder from safeboot (#21332)

## [13.4.1.1] 20240418
### Added
- HASPmota `dropdown_list` and fixes (#21208)
- Support for SPL06_007 pressure and temperature sensor (#21185)

### Breaking Changed
- ESP32 Ethernet Phy Type number for DM9051 from 4 to 10 (#21204)

### Changed
- ESP32 Framework (Arduino Core) from v2.0.15 to v3.0.0 (#21180)
- ESP32 Core3 platform update from 2024.04.11 to 2024.04.12 (#21199)

### Fixed
- HASPmota dropdown class "options" attribute (#21203)
- ESP8266 physical button/switch control when no rules activated (#21187)

### Removed
- Support for ESP32 Arduino Core 2 (#21180)
- SSD1351 driver replaced with uDisplay (#21184)
- ST7789 driver replaced with uDisplay (#21184)

## [13.4.0.4] 20240415
### Added
- Command ``PowerLock`` to disable power control of selected outputs (#21081)
- Command ``Wifi 6`` to enable 11ax on ESP32 Core3
- Berry `flash.current_ota` (#21097)

### Breaking Changed
- Removed dedicated touch drivers in favour of Universal Touch driver (#21146)

### Changed
- ESP32 refactored Wifi for ESP32 Core3 release (#21106)
- ESP32 Core3 platform update from 2024.02.10 to 2024.04.10 (#21114)
- ESP32 Core3 platform update from 2024.04.10 to 2024.04.11 (#21142)
- SGP4x Domoticz air quality value from raw to computed (#18880)
- ESP32 Framework (Arduino Core) from v2.0.14 to v2.0.15

### Fixed
- NeoPool hydrolysis unit for Hidrolife, Bionet and Generic device (#21098)
- M5Core2 LoRa868 module receive exception
- Fade out on CCT bulb with `SO92 1` (#21159)

### Removed
- Unused `#define MQTT_DATA_STRING` support
- ILI9341 driver replaced with uDisplay (#21169)
- SSD1306 driver replaced with uDisplay (#21176)
- SSD1331 driver replaced with uDisplay (#21177)
- SSH1106 driver replaced with uDisplay (#21183)

## [13.4.0.3] 20240402
### Added
- Zigbee support for attributes of type `uint48` used by energy monitoring (#20992)
- Support for single channel EU863-870 LoRaWanBridge (#17790)
- Support Azure iothub direct method (#21013)
- Added GPIO for SPI for Universal Touch Screen (#21025)
- Berry added `close()` to class `serial` (#21042)
- Support for Domoticz non-persistent ``DzIdx5`` to ``DzIdx32`` and disabling DOMOTICZ_OUT_TOPIC subscribe using command ``DzIdx0 0`` (#21019)

### Breaking Changed
- Berry loading .be file does not generated .bec anymore (#21075)

### Changed
- ESP32 LVGL library from v9.0.0 to v9.1.0 (#21008)
- berry.exe (pre-compiled for Windows) updated to latest Berry patches (#21024)
- Some `display.ini` to utouch (#21029)
- ESP32 WiFi phy modes 11n and 11ax represented as HT20, HT40 and HE20 (#19350)
- KNX format of energy to match specifications (#21074)

### Fixed
- BTHome, prep BLE5 (#20989)
- Scripter google char memory leak (#20995)
- HASPmota demo and robotocondensed fonts (#21014)
- Berry walrus bug when assigning to self (#21015)
- Too restrictive checksum checks in Lib_teleinfo (#21033)
- Color swap option for rgb displaytext (#21049)

### Removed
- Berry `print "a"` syntax no longer supported (#21048)

## [13.4.0.2] 20240318
### Added
- Berry `path.rename()` (#20840)
- HASPmota support for spangroup (styled text) (#20852)
- HASPmota support for led (#20857)
- HASPmota improve arc and img (#20894)
- Berry `string.startswith`, `string.endswith` and `%q` format (#20909)
- LVGL `lv.draw_label_dsc` and `lv_bar.get_indic_area` (#20936)
- HASPmota support for scale, percentages (#20974)
- Support for ESP32-S3 120Mhz (#20973)
- Support for MCP23S08 (#20971)

### Breaking Changed
- Drop support for old (insecure) fingerprint format (#20842)
- LVGL remove embedded typicons font (#20872)
- LVGL remove `textarea` and `spinbox` from binaries (#20916)

### Changed
- LVGL optimize fonts and add icons (#20880)
- LVGL improved readability of montserrat-10 (#20900)
- HASPmota moved to a distinct library `lv_haspmota` (#20929)
- HASPmota solidify server-side (#20938)
- Refactor Platformio script `post_esp32.py` (#20966)

### Fixed
- Berry bug when parsing ternary operator (#20839)
- HASPmota widgets line, btnmatrix, qrcode, bar, checkbox (#20881)
- Filesystem save of JSON settings data
- Berry fix walrus with member or index (#20939)
- TuyaV2 suppressed dimmer updates from MQTT (#20950)

## [13.4.0.1] 20240229
### Added
- Support for LoRa
- HASPmota `p<x>b<y>.delete` to delete an object (#20735)
- LVGL and HASPmota typicons font (#20742)
- HASPmota more attributes (#20744)
- QMC5883l check for overflow and scale reading (#20643)
- TasMesh support for LWT messages (#20392)
- Show calculated heat index if temperature and humidity is available with ``#define USE_HEAT_INDEX`` (#4771)
- Berry add explicit error log when memory allocation fails (#20807)
- Support for AMS5915/AMS6915 temperature and pressure sensors (#20814)
- IR support data larger than 64 bits (#20831)

### Changed
- ESP32 Core3 SPI ethernet support for all models
- Berry class `int64` made immutable (#20727)
- LVGL make lv_touch_3_buttons more responsive (#20728)
- ESP32 Core3 platform update from 2024.01.12 to 2024.02.10 (#20730)
- HASPmota fix and improve demo with pixel-perfect fonts (#20734)
- NeoPool webUI pH alarms (4 & 5) completed (#20743)
- Matter reduce memory usage when reading with wildcards (#20809)
- Prevent shutter MQTT broadcast with activated ShutterLock (#20827)

### Fixed
- ESP32 PWM activity on unconfigured PWM GPIOs (#20732)
- Shutter inverted using internal commands (#20752)
- HASPmota PSRAM memory leak (#20818)
- Berry Memory leak in `import re` (#20823)

## [13.4.0] 20240214
- Release Quinta

## [13.3.0.5] 20240214
### Added
- Internal support for persistent JSON settings using single file
- Command ``SetOption158 1`` to disable publish of ModbusReceived MQTT messages (#20678)
- ESP32 Core3 support for SPI ethernet on DM9051, W5500 and KSZ8851
- Berry option to invert serial
- Command ``SetOption159 1`` to enable counting on both rising and falling edge (#20712)

### Breaking Changed
- ESP32 LVGL library from v8.3.11 to v9.0.0, some small breaking changes in C, none in HASPmota (#20659)

### Changed
- Matter improve `MtrInfo` (#20686)
- Matter implement auto-attributes (#20694)
- GPIO Viewer user selection of assets website is `https://ota.tasmota.com/tasmota/gpioviewer/gpio_viewer_13_4_0/` v2.0.8

### Fixed
- Matter redirects for Advanced Matter configuration UI (#20690)
- LVGL9 restore missing layouts (#20701)

## [13.3.0.4] 20240205
### Added
- HASPmota support for `min` and `max` attribute in `slider` (#20582)
- ESP32-C3 support for GPIO11 (#18350)
- ESP32 support for Shelly Plus Add-On using DS18x20 or DHT11/AM2301/DHT21/DHT22/AM2302/AM2321/SI7021 on GPIO0/1 (#20580)
- ESP32 MI32 Legacy initial support for sensors using BTHOME packet format (#20625)
- Berry `introspect.contains` and `bytes.addfloat` (#20635)
- Matter add human readable names for TimeSync cluster (#20666)

### Breaking Changed
- Matter aggregator relocated to endpoint 1 for Google compatibility, may break existing associations (#20654)

### Changed
- Library OneWire-Stickbreaker by TasmotaOneWire supporting Shelly Plus Add-On (#20580)
- Refactored rules ``Subscribe`` using LList allowing full message size and enabled by default
- Refactored rules USE_EXPRESSION and SUPPORT_IF_STATEMENT replacing LinkedList with arrays and enabled by default
- ESP32 Core3 platform update from 2024.01.11 to 2024.01.12 (#20576)
- Utouch optimizations, rgb i2c init (#20596)
- GPIO Viewer update from 1.0.7 to 1.5.0
- Miel HVAC lower the minimum temperature to 10C (#20628)

### Fixed
- Berry C mapping, raise an error if too many arguments are sent (#20604)
- Matter error when removing device from Google Home (#20665)
- Matter exception when fabrics is not initialized (#20667)

## [13.3.0.3] 20240122
### Added
- Berry `debug.caller` (#20470)
- GPIO Viewer user selection of assets website now defaults to `https://ota.tasmota.com/tasmota|tasmota32/gpio_viewer/assets`
- Support for HardwareSerial invert (#15461)
- SML support for IM350 (#20474)
- LVGL `lv.str_arr` (#20480)
- ESP32 MI BLE support for Xiaomi LYWSD02MMC (#20381)
- LVGL option to add `lv.keyboard` extra widget (#20496)
- GUI sensor separators (#20495)
- Command ``TimedPower<index> <milliseconds>[,ON|OFF|TOGGLE|BLINK]`` executes ``Power<index> [ON|OFF|TOGGLE|BLINK] `` and after <millisecond> executes ``Power<index> [OFF|ON|TOGGLE|BLINK_OFF]``
- Berry solidification of strings longer than 255 bytes (#20529)
- Berry syntax coloring for Notepad++ by FransO (#20541)
- Berry/Zigbee web hook per device for customized status display (#20542)
- Zigbee ``ZbEmulation`` to selectively exclude some devices from Hue/Alexa emulation (#20552)

### Changed
- ESP32 Core2 platform update from 2024.01.00 to 2024.01.01 (#20508)
- IP stack compatible with new Core3 IPv6 implementation (#20509)
- Command ``TimedPower`` from erasing all timers to showing remaining timers
- ESP8266 platform update from 2024.01.00 to 2024.01.01 (#20539)
- ESP8266 Framework (Arduino Core) from v2.7.5 to v2.7.6 (#20539)
- Refactored Pio filesystem download script (#20544)
- Command ``TimedPower`` refactored from String to LList

### Fixed
- Scripter memory leak in `>w x` (#20473)
- ESP8266 GPIO Viewer exception 9 on reading Analog GPIO
- GPIO Viewer single instance
- Zigbee ramdom crash in main page (#20481)
- Web file upload response on upload error (#20340)
- ESP32 shutter exception 6 (divide by zero) on ``ShutterMode 4`` (#20524)
- GPIOViewer exception 3
- Berry assignment to list with negative index (#20537)
- Matter support for Alexa (#20545)
- ESP8266 IPv6 support (#20539)
- ESP32 Audio for Core3, MP3Stream and Shine (#20540)
- ESP32 Core3 reset GPIOs 16/17 when PSRAM is not used (20547)

### Removed
- Max number of 30 backlog entries

## [13.3.0.2] 20240111
### Added
- HASPmota type `chart` (#20372)
- Berry add support for `tcpclientasync` in `tcpserver` (#20401)
- Berry add `tasmota.urlbecload(url:string) -> bool` (#20412)
- GPIO Viewer to see realtime GPIO states. Enable with define USE_GPIO_VIEWER
- Berry `gpio.read_pwm` and `gpio.read_pwm_resolution` (#20414)
- Berry `gpio.get_pin_type` and `gpio.ger_pin_type_index` (#20415)
- Berry `gpio.read_pwm` and `gpio.read_pwm_resolution` (#20414)
- Berry GPIO viewer initial version using async webserver (#20416)
- Berry add `string` to `bytes()` (#20420)
- Berry button to dynamically load GPIO Viewer with Berry backend (#20424)
- Berry `debug_panel.tapp` to display real-time heap and wifi rssi (#20436)
- Berry `webserver.header` to read browser sent headers (#20447)
- Berry provide lightweight options for `tasmota.wifi/eth/memory/rtc` (#20448)
- Berry `tasmota.webcolor` (#20454)
- Support for pipsolar inverter (#20408)

### Changed
- Renamed button "Consoles" to "Tools"
- ESP32 platform update from 2023.12.00 to 2024.01.00 (#20445)
- Header `Host` is now collected by Webserver (#20446)
- Webcam tweaks (#20451)
- ESP8266 platform update from 2023.04.00 to 2024.01.00 (#20467)
- ESP8266 Framework (Arduino Core) from v2.7.4.9 to v2.7.5 (#20467)

### Fixed
- ESP32 Zigbee Aqara attributes (#20452)

## [13.3.0.1] 20240101
### Added
- Support for Sonoff Basic R4 Magic Switch (#20247)
- Support for CST816S touch interface (#20213)
- NeoPool hydrolysis FL1 and Redox flag (#20258)
- Matter support for password for remote Tasmota devices (#20296)
- Display of active drivers using command ``status 4``
- ESP32 used UART information
- HASPmota `haspmota.page_show()` to change page (#20333)
- Berry `introspect.set()` for class attributes (#20339)
- Support negative power on BL0942 using index 5..8 (#20322)

### Breaking Changed
- Refactoring of Berry `animate` module for WS2812 Leds (#20236)

### Changed
- Support syslog updates every sleep or every second if `#define SYSLOG_UPDATE_SECOND` (#20260)
- ESP32 platform update from 2023.11.01 to 2023.12.00 (#20298)
- Moved Berry animate to its own `berry_animate` lib (#20309)
- Relax checks of Partition Wizard for newest Shelly (#20349)

### Fixed
- Matter Contact sensor was not triggering any update (#20232)
- CVE-2021-36603 Cross Site Scripting (XSS) vulnerability (#12221)
- ESP32 piezo ceramic buzzer doesn't buzz (#20118)
- Syslog server warning caused by lack of <PRI> field and hostname starting with 'z' (#14689)
- Support for Domoticz floor/room topics. Regression from v12.0.1 (#20299)
- Berry claiming UART0 if needed (#20324)
- LVGL fix type for lv_imgbtn (#20354)

## [13.3.0] 20231213
- Release Quinlan

## [13.2.0.3] 20231213
### Added
- DeepSleep support through TIMERS (#20117)
- Command ``WebCanvas linear-gradient(#F02 7%,#F93,#FF4,#082,#00F,#708 93%)`` to set GUI canvas

### Breaking Changed
- Remove Berry `every_200ms` event which didn't work anyways (#20205)

### Changed
- ESP32 LVGL library from v8.3.10 to v8.3.11 (no functional change)
- Berry ULP API changes for Core3/IDF5 (#20198)
- Berry leds animation refactoring stage 1 (#20197)

### Fixed
- TUYA state machine (in TUYA v1) (#20110)
- ESP32 Neopixel flicker for Core3/IDF5 (#20196)
- HASPmota `bar` fixed `val` attribute (#20208)

## [13.2.0.2] 20231130
### Added
- Scripter TCP client (#19914)
- Berry ``debug.gcdebug()`` to enable GC debugging (#19936)
- Berry AES_CBC to crypto module (#19964)
- NeoPool sensor delta trigger (command ``NPTelePeriod``) (#19973)
- NeoPool store settings on unified file system (#19973)
- NeoPool command ``NPBoost`` (#19973)
- ESP32 Partition Wizard can be loaded dynamically (#19980)
- Berry `scale_int`, equivalent of `scale_uint` for signed integers (#20090)
- ESP32 support for Avago Tech Bluetooth Buttons (#20088)

### Changed
- Matter update hierarchy of plugins (#19915)
- NeoPool ``NPHydrolysis`` percent and unit (#19924)
- Thermostat JSON index from 0 to 1 (#20011)
- ESP32 platform update from 2023.11.00 to 2023.11.01 (#20087)

### Fixed
- Scripter timer issue (#19914)
- Zero-Cross Dimmer for ESP32 with Core3 (#19929)
- Matter flow sensor (#19961)
- Berry ``gpio.dac_voltage()`` regression from v13.1.0.1 (#19997)
- ESP32-C3 ledlink functionality regression from v13.1.0.2
- Berry parser error in specific cases (#20059)
- ``changeUIntScale`` for linearity when expanding range (#20089)
- ESP32 remove restart energy logging if no energy monitoring is selected
- ``WebQuery`` response buffer corruption and format character ``%`` (#20111)

## [13.2.0.1] 20231103
### Added
- I2C bus2 support to iAQ core sensor (#19799)
- I2C bus2 support to HTU temperature and humidity sensor
- I2C bus2 support to BH1750 ambient light sensor
- I2C bus2 support to ADS1115 A/D Converter
- I2C bus2 support to SHTxX temperature and humidity sensor
- I2C bus2 support to HYTxxx temperature and humidity sensor
- I2C bus2 support to SI1145/6/7 Ultra violet index and light sensor
- I2C bus2 support to LM75AD temperature sensor
- Command ``GpioRead`` to show input state (#19810)
- ESP32 core v3 auto TasConsole USB or Serial connection by @staars
- Support for Winsen XH03x dust particle sensors using USE_PMS5003 and PMS_MODEL_ZH03X (#19850)
- NeoPool hydrolysis setpoint and max
- NeoPool command ``NPFiltrationSpeed`` to set non-standard filtration type speed (#19857)
- NeoPool ``SetOption157`` to output sensitive data (#19857)
- NeoPool enhancements for HA (#19857)
- ST7735S display.ini for 1.44 inch 128x128 red SPI display (#19862)
- HASPmota add styling properties (#19912)
- Matter flow sensor support (#19852)

### Breaking Changed
- NeoPool SENSOR topic ``Power`` renamed to ``Powerunit`` (#19857)

### Changed
- Prepare I2C drivers for bus2 support
- Matter Light0 now accept a Relay number (#19809)
- ESP32 keep FS intact when over flashing with VSC (#19816)
- Increase MAX_HUE_DEVICES to 32 (#19820)
- MI32 updates (#19893)

### Fixed
- NeoPool filtration mode display (#19801)
- Compile USE_PID (#19890)
- ESP32 I2C allow bus2 support when bus1 is not enabled
- ESP32 IR receive with Arduino Core 3 (#19904)

## [13.2.0] 20231019
- Release Quincy

## [13.1.0.4] 20231019
### Added
- Support for HC8 CO2 sensor (#19714)
- ESP32 commands ``Ds18Rescan`` and ``Ds18RetryRead`` (#19700)

### Breaking Changed
- Removed support for Homekit in favour of Matter (#19738)

### Changed
- ESP32 Framework (Arduino Core) from v2.0.13 to v2.0.14
- MAX31855/MAX6675 sensors driver support up to 6 (#19329)
- ESP32 analog from `analogRead()` to calibrated `analogReadMilliVolts()` (#19732)
- I2S refactoring in preparation for core 3 (#19749)
- Teleinfo use Apparent Power as Active Power approximation (#19756)

### Fixed
- ESP32 shutter frequency (#19717)
- ModbusBridge write memory leak (#19758)
- Zigbee timezone when device reads LocalTime attribute (#19772)

### Removed
- WiFiClientSecure in favour of WiFiClientSecureLightBearSSL (#19725)

## [13.1.0.3] 20231003
### Added
- Support for Shelly PlusPMMini, Plus1Mini and Plus1PMMini
- Matter support for Virtual Devices controllable via Rules or Berry (#19520)
- Berry read and write Counters (#19558)
- ESP32 support for influxdb access using https (#19582)
- Support for ENS16x (air quality) and ENS210 (temp & RH) sensors (#19479)
- Support for non-persistent ``WebButton17`` to ``WebButton32`` (#19580)
- Command ``Mi32Name`` (#19619)

### Changed
- ESP32 Framework (Arduino Core) from v2.0.12 to v2.0.13
- ESP32 LVGL library from v8.3.9 to v8.3.10 (no functional change)
- Consolidate SGP40 and SGP41 into SGP4x driver (#19560)
- ESP32 Audio preparation for Arduino Core v3 (#19637)
- ESP32 LittleFS updated to version with grow option (#19635)
- ESP32 Partition Wizard grow filesystem support (#19645)

### Fixed
- ESP32 DS18x20 driver support extended over GPIO33
- ESP32 Shutter button quad press (#19589)
- Compile error with new email lib (#19608)
- ESP32 Arduino Core v2 wifi client flush (#19642)

## [13.1.0.2] 20230914
### Added
- Support for HDMI CEC protocol (#19434)
- Support different baudrates on BL0942

### Breaking Changed
- `Sendmail` upgraded to ESP-Mail-Client v3.4.9 from v1.2.0, using BearSSL instead of MbedTLS (#19460)

### Changed
- Berry fast_loop is now called every 5ms whatever the Sleep value (#19436)
- Reduce IRAM consumption of HDMI CEC to 1453 bytes (#19452)
- ESP32 Framework (Arduino Core) from v2.0.11 to v2.0.12
- ESP32 LVGL library from v8.3.8 to v8.3.9 (no functional change)

### Fixed
- PCF8574 mode 1 with base relays exception 3/28 regression from v12.4.0.4 (#19408)
- Berry make mdns compatible with non-IPv6 builds
- ESP32 Shutter migration (#19454)
- ESP32 Shutter multi press button events (#19465)
- Support for IPv6 link-local zones for esp-idf 5.1 (necessary for Matter)
- ESP32-C3 relay click on restart

## [13.1.0.1] 20230831
### Added
- Commands to allow setting of timeprop parameters (#19310)
- Variables ``%power<1..28>%`` and  ``%switch<1..28>%`` to rules (#19331)
- Experimental support for ESP32-C2 and ESP32-C6 using Arduino core v3.0 

### Changed
- Display invert setting after tasmota start in uDisplay driver (#19337)

### Fixed
- Shutter invert (#19341, #19374)
- Teleinfo power (#19381)
- Exception 3 in IRHVAC (#19389)

## [13.1.0] 20230815
- Release Quentin

## [13.0.0.4] 20230815
### Added
- ESP32 prepare for Arduino Core v3 and esp-idf v5 (#19264)

### Changed
- Console height from default 318 pixels to viewport (#19241)
- Shutter button hold behaviour with grouptopic (#19263)
- Thermostat improvements (#19279)
- PID controller improvements (#19285)
- HDC1080 detect device offline (#19298)
- ADE7953 lowered no load threshold (#19302)

## [13.0.0.3] 20230805
### Added
- Support for MAX17043 fuel-gauge systems Lipo batteries (#18788)
- Support for multiple PCA9685 with extended functionality (#18805)
- Zigbee decode Aqara 0000/FF01 attribute 03 as Temperature (#19210)
- Berry bytes `get` and `set` work for 3 bytes values (#19225)
- Matter support for fabric_filtered request (for Google compatibility) (#19249)

### Changed
- Initial ``DisplayMode`` from 1 to 0 and ``DisplayDimmmer`` from 10% to 50% (#19138)
- ESP32 Framework (Arduino Core) from v2.0.10 to v2.0.11
- Berry `mqtt.publish` now distinguishes between `string` and `bytes` (#19196)
- IRremoteESP8266 library from v2.8.5 to v2.8.6
- ESP32 autodetect flashsize and adjust filesystem (#19215)
- Reduced log level for TeleInfo (#19216)
- Matter increased polling frequency for local switches/occupancy (#19242)

### Fixed
- Initial battery level percentage (#19160)
- Berry SK6812_GRBW crash (#19166)
- ESP8266 SPI initialization for scripter, filesystem and MFRC522 (#19209)
- Zero cross dimmer minimum interrupt time (#19211)
- Fade would fail when the difference between start and target would be too small (#19248)
- Inverted shutter (#19243)
- Matter support for large attribute responses (#19252)
- Matter auto-configuration Relay indices (#19255)

## [13.0.0.2] 20230721
### Added
- Partition Wizard is now able to convert to safeboot from Shelly partition layout (#19034)
- Matter mini-profiler (#19075)
- Berry `_class` can be used in `static var` initialization code (#19088)
- Berry `energy.update_total()` to call `EnergyUpdateTotal()` from energy driver (#19117)
- Support for DeepSleep battery level percentage (#19134)
- Berry metrics for memory allocation/deallocation/reallocation (#19150)
- Berry `tasmota.loglevel()` and `tasmota.rtc_utc()` for faster performance (#19152)
- Berry AES CCM decrypting in a single call to avoid any object allocation (#19153)

### Changed
- ESP32 shutter driver support up to 16 shutters (#18295)
- Configuration backup and restore now backup and restore ``.xdrvsetXXX`` files too (#18295)
- Berry extend `range(lower, upper, incr)` to arbitrary increment (#19120)
- Berry updated syntax highlighting plugin for VSCode (#19123)
- Matter latency improvement for single attribute reads and single commands (#19158)

## [13.0.0.1] 20230708
### Added
- Command ``Delay -1`` to wait until next second (#18984)
- Matter add option to disable bridge mode (#18992)
- Support for SGP41 TVOC/NOx Sensor (#18880)
- Command ``BrRestart`` to restart the Berry VM (experimental) (#19003)
- Command ``Restart 9`` to save all changes and go into deepsleep waiting for a reset (#19024)
- Berry added `getgbl` performance counter to `debug.counters()` (#19070)

### Breaking Changed
- Berry `bool( [] )` and `bool( {} )` now evaluate as `false` (#18986)
- Berry `import strict` now detects useless expr without side effects (#18997)

### Changed
- Matter support for temperature in Fahrenheit (`SetOption8 1`) (#18987)
- Matter improve responsiveness (#19002)
- ESP32 LVGL library from v8.3.7 to v8.3.8 (no functional change)
- Matter improve latency for remote commands (#19072)

### Fixed
- Berry various fixes for Walrus Operator (#18982)
- MiElHVAC power commands regression from v12.4.0.1 (#18923)
- `BrRestart` now supports web handlers to work after Berry restart

### Removed
- Support for ESP32-C3 with chip revision below 0.3 (old development boards)

## [13.0.0] 20230626
- Release Qasim

## [12.5.0.4] 20230626
### Added
- Matter ability to add or remove endpoint in bridge mode (code only)
- Matter add controller's Vendor Name to logs and UI
- Matter redesigned UI
- Matter add support for Contact Sensor
- Berry `string.format()` now automatically converts type according to format
- Matter add friendly-name (NodeLabel) to each endpoint
- Berry add global function `format` as a simpler syntax to `string.format`
- Berry added f-strings as an alternative to string formatting
- Matter display the remote Device Name instead of IP address
- Berry Walrus operator ':='
- Zigbee firmware for Sonoff-ZB-Pro v20230507

### Changed
- Berry `webclient.url_encode()` is now a static class method, no change required to existing code (#18775)
- Matter Bridge mode always on
- ESP32 Framework (Core) from v2.0.9 to v2.0.10
- Berry code size optimizations

### Fixed
- Interaction of ``SetOption92``, ``VirtualCT``, and ``RGBWWTable`` (#18768)
- Fixed HASPmota event when value is non-integer (fixes #18229)
- Matter fix local Occupancy sensor
- Zigbee fixed regression with SetOption101
- Berry fixed parser error with upvals in closures
- NeoPool fix NPFiltration switch result (#18871)

## [12.5.0.3] 20230602
### Added
- Command ``WifiPower 0`` to enable dynamic wifi power based on RSSI by @TD-er (#15443)
- Command ``WifiPower 1`` to restore default wifi power
- HASPmota `meta` attribute and improved `berry_run` (#18685)
- Matter bridge for ESP8266 remote endpoints (experimental) (#18734)
- Display descriptor for ST7735 128x160 display (#18741)
- Matter support for Occupancy via Switch (experimental) (#18742)
- Berry RS256 crypto algorithm (RSASSA-MCKS1_v1-5 with SHA256) used for JWT (#18763)
- Berry add `set_lsb_justified(bool)` to `AudioOutputI2S` (#18774)

### Breaking Changed
- Matter relay number starts at 1 instead of 0 to match Tasmota numbering

### Changed
- InfluxDb resolves DNS name before request (#18015)
- Shutter sliders in WEBGUI automatically appear and disappear during configuration and update during movement (#18701)
- AdafruitFingerprint library from v2.0.4 to v2.1.0

### Fixed
- ESP32 InfluxDb initial connection delays using HTTPClient (#18015)
- Shutter bootloop using more than 4 shutters (#18673)
- AIThinker webcam issues (#18652)
- Berry `tasmota.wifi()` would wrongly report wifi as up
- Inverted shutter now reflect status also in WEBGUI and several minor fixes to make "inverted" consistent (#18701)
- Matter fix fabric provisioning from CASE session for iOS 16.5 (#18709)
- ESP32 SPI initialization for MFRC522 (#18711)
- Freeze BMP readings before deepsleep (#18720)
- ESP32 Neopixel busy time adjustment (#18723)
- Zigbee attributes handling in Berry mapping (#18747)

## [12.5.0.2] 20230516
### Added
- Matter support for Shutters with Tilt
- Matter POC for remote Relay
- Support for Zero-Cross Dimmer on ESP32, changed calculation on ESP8266, high resolution control e.g. Solar: `ZCDimmerSet`
- ESP32 Enhanced Shutterbuttons functionality to control tilt position, additionally incr/decr possible to position and tilt.
- ESP32 command ``Shuttersetup`` for "Shelly 2.5 pro" automatic calibration and setup (experimental)
- Berry `tcpclientasync` class for non-blocking TCP client
- Support for GM861 1D and 2D bar code reader (#18399)
- Berry `re` (regex) add `match2` and optional offset
- Support for PCA9557 8-bit I/O expander (#18632)
- Matter support for async HTTP for bridged devices (#18656)
- Zigbee support for air sensors (#18665)
- Command ``I2cScan0`` to scan both buses on ESP32 with one command

### Breaking Changed
- Change command ``FileUpload`` index binary data detection from >199 to >299

### Changed
- ESP32 Framework (Core) from v2.0.8 to v2.0.9
- autoconf extract `display.ini` to file system
- IRremoteESP8266 library from v2.8.4 to v2.8.5
- Energy power delta report delayed by two seconds allowing hardware to stabilize (#17751)

### Fixed
- Partition_Manager.tapp fixed
- Berry fixed a rare condition when a GC causes a memory corruption
- LED PWM ac_dimmer curve was wrongly applied instead of Gamma regression from v12.2.0.5 (#18666)

## [12.5.0.1] 20230505
### Added
- Matter sensors Humidity, Pressure, Illuminance; optimize memory (#18441)
- Command ``SetOption152 0/1`` to select two (0 = default) pin bistable or one (1) pin latching relay control (#18386)
- Matter allow `Matter#Initialized` rule once the device is configured (#18451)
- Matter UI to change endpoints configuration (#18498)
- Matter support for Shutters (without Tilt) (#18509)
- Support for TC74 temperature sensor by Michael Loftis (#18042)

### Changed
- ESP32 Framework (Core) from v2.0.7 to v2.0.8
- Refactored Zero Cross Dimmer (#18481)
- ESP32 LVGL library from v8.3.6 to v8.3.7 (no functional change)

### Fixed
- ESP8266 Energy Export Active no update regression from v12.3.1.3
- NovaSDS GUI values (#18444)
- Berry fix rules for string comparisons (#18464)
- Shutter: GarageMode does not stop on console commands, `ShutterSetOpen` and `ShutterSetClose` does not reset direction (#18539)

## [12.5.0] 20230417
- Release Peyton

## [12.4.0.5] 20230417
### Added
- Matter support for Light and Relays on ESP32 by Stephan Hadinger (#18320)
- ESP32 WIP support for 16 shutters using `#define USE_SHUTTER_ESP32` in addition to `USE_SHUTTER` by Stefan Bode (#18295)
- Berry `webserver.html_escape()` reusing the internal HTML escaping function
- Support for GDK101 gamma radiation sensor by Petr Novacek (#18390)
- Matter support in now stabilized for Apple and Google (not tested with Alexa)
- Berry `instrospect.name()` to get names of functions, modules and classes (#18422)
- Berry add `searchall()` and `matchall()` to `re` module and pre-compiled patterns (#18429)
- Matter automatically exposes all detected Temperature sensors (#18430)

### Changed
- ESP32 LVGL library from v8.3.5 to v8.3.6 (no functional change)

### Fixed
- ESP32 ``Upload``, ``Upgrade``, ``WebGetConfig``, ``WebQuery`` and ``WebSend`` random HTTP(S) connection timeout set to 5 sec (commit 542eca3)
- ESP32 energy monitoring set StartTotalTime regression from v12.3.1.5 (#18385)

## [12.4.0.4] 20230403
### Added
- Matter support simple Relay on Apple Homekit by Stephan Hadinger (#18239)
- VSC Pio menu bar extensions by @Jason2866 (#18233)
- Command ``SwitchMode0`` to show or set all SwitchModes

### Changed
- Support for multiple PCF8574 as switch/button/relay if enabled with `#define USE_PCF8574` and `#define USE_PCF8574_MODE2`

## [12.4.0.3] 20230322
### Added
- Support for PMSA003I Air Quality Sensor by Jean-Pierre Deschamps (#18214)
- Support for DingTian virtual switch/button/relay (#18223)
- Berry add `mdns.remove_service()`

### Fixed
- Refactor energy monitoring reducing stack usage and solve inherent exceptions and watchdogs (#18164)
- Berry fix `tasmota.get_power(index)`

## [12.4.0.2] 20230317
### Added
- Support for multiple MCP23008 as switch/button/relay if enabled with `#define USE_MCP23XXX_DRV`
- Support for multiple PCF8574 as switch/button/relay
- Extended Tariff command for forced tariff (#18080)
- Berry support for Tensorflow Lite (TFL) by Christiaan Baars (#18119)
- Zigbee send Tuya 'magic spell' to unlock devices when pairing (#18144)
- Berry `webclient` `set_follow_redirects(bool)`
- Berry `webclient` `collect_headers()` and `set_headers`
- Display TM1650 commands like TM1637 (#18109)
- Berry add `web_get_arg` event to drivers when `FUNC_WEB_GET_ARG` event is processed
- Support for reset settings on filesystem

### Breaking Changed
- Shelly Pro 4PM using standard MCP23xxx driver and needs one time Auto-Configuration

### Changed
- Refactored Berry rule engine and support for arrays
- ESP32 LVGL library from v8.3.3 to v8.3.5 (no functional change)
- Removed absolute url from filesystem (#18148)
- ``UrlFetch`` now follows redirects

### Fixed
- TuyaMcu v1 sequence fix (#17625)
- TuyaMcu v1 timer integer overflow (#18048)
- PZEM energy monitor stabilize period on larger configs (#18103)
- Rule topic comparison (#18144)
- ESP32 energy period shows kWh value instead of Wh regression from v12.3.1.5 (#15856)

## [12.4.0.1] 20230301
### Added
- Matter read/write and commands (#18000)
- Matter subscriptions (#18017, #18018)
- Matter multi-fabric (#18019)
- Support for multiple MCP23017/MCP23S17 as switch/button/relay
- NTP time request from gateway (#17984)

### Changed
- ADC Range oversample from 2 to 32 (#17975)
- ESP32 Framework (Core) from v2.0.6 to v2.0.7
- Move #define OTA_URL from user_config.h to board files for better initial support (#18008)
- Increase number of (virtual)relays and (virtual)buttons to 32
- LibTeleinfo from v1.1.3 to v1.1.5 (#18050)

### Fixed
- SEN5X floats and units (#17961)
- Energytotals cannot be set to negative values (#17965)
- Undocumented support for non-sequential buttons and switches (#17967)
- SR04 driver single pin ultrasonic sensor detection (#17966)
- IR panasonic protocol regression from v12.0.2.4 (#18013)
- EnergyTotal divided twice during minimal upgrade step regression from v12.3.1.3 (#18024)

## [12.4.0] 20230216
- Release Peter

## [12.3.1.6] 20230216
### Added
- ESP32 preliminary support for Matter protocol, milestone 1 (commissioning) by Stephan Hadinger
- Basic support for Shelly Pro 4PM
- Command ``DhtDelay<sensor> <high_delay>,<low_delay>`` to allow user control over high and low delay in microseconds (#17944)
- Berry `int64.fromstring()` to convert a string to an int64 (#17953)

### Breaking Changed
- TM1638 button and led support are handled as virtual switches and relays (#11031)

### Changed
- Dht driver from v6 to v7
- LVGL allow access to `lv.LAYOUT_GRID` and `lv.LAYOUT_FLEX` (#17948)
- TuyaMcu support of virtual switches

### Fixed
- ESP8266 Fix TLS SNI which would prevent AWS IoT connection (#17936)
- TuyaMcu exception 3 regression from v12.3.1.4

## [12.3.1.5] 20230208
### Added
- ESP32 support for eigth energy phases/channels
- ESP32 command ``EnergyCols 1..8`` to change number of GUI columns
- ESP32 command ``EnergyDisplay 1..3`` to change GUI column presentation
- Support for SEN5X gas and air quality sensor by Tyeth Gundry (#17736)
- Berry add ``mdns`` advanced features and query
- ESP32 support for Biomine BioPDU 625x12 (#17857)

### Breaking Changed
- Berry energy_ctypes changed with new energy driver
- Berry energy_ctypes fixed accordingly

### Changed
- Energy refactoring preparing for ESP32 phase/channel extension

### Fixed
- ADE7953 when calibration data for second channel is used regression from v12.2.0.2
- Shelly Pro 1/2 relay click at restart regression from v12.3.1.4
- Zigbee extend plug-in modifiers to 16 bits
- Broken I2C priority regression from v12.3.1.3 (#17810)
- Energy usage and return migrated too small (/10000) regression from v12.3.1.3

## [12.3.1.4] 20230127
### Added
- Berry ``crypto.EC_P256`` ECDSA signature (required by Matter protocol)
- Berry add up flag to ``tasmota.wifi()`` and ``tasmota.eth()``, always return MAC

## [12.3.1.3] 20230115
### Added
- Support for PCA9632 4-channel 8-bit PWM driver as light driver by Pascal Heinrich (#17557)
- Berry `bytes()` now evaluates to `false` if empty
- Berry ``crypto.AES_CCM`` (required by Matter protocol)
- ESP32 support for BMPxxx sensors on two I2C buses (#17643)
- Berry add implicit ``_class`` parameter to static methods

### Changed
- Energy totals max supported value from +/-21474.83647 to +/-2147483.647 kWh
- Removed delays in TasmotaSerial and TasmotaModbus Tx enable switching
- Increase rule event buffer from 100 to 256 characters (#16943)
- All calls to atof() into CharToFloat() reducing code size by 8k
- Keep webserver enabled on command ``upload``

### Fixed
- Energy dummy switched voltage and power regression from v12.2.0.2
- Orno WE517 modbus serial config 8E1 setting (#17545)
- No IP address shown when in AP mode regression from v12.3.1.1 (#17599)
- Rename ``tasmota4M.bin`` to ``tasmota-4M.bin`` to solve use of ``tasmota-minimal.bin`` (#17674)
- DNS lookup for ``upload`` from ota server using http regression from v12.3.1.1

## [12.3.1.2] 20221231
### Added
- Berry crypto add ``EC_P256`` and ``PBKDF2_HMAC_SHA256`` algorithms required by Matter protocol
- Berry crypto add ``random`` to generate series of random bytes
- Berry crypto add ``HKDF_HMAC_SHA256``
- Support for up to 3 single phase modbus energy monitoring device using generic Energy Modbus driver
- Berry crypto add ``SPAKE2P_Matter`` for Matter support
- Support for IPv6 only networks on Ethernet (not yet Wifi)
- Support for TM1650 display as used in some clocks by Stefan Oskamp (#17594)

### Changed
- ESP32 Framework (Core) from v2.0.5.4 to v2.0.6 (IPv6 support)
- Tasmota OTA scripts now support both unzipped and gzipped file uploads (#17378)
- NTP default servers to dual-stack (IPv4/IPv6)
- Revert TuyaMcu rewrite by btsimonh as lack of support

### Fixed
- Shutter default motorstop set to 0 (#17403)
- Shutter default tilt configuration (#17484)
- Modbus transmit enable GPIO enabled once during write buffer
- ESP8266 set GPIO's to input on power on fixing relay spikes (#17531)

## [12.3.1.1] 20221221
### Added
- Support for IPv6 DNS records (AAAA) and IPv6 ``Ping`` for ESP32 and ESP8266 (#17417)
- Berry support for ``crypto.SHA256`` (#17430)
- Support for RGB displays (#17414)
- Berry add crypto AES_CTR, HDMAC_SHA256, MD5

### Changed
- ESP32 Framework (Core) from v2.0.5.3 to v2.0.5.4 (IPv6 support)

## [12.3.1] 20221216
- Release Percy

## [12.3.0.1] 20221216
### Changed
- ESP32 initial otaurl from http to https

### Fixed
- ESP8266 zigbee exception 3 regression from v12.3.0 (#17397)

## [12.3.0] 20221215
- Release Percy

## [12.2.0.6] 20221215
### Added
- Serial Modbus transmit enable GPIOs to all modbus energy drivers and modbus bridge (#17247)
- Berry crypto module, with AES_GCM by default and EC_CC25519 optional
- IPv6 support for Ethernet (ESP32)
- Support for ME007-ULS narrow FoV ultrasonic distance sensor by Mathias Buder (#17376)

### Changed
- TasmotaSerial library from v3.5.0 to v3.6.0
- Removed leading spaces on commands ``(S)SerialSend1 to 6`` but keep on duplicate commands ``(S)SerialSend11 to 16`` (#16723)
- MQTT now uses Tasmota's DNS resolver instead of LWIP (#17387)
- Shutter bug fixes and functionality upgrade (#17380)

### Fixed
- TasmotaSerial ``read(buffer, size)`` regression from v9.3.0
- RCSwitch exception 0/6 on some protocols (#17285)
- ESP32 exception 28 when RtcNtpServer is enabled on restart (#17338)
- Analog MQ exception 28 on restart (#17271)
- ESP32 fix ``Ping`` (#17373)

## [12.2.0.5] 20221129
### Added
- ESP32 DS18x20 parasitic power usage when defining W1_PARASITE_POWER (#17112)
- Optional define ``SERIAL_BRIDGE_BUFFER_SIZE`` to set Serial Bridge internal buffer size (Default ESP8266 = 256, ESP32 = 800)
- Command ``SSerialBuffer 256..SERIAL_BRIDGE_BUFFER_SIZE`` to change serial bridge rx buffer size (#17120)
- Command ``SetOption35 0..255`` to skip number of received messages in Serial Bridge (default 0) (#17140)
- Teleinfo TEMPO (BBR) contract (#17160)
- Support for HLK-LD2410 24GHz smart wave motion sensor
- Berry ``mdns`` module (#17202)
- IPv6 preview for ESP32, also working for ESP8266

### Changed
- Serial Bridge default internal serial rx buffer size from 64 to 256 (#17120)
- Accept filename extensions to GUI file upload input fields (#16875)
- AC PWM dimmer lineair power distribution (#17177)

### Fixed
- ModbusBridge baudrates over 76500 baud (#17106)

### Removed
- Accept filename extensions to GUI file upload input fields as not functional in some browsers (#16875)

## [12.2.0.4] 20221117
### Added
- Support for Plantower PMSx003T AQI models with temperature and humidity (#16971)
- Support for Dingtian x595/x165 shift register based relay boards by Barbudor (#17032)
- New ``FUNC_NETWORK_UP`` and ``FUNC_NETWORK_DOWN`` events
- WS2812 and Light ArtNet DMX control over UDP port 6454 (#17059)
- Command ``SwitchMode 16`` sending only MQTT message on inverted switch change (#17028)
- Support for HMC5883L 3-Axis Digital Compass sensor by Andreas Achtzehn (#17069)
- Berry add ``udp->close()`` method (#17094)
- Command ``RgxClients`` for range extender clients list (#17048)
- Command ``RgxPort [tcp|udp], gateway_port, client_mac, client_port`` for range extender port forwardings (#17092)

### Changed
- Reverted Flash Mode back from ``DIO`` to ``DOUT`` for ESP8266/ESP8285 (#17019)
- ESP32 Framework (Core) from v2.0.5.2 to v2.0.5.3 (#17034)
- TuyaMcu rewrite by btsimonh (#17051)
- WS2812 sends signal to only ``Pixels`` leds instead of sending to 512 leds (#17055)
- Zigbee improved Aqara plug support and completed cluster 0x0702 (#17073)
- ESP32 LVGL library from v8.3.2 to v8.3.3 (no functional change)

### Fixed
- SenseAir S8 module detection (#17033)

## [12.2.0.3] 20221109
### Added
- Support for BP1658CJ RGBCW led bulbs like Orein OS0100411267 by Cossid (#17011)

### Breaking Changed
- Redesign distance sensors VL53LXX, TOF10120, HRXL and DYP to use cm instead of mm (#17021)

### Changed
- Default Flash Mode changed from ``DOUT`` to ``DIO`` for ESP8266/ESP8285

## [12.2.0.2] 20221107
### Added
- Support for Digital Addressable Lighting Interface (DALI) by Andrei Kazmirtsuk (#16938)
- Support for two phase power calibration using commands ``PowerSet2``, ``VoltageSet2`` and ``CurrentSet2``
- Support for NTAG2xx tags read and write on PN532 NFC reader (#16939)
- Berry ``bytes().reverse()`` method (#16977)
- ESP32 Support for DMX ArtNet Led matrix animations (#16984)
- Command ``SetOption47 1..255`` to delay power on relay state in seconds reducing power surge. ``SO47 1`` delays until network connected. ``SO47 2`` delays until mqtt connected
- ESP32 DMX ArtNet optimization to avoid any object allocation and avoid garbage collector pauses
- Berry add ``dyn`` class

### Changed
- Move some persistent data (PowerLow)
- ESP32 Framework (Core) from v2.0.5 to v2.0.5.2
- ADE7953 monitoring from instant power to accumulated energy (#16941)

### Fixed
- Deduplicate code and fix %timer n% rule regression from v12.2.0 (#16914)
- Serial initialization for baudrate and config (#16970)
- ModbusBridge buffer overflow (#16979)
- Default serial bridge configuration from 5N1 to 8N1 regression from v10.1.0.3

### Removed
- Define ``USE_PN532_DATA_RAW`` from NFC reader (#16939)

## [12.2.0.1] 20221026
### Added
- DS18x20 support on up to four GPIOs by md5sum-as (#16833)
- Berry add `bytes().setbytes()` (#16892)
- Support for Shelly Pro 1/1PM and 2/2PM (#16773)
- Add Zigbee router firmware for Sonoff ZBBridgePro (#16900)
- Prepare for DMX ArtNet support on ESP32

### Changed
- DS18x20 ``DS18Alias`` to ``DS18Sens`` (#16833)
- Compiling with reduced boards manifests in favour of Autoconfig (#16848)
- Add NeoPool ``NPFiltration 2`` toggle cmnd (#16859)
- ESP32 NimBLE library from v1.4.0 to v1.4.1 (#16775)

### Fixed
- BP5758D red channel corruption regression from v12.1.1.6 (#16850)

## [12.2.0] 20221017
- Release Patrick

## [12.1.1.6] 20221017
### Added
- Command ``WcClock 10..200`` set webcam clock in MHz. Default is 20
- ESP32 Automatically resize FS to max flash size at initial boot (#16838)
- Command ``SspmPowerOnState<relay> 0|1|2`` to set Sonoff SPM 4Relay module v1.2.0 power on state overruling tasmota  global power on state. 0 = Off, 1 = On, 2 = Saved state (#13447)
- Support for Flash size 32/64/128 MB in Partition Wizard and auto-resize

## [12.1.1.5] 20221013
### Added
- Command ``Sunrise 0..3`` to select sunrise dawn angle between Normal, Civil, Nautical or Astronomical (#16795)

## [12.1.1.4] 20221012
### Added
- Support for Shelly Plus 2PM using template ``{"NAME":"Shelly Plus 2PM PCB v0.1.9","GPIO":[320,0,0,0,32,192,0,0,225,224,0,0,0,0,193,0,0,0,0,0,0,608,640,3458,0,0,0,0,0,9472,0,4736,0,0,0,0],"FLAG":0,"BASE":1,"CMND":"AdcParam1 2,10000,10000,3350"}``
- Zigbee Alexa/Hue emulation, support multiple switches on separate endpoints (#16718)
- Support for QMC5883L magnetic induction sensor by Helge Scheunemann (#16714)
- LVGL/HASPmota add tiny "pixel perfect" fonts for small screens (#16758)
- HASPmota support for TTF fonts (#16759)
- Support for Modbus Energy Monitoring devices using a rule file. See ``xnrg_29_modbus.ino`` for more information

### Changed
- ESP32 LVGL library from v8.3.0 to v8.3.2
- Increase serial console fixed input buffer size from 520 to 800
- Swap Shelly EM internal channels A and B to match P1 and P2 (#16486)

## [12.1.1.3] 20221003
### Added
- ESP32-S2 and ESP32-S3 touch button support
- Zigbee friendly names per endpoint

### Fixed
- ESP32 touch button multi-press and hold detection (#16596)

## [12.1.1.2] 20220927
### Added
- Berry has persistent MQTT subscriptions: auto-subscribe at (re)connection
- Berry automated solidification of code
- Support of optional file calib.dat on ADE7953 based energy monitors like Shelly EM (#16486)
- Command ``SetOption46 0..255`` to add 0..255 * 10 milliseconds power on delay before initializing I/O (#15438)
- Zigbee support for decimal Voltage/Current/Power on power metering plugs
- Command ``UrlFetch <url>`` to download a file to filesystem
- Zigbee basic support for Green Power
- Berry add ``introspect.setmodule(name:string, value:any) -> nil``

### Changed
- ESP32 Increase number of button GPIOs from 8 to 28 (#16518)
- IRremoteESP8266 library from v2.8.2 to v2.8.3
- Tasmota Core32 from 2.0.4.1 to 2.0.5
- IRremoteESP8266 library from v2.8.3 to v2.8.4
- Zigbee report unprocessed attributes
- Platformio one Platform for all Tasmota frameworks Core32 2.0.5 (#16644)

## [12.1.1.1] 20220910
### Added
- Support for SGP40 gas and air quality sensor (#16341)
- Support for Modbus writing using ModbusBridge by JeroenSt (#16351)
- Support for Ethernet in ESP32 safeboot firmware (#16388)
- Flowrate meter flow amount/duration, show values in table format (#16385)
- Zigbee prepare for Green Power support (#16407)
- Command ``SetOption146 1`` to enable display of ESP32 internal temperature
- Support for DFRobot SEN0390 V30B ambient light sensor (#16105)
- Command ``DspSpeed 2..127`` to control message rotation speed on display of POWR3xxD and THR3xxD
- Command ``DspLine<1|2> <index>,<unit>,<index>,<unit>,...`` to select message(s) on display of POWR3xxD and THR3xxD

### Changed
- TasmotaModbus library from v3.5.0 to v3.6.0 (#16351)
- Button debouncing V3 by adopting switch debounce code (#16339)
- Thermostat max allowed temperature from 100 to 200C (#16363)
- Using command ``SerialBuffer`` raise max allowed buffer size to 2048 characters (#16374)

### Fixed
- Removed whitespace from JSON values with no decimals (#16365)

## [12.1.1] 20220825
- Release Patricia

### Fixed
- RTC not detected when lights are present (#16242)
- DNS lookup for .local domains (#16273)
- Button response delay regression from v12.0.2.4 (#16319)
- Lost module name in GUI regression from v12.0.2.4 - 20220803 (#16324)
- LVGL fix descriptors Berry mapping

## [12.1.0.1] 20220825
### Added
- Zigbee device plugin mechanism with commands ``ZbLoad``, ``ZbUnload`` and ``ZbLoadDump`` (#16252)
- ESP32-S3 support for internal temperature sensor
- Command ``StatusRetain`` (#11109)

### Changed
- ESP32 NimBLE library from v1.3.6 to v1.4.0

## [12.1.0] 20220818
- Release Patricia

## [12.0.2.4] 20220818
### Added
- Command ``SetOption45 1..250`` to change default bistable latching relay pulse length of 40 milliseconds
- Support for Modbus bridge adding commands ``ModbusSend``, ``ModbusBaudrate`` and ``ModbusSerialConfig`` (#16013)
- Support for multiple ``IRsend`` GPIOs (#16138)
- Zigbee added recording of when the battery was last reported (#16146)
- Zigbee add Battery auto-probe (can be disabled with ``SetOption143 1``) (#16148)
- Zigbee include "BatteryPercentage" in all messages
- Commands ``WifiScan`` and ``WifiTest`` (#16141)
- Support for Catalan language translations by Albert Gonzalez (#16145)
- Zigbee ``SetOption144 1`` includes a timestamp in `ZbReceived` messages

### Changed
- ESP32 LVGL library from v8.2.0 to v8.3.0 (#16019)
- Tasmota ESP32 Arduino core from v2.0.4 to v2.0.4.1 (#16110)
- TasmotaModbus library from v3.4.0 to v3.5.0 (#16245)

### Fixed
- Restore EnergyToday after using command ``restart 2`` and power cycle (#16118)
- Fixed IR crash on ESP32 (#16173)
- Zigbee fix Tuya for writing attributes

## [12.0.2.3] 20220716
### Added
- Support for Sonoff POWR3xxD and THR3xxD (#15856)
- Support for bistable (latching) relays mixed with monostable relays using GPIO Relay_b or Relay_bi as used by Sonoff POWR320D and THR320D
- ESP32 Support for Ultra Low Power (ULP) coprocessor via Berry by Christian Staars (#15916)
- Command ``Sleep2 !`` to cancel pending one-shot speed setting (#15954)

### Changed
- Driver DHT v6 consolidation for both ESP8266 and ESP32 to support SI7021, THS01 and MS01 on ESP32 (#15856)
- Tasmota ESP32 Arduino core from v2.0.3 to v2.0.4 (#15940)

## [12.0.2.2] 20220701
### Added
- Command ``GlobalTemp2 1..250`` to select Global Temperature source indexed from teleperiod occurrence data (#15834)
- Command ``GlobalHum2 1..250`` to select Global Humidity source indexed from teleperiod occurrence data (#15834)
- Command ``GlobalPress2 1..250`` to select Global Pressure source indexed from teleperiod occurrence data (#15834)

## [12.0.2.1] 20220622
### Added
- Support for 5-channel light dimmer driver SM2335 used in SwitchBot Color Bulbs (#15839)

### Fixed
- ESP32 SendMail not working over ethernet (#15794)

## [12.0.2] 20220620
- Release Paul

## [12.0.1.2] 20220620
### Added
- Command ``DnsTimeout 100..20000`` to change default DNS timeout from 1000 msec blocking if no DNS server found

### Fixed
- MQTT rc -4 on connections regression from v12.0.0 (#15809)

## [12.0.1] 20220617
- Release Paul

### Fixed
- Resolving NTP and/or MQTT server names regression from v12.0.0 (#15816)

## [12.0.0] 20220615
- Release Paul

## [11.1.0.4] 20220615
### Added
- Support for HYTxxx temperature and humidity sensor (#15715)
- Support for Sensirion SHT4X using define USE_SHT3X (#15349)
- Command ``SSerialSend9 1`` to enable Serial Bridge console Tee for debugging purposes
- Command ``SetOption142 1`` to wait 1 second for wifi connection solving some FRITZ!Box modem issues (#14985)

### Changed
- Restructured tasmota source directories taking benefit from PlatformIO Core v6.0.2
- ESP32 increase Serial Bridge input buffer from 130 to 520 characters

### Fixed
- ESP32 Arduino Core WiFi timeout is changed from msec to seconds
- Reduce blocking by adding WifiPollDns before resolving NTP and/or MQTT server names (#14394)
- SHT1X driver hangs and wrong values on ESP32 (#15790)

## [11.1.0.3] 20220602
### Added
- Support for Sonoff SPM v1.2.0
- Support for Sonoff Zigbee Bridge Pro by Stephan Hadinger (#15701)
- Command ``SspmDisplay 2`` to display Sonoff SPM energy data in GUI for user tab-selected relay modules (#13447)
- Command ``SetOption141 1`` to disable display of module name in GUI header
- Support for 5-channel light dimmer driver BP5758D used in Tuya bulbs (#15713)

### Fixed
- Possible pin output toggle after power on (#15630)

## [11.1.0.2] 20220514
### Added
- ESP32 Command ``Restart 3`` to switch between SafeBoot and Production

### Changed
- Prepare to remove dedicated Home Assistant discovery in favour of Tasmota Discovery and hatasmota
- ESP32 Tasmota SafeBoot with changed partition scheme allowing larger binaries

## [11.1.0.1] 20220504
### Added
- Support for Sonoff MS01 soil moisture sensor (#15335)
- Support for daisy chaining MAX7219 displays (#15345)
- Support for light schemes via DDP as default for ESP32x (#15436)
- Command ``EnergyExportActive<phase>`` to (p)reset energy export active for supported devices. Currently ADE7880 only (#13515)
- Sonoff SPM delayed SetPowerOnState (#13447)
- Command ``SetOption139 0/1`` to switch between pressure unit "mmHg" (0) or "inHg" (1) when ``SO24 1`` (#15350)
- Support for flowrate meters like YF-DN50 and similar (#15474)
- Command ``IfxRp ""|<policy>`` adds optional InfluxDb Retention Policy (#15513)
- Command ``SetOption140 0/1`` to switch between MQTT Clean Session (0) or Persistent Session (1) (#15530)

### Fixed
- SCD40 start low power command (#15361)
- Improv initial or erase device installation failing to provide Configure WiFi option
- BL09xx negative power presentation (#15374)

### Removed
- Arduino IDE support

## [11.1.0] 20220413
- Release Ostara

## [11.0.0.7] 20220413
### Added
- HX711 command ``Sensor34 10 0|1|<weight in gram>`` to set HX711 fixed tare (0 = use auto tare, 1 = use calibrated tare, Any other value is user selected tare)
- Command ``SetOption138 1`` to switch GUI energy multi-column layout from left/center (0) to right (1) align (#15342)

### Changed
- HX711 commands ``Sensor34 11 <valueA>`` and ``Sensor34 12 <valueB>`` to use HX711 absolute weight conversion (#15292)

### Fixed
- TasMesh relaunch wifi on esp_now_init failure (#15334)

### Removed
- HX711 command ``Sensor34 7`` as now active tare is persistent resulting in calculated current weight

## [11.0.0.6] 20220409
### Added
- HX711 commands ``Sensor34 10 <valueA>`` and ``Sensor34 11 <valueB>`` to use HX711 absolute weight conversion (#15292)

### Changed
- NeoPool boost command with redox control state, relay and aux detail display

### Fixed
- NeoPool filtration state and speed display

## [11.0.0.5] 20220407
### Added
- Support for improv as used by esp-web-tools
- Command ``IfxSensor 1`` to send non-teleperiod data to influxdb
- ESP32 Support for OpenHASP v1.0 by Stephan Hadinger (#15307)
- Command ``SetOption137 1`` to avoid MQTT publish of defined Tuya CMDs if SO66 is active (#15267)

### Changed
- Remove support for Internet Explorer by allowing ECMAScript6 syntax using less JavaScript code bytes (#15280)

### Fixed
- ESP32 save settings after OTA upload regression from v10.0.0.3
- HX711 false readings by removing large deviations

## [11.0.0.4] 20220402
### Added
- Command ``RtcNtpserver 0/1`` to enable Tasmota NTP server when enabled by define ``RTC_NTP_SERVER``
- NeoPool JSON modules, power module, cell info, chlorine, conductivity and ionization
- Support for up to four DS3502 digital potentiometers with command ``Wiper<x> 0..127``
- Command ``SetOption136 1`` to disable single sensor reports from Tuya devices while keeping teleperiod reports (#15216)

### Changed
- Consolidate three RTC chip drivers (DS3231, BM8563, PCF85363) into one driver updating RTC as soon as possible after restart
- Removed command ``Sensor33`` and replaced by ``RtcNtpserver``
- DS3231 I2C address define ``USE_RTC_ADDR`` into ``DS3231_ADDRESS``
- NeoPool remove ambiguous device color names
- Display of energy values in GUI use columns when define ``USE_ENERGY_COLUMN_GUI`` is enabled (default)
- IRremoteESP8266 library from v2.8.1 to v2.8.2
- Tasmota ESP32 Arduino core to v2.0.3
- ESP8266 Shrinked tasmota-minimal.bin by removing all commands except ``Upgrade``, ``Upload``, ``OtaUrl``, ``Seriallog``, ``Weblog`` and ``Restart``

### Fixed
- NeoPool NPBit and NPRead/NPReadL output
- ESP32 PowerOnState (#15084)

## [11.0.0.3] 20220312
### Added
- TasmotaSerial implement ``end()``
- ESP32 TasmotaSerial uart mapping to support multiple ``begin()`` and implement ``getUart()`` (#14981)
- Commands ``Sensor12 D0 .. D5, S0 .. S5`` allowing differential or single-ended modes (#15001)
- NeoPool commands ``NPpHMin``, ``NPpHMax``, ``NPpH``, ``NPRedox``, ``NPHydrolysis``, ``NPIonization``, ``NPChlorine`` and ``NPControl`` (#15015)
- NeoPool system voltages display
- Full DS3231 integration and synchronisation when using UBX (=GPS), NTP or manual time
- LVGL Splash screen and ``SetOption135 1`` to disable splash screen
- Command ``RfTimeout 100..60000`` to disable duplicate RfReceive. Default 1000 (#15061)
- Support for ADE7880 3 phase energy monitor as used in Shelly 3EM (#13515)
- Support for PCF85363 RTC as used in Shelly 3EM (#13515)

### Changed
- Extent number of pulsetimers from 8 to 32 (#8266)
- Tasmota ESP32 Arduino core to v2.0.2.3 (#14979)
- TasmotaSerial library from v3.4.0 to v3.5.0 (#14981)
- NeoPool limit relay output to the number actually available

## [11.0.0.2] 20220225
### Changed
- Enabled ethernet and Sonoff SPM in ``tasmota32.bin``

## [11.0.0.1] 20220220
### Added
- Command ``SspmMap 0`` to reset Sonoff SPM default mapping
- Command ``TcpConnect <port><ip_address>`` to add client connection mode (#14874)
- ESP32 support for BLE Mi scale V1 (#13517)
- ESP32 integrate Homekit in Bluetooth binary (#14818)
- ESP32 Berry always enable rules
- ESP32 Berry bootloop protection
- ESP32 Berry virtual Alexa hue device (#14833)

### Changed
- Adafruit BusIO library from v1.0.10 to v1.11.0
- ESP32 update the internal Berry type system to sync with Skiars Berry repository. No expected impact on code, but .bec files need to be generated again. (#14811)
- ESP32 LVGL library from v8.1.0 to v8.2.0
- ESP32 NimBLE library from v1.3.3 to v1.3.6
- Sonoff SPM increase max number of relays supported to 32 (8 SPM-4Relay modules)

### Fixed
- SSPM energy yesterday when zero
- GPIO OptionE1 selection regression (#14821)
- BL0939, BL0940 and BL0942 energy monitoring buffer miscompares resulting in wrong daily energy values regression from v9.5.0.8 (#14829)
- Orno WE517 power meter phase 2 current reactive (#14841)
- Wiegand 34-bit rfid reading and presentation (#14834)

## [11.0.0] 20220212
- Release Olivia

## [10.1.0.8] 20220212
### Changed
- From Calendar Versioning (CalVer) back to Semantic Versioning (SemVer) for better major change indication and future support

## [2022.1.4 = 10.1.0.7] 20220205
### Added
- Rule variables %timer1% to %timer16% (#14619)

### Changed
- Version display from 2022.01.3 to 2022.1.4

### Fixed
- SR04 sensor driver regression from 2022.01.2

## [2022.01.3 = 10.1.0.6] 20220204
### Added
- Command ``WebTime <start_pos>,<end_pos>`` to show part of date and/or time in web gui based on "2017-03-07T11:08:02-07:00"
- ESP32 disable serial console when 3 (ESP32) or 2 (Other models) serial interfaces are requested (#14487)
- Support for BME688 with latest Bosch-Sensor-API library (#14513)
- Command ``SetOption44 1..100`` to set base tolerance percentage for matching incoming IR messages (default 25, max 100) (#14555)
- Command ``Json {<Tasmota commands>}`` to enable input of any command as JSON tokens (#14568)
- Rule variable %color% (#14572)
- Command ``SspmDisplay 1`` to display Sonoff SPM energy data in GUI for relays powered on only
- Command ``SspmEnergyTotal<relay>`` to (p)reset Sonoff SPM total energy without today's energy
- Command ``SspmEnergyYesterday<relay>`` to (p)reset Sonoff SPM energy yesterday
- Command ``SspmHistory<relay>`` to retrieve Sonoff SPM daily energy up to last six month (as defined by ARM firmware)
- Command ``SspmIAmHere<relay>`` to (faintly) blink Sonoff SPM-4Relay module error light of requested relay
- Command ``SspmLog<relay> [x]`` to retrieve Sonoff SPM relay power state change and cause logging
- Command ``SspmOverload<relay> <options>`` to set Sonoff SPM overload criteria for any relay
- Command ``SspmScan`` to rescan Sonoff SPM modbus
- Support for MQ analog sensor for air quality by Francesco Adriani (#14581)
- Command ``SetOption134 1`` to disable PWM auto-phasing for lights by default (new behavior) (#14590)
- Increase PWM channels to 16 (Esp32 only)
- Initial support for ESP32-S3 with support for 38 configurable GPIOs

### Changed
- BME68x-Sensor-API library from v3.5.9 to v4.4.7
- ESP32 core library from v2.0.2 to v2.0.2.1 (#14553)

### Fixed
- OneWire-Stickbreaker (DS18x20) library support for ESP32-S2 (#14338)

## [2022.01.2 = 10.1.0.5] 20220116
### Added
- Tasmota favicon to webbrowser tab (#14322)
- Commands for ESP32 ethernet configuration ``EthIpAddress``, ``EthGateway``, ``EthSubnetmask``, ``EthDnsServer1`` and ``EthDnsServer2`` (#14385)
- Support for Eastron SDM230 modBus energy meter (#13443)

### Changed
- IRremoteESP8266 library from v2.8.0 to v2.8.1

## [2022.01.1 = 10.1.0.4] 20220107
### Added
- Experimental ADE7953 (Shelly EM) reset on restart (#14261)
- Command ``SspmMap 2,1,..`` to map Sonoff SPM scanned module to physical module (#14281)
- Solax X1 modbus RTS support and offline status (#14305)
- DDP schemes for light and WS2812 (#14017)
- ESP32 single binary firmware (#14239)
- ESP32 support for USE_PWM_DIMMER as GPIO ``Option E1``
- Support for Linkind dimmer as GPIO ``Option A6`` (#14004)

### Changed
- PubSubClient library from v2.8.12 to v2.8.13
- TasmotaSerial library from v3.3.0 to v3.4.0
- TasmotaModbus library from v1.2.0 to v3.4.0
- From Semantic Versioning (SemVer) to Calendar Versioning (CalVer)
- ESP32 Set stack size with ``#define SET_ESP32_STACK_SIZE``, added ``StackLowMark`` metrics
- ESP32 Berry stores compiled bytecode into IRAM, freeing space in heap (#14307)

### Fixed
- Intermittent exceptions and heap corruption due to PubSubClient library buffer overflow (#13700)
- Scripter memory corruption (#14268)
- Edit file for SD card (#14229)
- Solax X1 negative temperature support (#14278)
- Modbus serial config regression from v10.1.0.3

## [10.1.0.3] 20211231
### Added
- Command ``SSerialConfig <serialconfig>`` to change Serial Bridge configuration

### Fixed
- DHT support negative temperatures on different hardware (#14173)
- ESP32 Provide proper OTA_URL for tasmota32solo1 (#14202)
- Hardware serial parity and stop bits support (#14212)

### Changed
- LVGL update from 8.0.2 to 8.1.0

## [10.1.0.2] 20211225
### Changed
- TasmotaSerial library from v3.3.0 to v3.4.0 - reverted (#14153)
- Force initial serial configuration even if no serial GPIO's are enabled (#14153)
- Revert change to fix extra flashwrite before QuickPowerDetection (#14153)
- Increase SerialBridge receive buffer from 130 to 256 characters - reverted (#14153)
- ESP8266Audio library from v1.9.2 to v1.9.5 (#14172)
- ESP8266SAM library from v1.0 to v1.0.1 (#14172)

### Fixed
- Serial broken after #14153 - reverted

## [10.1.0.1] 20211223
### Added
- PWM Dimmer two button support (#13993)
- Device Group Send full status item (#14045)
- Support for MAX7219 Dot Matrix displays (#14091)
- ESP32 support for TuyaMcu
- ESP32 Berry features

### Changed
- Mitsubishi HVAC temperature resolution (#13936)
- Remove restriction of topic must differ from mqttclient (#14019)

### Fixed
- EZOO2 sensor message format (#14000)
- ESP32 Webcam exception during flashwrites
- ESP32 LedPwmMode exception (#14073)
- ESP32 Compile error when I2S_Audio is enabled (#14095)

## [10.1.0] 20211208
- Release Noelle

### Added
- Berry added ``tcpclient``

## [10.0.0.4] 20211208
### Added
- (Internal) Support for FUNC_BUTTON_MULTI_PRESSED in (light)drivers
- Support for GPE Multi color smart light as sold by Action in the Netherlands
- Support for 74xx595 8-bit shift registers (#13921)

### Changed
- (Internal) Range conversion edge values
- NimBLE to v.1.3.3
- MQTT TLS dual mode (CA or fingerprint) in same firmware, ``SetOption132 1`` to force fingerprint
- Toolchains for ESP32x changed from 8.4.0-2021r1 to 8.4.0-2021r2

### Fixed
- Tuya dimmer range issue (#13849)
- BLE Memory leak with update NimBLE v.1.3.1 to v.1.3.3
- Compile error BLE EQ3 driver with core 2.0.x (#13948)

## [10.0.0.3] 20211130
### Added
- Shutter support for venetian blinds with tilt control
- ESP32 Autoconfiguration
- ESP32 fix leftover GPIO configuration after restart
- ESP32 Proof of Concept Sonoff SPM with limited functionality (switching and energy monitoring) (#13447)
- WS2812 scheme 13 stairs effect (#13595)
- ESP32 Preliminary support for Tasmota Apps (.tapp extensions)
- ESP32 Berry support for neopixel (WS2812, SK6812)
- Command ``IfxPeriod `` to overrule ``Teleperiod`` for Influx messages (#13750)
- ESP32 OTA over HTTPS
- ESP32 Berry ``import re`` regex module
- ESP32 HTTPS support to ``WebQuery``

### Changed
- ESP8266 Gratuitous ARP enabled and set to 60 seconds (#13623)
- Removed ILI9488 driver in favor of Universal Display Driver
- IRremoteESP8266 library from v2.7.20 to v2.8.0 (#13738)
- Ethernet hostname ending in ``_eth`` to ``-eth`` according to RFC952
- ESP32 core library from v2.0.1 to v2.0.1.1 (#13768)

### Fixed
- ESP32 analog NTC temperature calculation (#13703)
- ESP32 ethernet broken by core 2.x
- ESP32 I2C clock stretch issue (#13768)

### Removed
- ILI9488 driver in favour of Universal Display driver (#13719)

## [10.0.0.2] 20211113
### Added
- Support for HDC2010 temperature/humidity sensor by Luc Boudreau (#13633)

### Breaking Changed
- ESP32-S2 TSettings memory usage fixed to 4096 bytes regression from v9.5.0.8

### Changed
- ESP32 core library from v1.0.7.5 to v2.0.1

## [10.0.0.1]
### Added
- Berry add module ``python_compat`` to be closer to Python syntax (#13428)
- 1 second heartbeat GPIO
- Command ``TcpConfig`` for TCPBridge protocol configuration (#13565)

### Changed
- File editor no-wrap (#13427)
- ESP32 core library from v1.0.7.4 to v1.0.7.5
- ESP32-C3 core library from v2.0.0-post to v2.0.1-rc1

### Fixed
- Initial reset RTC memory based variables like EnergyToday and EnergyTotal
- ESP32 Telegram compile error (#13435)
- SML compile error (#13441)
- GUI checkbox MQTT TLS not saved regression from v9.2.0.3 (#13442)
- Discovery of shutters (#13572)
- ESP32-C3 OneWire as used by DS18x20 (#13583)

## [10.0.0] 20211019
- Release Norman

## [9.5.0.9] 20211019
### Added
- Command ``SetOption129 1`` to enable split total energy results (#13030)
- Command ``SetOption130 1`` adding heap size (and ESP32 fragmentation) to logging timestamp for debugging
- Commands ``EnergyTotal<phase>``, ``EnergyToday<phase>`` and ``EnergyYesterday<phase>`` to (re)set energy values
- Commands ``EnergyUsage`` and ``EnergyExport`` to (re)set energy usage and export values
- Berry add module ``import persist``
- Support for BL0942 energy monitor (#13259)
- Support for HM330X SeedStudio Grove Particule sensor (#13250)

### Breaking Changed
- ESP32 LVGL updated to v8.0.2

### Changed
- Removed command ``EnergyReset`` as it is replaced by new commands
- Files starting with underscore in file system are no more hidden
- ESP32 Memory display to exclude IRAM (i.e. less by 40-50KB) (#13294)
- LVGL Berry namespace ``lv.*`` added and removed ``lv_*`` constants

### Fixed
- ESP32 restore GPIO16/17 if no PSRAM was found regression from v9.5.0.3
- Restore functionality as documented when both GPIO_LED1 and GPIO_LED2 are used regression from v8.5.0 (#13368)

## [9.5.0.8] 20210927
### Added
- Command ``WebGetConfig <url>`` if ``#define USE_WEBGETCONFIG`` is enabled to restore/init configuration from external webserver (#13034)
- Berry class ``webclient`` for HTTP/HTTPS requests
- Support for ESP32-S2 GPIOs
- ESP32 add GPIO 6/7/8/11 to template and remove GPIO 28-31 (remapping so backwards compatible)
- Crash recorder ``Status 12`` for ESP32/ESP32-S2/ESP32-C3, supporting Esp-idf 3.3/4.4
- Support for ESP32/ESP32-S2 DAC gpio via Berry
- Berry support for Serial
- Support for Sensirion SCD40/SCD41 CO2 sensor (#13139)
- Support for BL0939 energy monitor as used in ESP32 based Sonoff Dual R3 V2 Pow (#13195)
- Command ``WebQuery <url> GET|POST|PUT|PATCH [<headers>] <body>`` to extent HTTP requests (#13209)
- Berry print stack trace when exception, more detailed with line numbers if `#define USE_BERRY_DEBUG`

### Changed
- M5 Stack Core2 uses UNIVERSAL_DISPLAY with enabled LVGL as default now
- ``DisplayDimmer`` has now range 0..100 instead of 0..15
- Minimum PWM Frequency lowered to 2Hz on ESP32 (#13123)
- Use Tasmota Arduino Core32 1.0.7.4 for ESP32 builds (#13154)
- Shrinked Webcam build, uses now `USE_TASMOTA_DISCOVERY` (#13148)
- Berry revamped ``energy`` module to expose all C variables to Berry (read/write)

### Fixed
- OpenTherm invalid JSON (#13028)
- ESP32 crash when PSRAM is absent and ``BOARD_HAS_PSRAM`` set (#13037)
- MQTT TLS related connection timing errors (#13033)

## [9.5.0.7] 20210901
### Added
- Turn HTTP API (command ``SetOption128 1``) default on for backward compatibility
- Support for IEM3155 Wattmeter (#12940)
- Berry support for vararg
- Command ``Subscribe2 ...`` to subscribe to a MQTT topic without appended "/#" (#12858)
- Support for Hydreon RG-15 Solid State Rain sensor (#12974)
- Support for IKEA VINDRIKTNING particle concentration sensor (#12976)
- Berry support for Curve 25519 EC crypto
- Command ``SetOption2 1`` to enable display of global temperature/humidity/pressure info to JSON sensor message

### Changed
- Shelly EM template needs to use GPIO ADE7953_IRQ_2
- IRremoteESP8266 library from v2.7.19 to v2.7.20

### Fixed
- WDT reset on shutters with stepper motors during deceleration (#12849)
- Shelly 2.5 negative power values on relay 1 regression from 9.5.0.5
- Wiegand support for keypad zero key in single key mode using ``SetOption124 1`` (#12960)
- Hass and Tasmota discovery prefix topic notifications (#12972)
- Unable to disable MusicSync mode on Sonoff L1 Lite regression from 9.3.0 (#12930)
- Shelly Dimmer 2 Energy usage (#12815)
- Sonoff L1 (lite) smoother color transitions

## [9.5.0.6] 20210820
### Added
- Version bump to monitor possible HTTP issues related to ``SetOption128``

### Changed
- Berry now compiling in ``strict`` mode to catch more bugs

### Fixed
- ESP32-C3 PWM5

## [9.5.0.5] 20210815
### Added
- Inital support for Wi-Fi extender (#12784)
- Neopool commands ``NPPHRes``, ``NPCLRes`` and ``NPIonRes`` (#12813)
- Support for (Yeelight) Mi Desk Pro using binary tasmota32solo1.bin
- Initial support for influxdb using ``#define USE_INFLUXDB`` and several ``Ifx`` commands
- Command ``SetOption128 1`` disabling web referer check default blocking HTTP web commands (#12828)

### Changed
- NeoPixelBus library from v2.6.3 to v2.6.7
- Make Sonoff L1 MusicSync persistent (#12008)
- Relax NTP poll if no ntpserver can be resolved by DNS
- Move firmware binaries to https://github.com/arendst/Tasmota-firmware/tree/main/release-firmware
- Default disable CORS for enhanced security and provide user compile option ``#define USE_CORS`` (#12827)
- Prometheus: All metrics are prefixed with ``tasmota_`` (#12842)
    Memory metrics have been cleaned up to work consistently between ESP8266 and ESP32
    The device name is reported as an info metric

### Fixed
- Neopool communication error (#12813)
- Negative power values for ADE7953 based devices like Shelly EM (#12874)

## [9.5.0.4] 20210801
### Added
- Support for second DNS server
- Optional IP filter to command ``TCPStart`` (#12806)

### Changed
- ESP8266Audio library from v1.5.0 to v1.9.2

## [9.5.0.3] 20210729
### Added
- Command ``SetSensor1..127 0|1`` to globally disable individual sensor driver
- Support for CAN bus and Freedom Won Battery Management System by Marius Bezuidenhout (#12651)
- Berry ESP32 support for I2S audio mp3 playback
- Berry add module ``introspect``
- Berry add ``tasmota.wifi()`` and ``tasmota.eth()``
- LVGL new widget ``lv_wifi_bars``

### Changed
- ESP32 core library from v1.0.7.1 to v1.0.7.3
- Disable PSRAM on unsupported hardware
- Replace spaces by hyphens in final hostname (#12710)
- Message ``Upload buffer miscompare`` into ``Not enough space``
- ESP32 remove GPIO initialization to INPUT from not used GPIOs to allow JTAG support

### Fixed
- Discovery fails when using ``%hostname%`` in a topic (#12710)
- ESP32-Solo OTA upgrade
- ESP32 buzzer in PWM mode exception (#12717)

## [9.5.0.2] 20210714
### Added
- Initial support for Tasmota Mesh (TasMesh) providing node/broker communication using ESP-NOW (#11939)
- MQTT minimum password length restriction in GUI (#12553)
- Command ``SetOption127 1`` to force Wi-Fi in no-sleep mode even if ``Sleep 0`` is not enabled
- Support for Technoline WS2300-15 Anemometer (#12573)
- Support for Telaire T6700 Series CO2 sensor by Alexander Savchenko (#12618)

### Changed
- ESP32 core library from v1.0.7 to v1.0.7.1
- IRremoteESP8266 library from v2.7.18 to v2.7.19
- ESP32 Ethernet Phy Type information to IDF v3+
- Allow buttons to work in AP normal mode (#12518)
- Enable Ping and rule features for any device compiled with more than 1M flash size (#12539)
- ESP32 internal sensor driver id moved from 87 to 127
- Extended supported sensor driver range to 128

### Fixed
- ESP32-C3 settings layout for configuration backup and restore
- ESP32 core v2.0.0 setting hostname
- Berry button handlers and error messages (#12521)
- Scripter and Display MQTT errors due to MQTT_DATA move to String (#12525)
- Scripter moving average and sml input validation (#12541)
- Zigbee Hue angle encoding (#12545)
- AM2320 value reporting (#12552)
- Exception 28 when unable to send MQTT message and a topic name without a slash '/' (#12555)
- Wi-Fi initial setup workaround for 11n only routers (#12566)
- ESP32 do not use chip temperature sensor as global temperature if external temperature sensor is used (#12630)

## [9.5.0.1] 20210701
### Added
- Berry ESP32 partition manager (#12465)
- Rule event support as JSON payload (#12496)
- Support for AM2320 Temperature and Humidity Sensor by Lars Wessels (#12485)

### Changed
- ESP32 core library from v1.0.6 to v1.0.7
- Speed up initial GUI console refresh
- Enable UFILESYS, GUI_TRASH_FILE and GUI_EDIT_FILE for any device compiled with more than 1M flash size
- Simplified configuration for ir-full and removal of tasmota-ircustom
- Refactor platformio (#12442)

### Fixed
- ESP32 Webcam add boundary marker before sending mjpeg image (#12376)
- DDS238-2 wrong reactive power value (#12283)
- NO VALID JSON regression from may 4th (#12440)
- Telegram response decoding stopped working after 20210621 and exception on long result message (#12451)
- Neopool compile error on DEBUG_TASMOTA_SENSOR (#12464)

## [9.5.0] 20210617
- Release Michael (Rossi)

## [9.4.0.6] 20210617
### Added
- Command ``MqttWifiTimeout 100..20000`` to control MQTT Wi-Fi connection timeout default set to 200 mS (#12222)

## [9.4.0.5] 20210615
### Added
- Preliminary support for Esp32C3 - RiscV based

### Changed
- NeoPixelBus library from v2.6.1.4 to v2.6.3 stage
- Allow longer MQTT response messages by removing fixed memory buffer with size 1040 to heap allocated buffer
- Command ``Timers`` layout of JSON message changed to single line
- Command ``Gpio`` layout of JSON message changed to single line
- Command ``Modules`` layout of JSON message changed to single line
- I2C extended MPU6886 to also support MPU9250 (found in Legacy M5Stack Fire)
- ESP32 increase log buffer from 4k to 6k to support longer messages
- Move Settings from DRAM to heap
- WifiManager save Wi-Fi configuration from settings, do it only once (#12242)
- Improving SI7021 reading reliability by adjusting timers (#12256)
- Refactor ESP32 partition selection, now via boards (#12257)
- Refactor platformio configurations by Jason2866
- Use correct template for Home Assistant light (#12317)

## [9.4.0.4] 20210610
### Added
- Version bump to signal new features to Hass
- Command ``Status0`` providing all status information on a single line
- LVGL support for PNG images (#12148)
- Update Sugar Valley Neopool driver (#12171)
- Acer projector support (#12190)
- I2S and Interrupt GPIO types (#12192)
- Update OpenTherm driver (#12195)
- Support for BM8563 RTC chip (I2C) found in M5Stack Core2 and M5StickC (#12199)
- Command ``TuyaSend5`` for hex string (#12211)
- Extend command ``Wifi`` with Wi-Fi Mode Control (#12292)

### Changed
- IRremoteESP8266 library from v2.7.16 to v2.7.18

### Fixed
- PING race condition breaks JSON in rule (#12106)
- Support Tuya powermeter >6500W (#12115)
- Zigbee max end-device (#12159)
- Prevent keep state MCP230xx output fast toggle on reboot (#12264)
- Tuya data type 2 read as 32 bit integer (instead of 16 bit) (#12282)

## [9.4.0.3] 20210515
### Added
- Make Telegram command ``TmState`` persistent (#11965)
- Zigbee firmware for Tube's Zigbee coordinator based on EFR32 and ESP32
- Zigbee firmware 6.7.9 for Sonoff ZBBridge
- Defines ``USER_RULE1``, ``USER_RULE2`` and ``USER_RULE3`` to store rules at compile time
- Define ``USER_BACKLOG`` to store commands at compile time to be executed at firmware load or when executing command ``reset``
- LVGL support for 3 buttons as rotary encoder (#12035)
- LVGL support for touchscreen (#12039)
- Allow home assistant discovery of MCP2300xx output as relay (#12037)
- LVGL support for TrueType fonts via FreeType library (#12087)
- LVGL support for PSRAM (#12062)
- Support for voltage and current monitoring when using Shelly dimmer 2 hardware (#11988)
- Support for Azure Device Provisioning Service for IoT Hub (#12056)
- Commands ``Color2`` and ``Dimmer4`` to allow retaining brightness ratio between white and color channels when setting dimmer for linked lights (#12072)
- Show new IP after the Wi-Fi Initial Config (#12091)

### Fixed
- Avoid erasing of Zigbee data if zigbee is not started (#11961)
- Zigbee XModem retries (#11967)
- Teleinfo standard mode and blacklist feature crash (#11991)
- ESP32 Hue light (#12005)
- Map received CCT channels back in DevGroups (#12044)
- Increase TLS minimum stack thunk to 3800 bytes (#12063)
- Delay discovery of PZEM sensors (#12076)

### Changed
- Shelly Dimmer 1 and 2 stm32 firmware from v51.5 to v51.6

## [9.4.0.2] 20210430
### Added
- Initial support for optional ``Template`` JSON fieldpair ``"CMND":"<any template related command>|<any template related command>|..."`` (#11788)
- ESP32 pulldown buttons ``Button_d`` and ``Button_id`` and switches ``Switch_d`` (#10814)
- Support for MQTT using Azure IoT Hub by Kevin Saye (#11906)
- Zigbee binary supporting cc25xx hardware on 4M flash hardware (#11872)

### Fixed
- Wrong flash size detection when saving Zigbee device information on ESP8266 (#11870)
- Prometheus metrics parse error on DS18x20 (#11931)
- DS18x20 name search id (#11958)

## [9.4.0] 20210423
- Release Leslie

## [9.4.0.1] 20210423
### Added
- Command ``Wifi 0/1`` for ESP8266 to turn Wi-Fi Off and On. When Wi-Fi is Off it is always returned On after a restart except for a wake-up from deepsleep (#11839)

### Changed
- Zigbee refactored storage for device configuration and device last known data (#11838)

### Fixed
- Command ``Power`` should not reset pulsetime (#11805)
- Teleperiod rule handling regression from v9.3.1.2 (#11851)

## [9.3.1.4] 20210422
### Added
- Command ``TuyaTempSetRes 0..3`` to control Tuya Temperature Set Resolution (#11781)
- ESP32 support for LVGL 7.11 with Berry binding by Stephan Hadinger (#11789)
- Add ``Input`` GPIO type with no default action, to be read via Berry

## [9.3.1.3] 20210419
### Added
- Optional GUI file editor enabled with define ``GUI_EDIT_FILE`` by barbudor (#11668)
- Initial support for universal display driver UDisplay by Gerhard Mutz. Enable by selecting any GPIO as ``Option A3`` (#11665)

### Breaking Changed
- ESP32 partition layout changed to accomodate more file space on most and more code space on core2 and odroid-go (#11746)

### Changed
- In tasmota-sensors.bin enabled support for VL53L0X and disabled TSL2561 (#11711)
- Add HLW8012/BL0937 average pulse calculation by Alex Lovett (#11722)
- Redesigned initial GUI Wi-Fi configuration by Adrian Scillato (#11693)
- Redesigned GUI by moving non-configuration buttons from ``Configuration`` to new submenu ``Consoles``

### Fixed
- Telegram chat id incorrect size (#11660)
- KNX energy yesterday (#11718)

## [9.3.1.2] 20210413
### Added
- Commands ``MqttKeepAlive 1..100`` to set Mqtt Keep Alive timer (default 30) and ``MqttTimeout 1..100`` to set Mqtt Socket Timeout (default 4) (#5341)
- Commands ``DisplayType`` to select sub-modules where implemented and ``DisplayInvert`` to select inverted display where implemented
- Command ``SerialBuffer 256..520`` to change hardware serial receive buffer size from default (256) to max local buffer size (520) (#11448)
- Command ``SetOption126 1`` to enable DS18x20 arithmetic mean over teleperiod for JSON temperature based on (#11472)
- Support for TM1638 seven segment display by Ajith Vasudevan (#11031)
- Support for MAX7219 seven segment display by Ajith Vasudevan (#11387)
- Support for Frequency monitoring and zero-cross detection on CSE7761 (Sonoff Dual R3)
- ESP32 support for internal Hall Effect sensor connected to both GPIO36 and GPIO39 only
- Support for multiple CCS811 sensors with baseline control (USE_CCS811_V2) by clanganke (#10858)
- Berry add ``gpio`` module
- Berry add ``light`` module
- Support for dummy energy monitor using user values set by commands ``VoltageSet``, ``CurrentSet``, ``PowerSet`` and ``FrequencySet``. Enable by selecting any GPIO as ``Option A2`` (#10640)
- Command ``Backlog0`` to allow execution of following commands without delay
- Tasmota discovery as alternative to Home Assistant discovery using define ``USE_TASMOTA_DISCOVERY``

### Changed
- PubSubClient library from EspEasy v2.7.12 to Tasmota v2.8.12
- IRremoteESP8266 library from v2.7.15 to v2.7.16
- ESP32 core library from v1.0.5 to v1.0.6
- Limit number of relay/button columns in GUI to 8 (#11546)
- ADC range result from int to float using command ``FreqRes`` for decimal resolution selection (#11545)
- Teleinfo, if raw mode selected also return telemety values in SENSOR data
- Removed overtemp detection on external energy monitoring devices (#11628)

### Fixed
- HC-SR04 on ESP32 release serial interface if not used (#11507)
- Teleinfo, if raw mode selected also always update total energy calculations
- Alexa discovery for ZBBridge (#11576)
- Alexa discovery in hue emulation (#11415)

## [9.3.1.1] 20210320
### Added
- Support for CSE7761 energy monitor as used in ESP32 based Sonoff Dual R3 Pow (#10793)
- Command ``Sensor80 1 <0..7>`` to control MFRC522 RFID antenna gain from 18dB (0) to 48dB (7) (#11073)
- Allow MCP230xx pinmode from output to input (#11104)
- SML VBUS support (#11125)
- Support for NEC and OPTOMA LCD/DLP Projector serial power control by Jan Bubík (#11145)
- Support for XPT2046 touch screen digitizer on ILI9341 display by nonix (#11159)
- Berry improvements (#11163)
- Support for zigbee lumi.sensor_wleak (#11200)
- Crash protection in ext_vnsprintf_P (#11202)
- Extent compile time SetOptions support (#11204)
- ESP32 Extent BLE (#11212)
- ESP32 support for WS2812 hardware driver via RMT or I2S
- ESP32 support for secondary I2C controller
- Support for MPU6886 on primary or secondary I2C bus

### Changed
- ESP32 core library from v1.0.5-rc6 to v1.0.5
- TasmotaSerial library from v3.2.0 to v3.3.0
- TuyaMcu dimmer timeout (#11121)
- Rename epaper 42 commands (#11222)
- DeepSleep announcement topic (#11223)

### Fixed
- PN532 on ESP32 Serial flush both Tx and Rx buffers (#10910)
- Light scheme related color changes (#11041)
- Refactor acceleration function for shutter stepper and servo (#11088)
- LM75AD detection on different addresses (#11096)
- Timer loop when console is scrolled up regression from v9.3.0 (#11108)
- Display exception when no file system is present (#11125)
- Scripter and SML fixes (#11150)
- Zigbee exception when bad frame is received (#11192)
- ESP32 flash script for Odroid and Core2 (#11227)
- ESP32 WS2812 bitbang support (#11248)
- DS18x20 driver timing issue (#11270)

## [9.3.1] 20210223
- Release Kenneth

## [9.3.0.1] 20210223
### Added
- Animate PWM dimmer brightness LEDs during transitions and with variable brightness (#11076)
- Commands ``StateRetain`` and ``InfoRetain`` (#11084)

### Changed
- Remove the need to start filenames with a slash (/) in Ufs commands
- Removed command ``VirtualCT`` as synonym for ``SetOption106`` (#11049)

### Fixed
- Web request accepts wrong password (#11039)
- Ili1942 driver (#11046)
- ESP32 Mi32 driver (#11048)
- Shutter driver (#11055)
- TM1637 driver now needs ``TM1637 CLK`` and ``TM1637 DIO`` to enable (#11057)
- Sml driver (#11082)
- Ezo drivers (#11083)

## [9.3.0] 20210219
- Release Kenneth

## [9.2.0.7] 20210219
### Added
- Support for Device Groups Device Map (#10898)
- Support for Eastron SDM72D-M three phase 100A Modbus energy meter (#10862)
- Support for Frysk language translations by Christiaan Heerze
- ESP8266 Fallback to ``*.bin.gz`` binary when OTA upload of ``*.bin`` binary fails
- Berry language improved Tasmota integration
- Berry file system support
- Filesystem commands ``Ufs``, ``UfsType``, ``UfsSize``, ``UfsFree``, ``UfsDelete``, ``UfsRename`` and ``UfsRun``
- Support for filesystem ``autoexec.bat`` to execute sequential commands like backlog
- Support for TM1637 seven segment display by Ajith Vasudevan (#10889)

### Changed
- IRremoteESP8266 library from v2.7.14 to v2.7.15
- NeoPixelBus library from v2.6.0 to v2.6.1.4
- ILI9341 library from Adafruit_ILI9341-1.2.0-Tasmota-1.0 to ILI9341-gemu-1.0

## [9.2.0.6] 20210210
### Changed
- Remove support for direct migration from versions before v8.1.0 (Doris)
- ESP32 Increase number of switch GPIOs from 8 to 28
- ESP32 Increase number of interlock groups from 4 to 14
- Increase number of button GPIOs from 4 to 8
- Preview of Berry language for Tasmota32

## [9.2.0.5] 20210205
### Changed
- ESP32 increase number of relay GPIOs from 8 to 28

## [9.2.0.4] 20210204
### Added
- Function ``AddLog`` to provide logging for up to 128 (LOGSZ) characters to save stack space
- Commands ``ChannelRemap``, ``MultiPWM``, ``AlexaCTRange``, ``PowerOnFade``, ``PWMCT``, ``WhiteBlend`` and ``VirtualCT`` as synonyms for ``SetOption37, 68, 82, 91, 92, 105`` and ``106``
- Commands ``ZbNameKey``, ``ZbDeviceTopic``, ``ZbNoPrefix``, ``ZbEndpointSuffix``, ``ZbNoAutoBind`` and ``ZbNameTopic`` as synonyms for ``SetOption83, 89, 100, 101, 110`` and ``112``
- Commands ``ZbNoAutoBind``, ``ZbReceivedTopic`` and ``ZbOmitDevice`` as synonyms for ``SetOption116, 118`` and ``119``
- Commands ``BuzzerActive`` and ``BuzzerPwm`` as synonyms for ``SetOption67`` and ``111``
- Support for ESP32 ``Module 5`` Wireless Tag Eth01 (#9496)
- Support trailing silence in buzzer tune (#10694)
- Command ``L1MusicSync <0|Off>|<1|On>|<2|Toggle>, 1..10, 1..100>`` to control Sonoff L1 Music Sync mode sensitivity and speed (#10722)
- Command ``Speed2`` to control a once off fade (#10741)
- Zigbee command ``SetOption120 1`` or ``ZbEndpointTopic 1`` to add the endpoint as suffix in topic when using ``SetOption89 1``
- Zigbee command ``ZbScan`` to do an energy scan on each radio channel

### Changed
- Maximum chars in ``AddLog_P`` logging restored from 128 to 700 (MAX_LOGSZ) to solve broken error messages

## [9.2.0.3] 20210122
### Added
- Support for time proportioned (``#define USE_TIMEPROP``) and optional PID (``#define USE_PID``) relay control (#10412)
- Support rotary encoder on Shelly Dimmer (#10407)
- Command ``SetOption43 1..255`` to control Rotary step (#10407)
- Support for BS814A-2 8-button touch buttons by Peter Franck (#10447)
- Support for up to 4 I2C SEESAW_SOIL Capacitance & Temperature sensors by Peter Franck (#10481)
- ESP8266 Support for 2MB and up linker files with 1MB and up LittleFS
- ESP32 support for TLS MQTT using BearSSL (same as ESP8266)
- Support for 24/26/32/34 bit RFID Wiegand interface (D0/D1) by Sigurd Leuther (#3647)
- Compile time option ``USE_MQTT_TLS_DROP_OLD_FINGERPRINT`` to drop old (less secure) TLS fingerprint
- Command ``SetOption40 0..250`` to disable button functionality if activated for over 0.1 second re-introduced
- Support for SM2135 current selection using GPIO ``SM2135 DAT`` index (#10634)
- Support for ESP32 ``Module 7`` M5stack core2 16MB binary tasmota32-core2.bin (#10635)
- Support for Sugar Valley NeoPool Controller by Norbert Richter (#10637)
- Rule trigger string comparisons for EndsWith ``$>``, StartsWith ``$<`` and Contains ``$|`` (#10538)
- Support for TOF10120 time of flight sensor by Cyril Pawelko (#10190)

### Breaking Changed
- ESP32 switch from default SPIFFS to default LittleFS file system loosing current (zigbee) files
- ESP8266 until now NOT SUPPORTED linker files 2MB and up. Current settings will be overwritten once LittleFS is enabled

### Changed
- Force initial default state ``SetOption57 1`` to scan Wi-Fi network every 44 minutes for strongest signal (#10395)
- Command ``Sleep 0`` removes any sleep from Wi-Fi modem except when ESP32 BLE is active
- PubSubClient MQTT_SOCKET_TIMEOUT from 15 to 4 seconds
- Domoticz fixed 2 decimals resolution by user selectable ``TempRes``, ``HumRes`` and ``PressRes`` resolutions

## [9.2.0.2] 20210105
### Added
- Support for ESP32 ``Module 3`` Odroid Go 16MB binary tasmota32-odroidgo.bin (#8630)
- Command ``CTRange`` to specify the visible CT range the bulb is capable of (#10311)
- Command ``VirtualCT`` to simulate or fine tune CT bulbs with 3,4,5 channels (#10311)
- Command ``SetOption118 1`` to move ZbReceived from JSON message and into the subtopic replacing "SENSOR" default (#10353)
- Command ``SetOption119 1`` to remove the device addr from json payload, can be used with zb_topic_fname where the addr is already known from the topic (#10355)
- Command ``RuleTimer0`` to access all RuleTimers at once (#10352)
- SPI display driver SSD1331 Color oled by Jeroen Vermeulen (#10376)
- IRremoteESP8266 library from v2.7.13 to v2.7.14
- Rotary No Pullup GPIO selection ``Rotary A/B_n`` (#10407)

### Breaking Changed
- Replaced MFRC522 13.56MHz rfid card reader GPIO selection from ``SPI CS`` by ``RC522 CS``
- Replaced NRF24L01 GPIO selection from ``SPI CS`` by ``NRF24 CS`` and ``SPI DC`` by ``NRF24 DC``
- Replaced ILI9341 GPIO selection from ``SPI CS`` by ``ILI9341 CS`` and ``SPI DC`` by ``ILI9341 DC``
- Replaced ST7789 GPIO selection from ``SPI CS`` by ``ST7789 CS`` and ``SPI DC`` by ``ST7789 DC``
- Replaced ILI9488 GPIO selection from ``SPI CS`` by ``ILI9488_CS``
- Replaced EPaper29 GPIO selection from ``SPI CS`` by ``EPaper29 CS``
- Replaced EPaper42 GPIO selection from ``SPI CS`` by ``EPaper42 CS``
- Replaced SSD1351 GPIO selection from ``SPI CS`` by ``SSD1351 CS``
- Replaced RA8876 GPIO selection from ``SPI CS`` by ``RA8876 CS``

### Changed
- Maximum chars in ``AddLog_P`` logging reduced from 700 to 128 (LOGSZ) to enhance stability
- Disabled ``USE_LIGHT`` light support for ZBBridge saving 17.6kB (#10374)

## [9.2.0.1] 20201229
### Added
- Milliseconds to console output (#10152)
- Support for P9813 RGB Led MOSFET controller (#10104)
- Support for GPIO option selection
- Gpio ``Option A1`` enabling PWM2 high impedance if powered off as used by Wyze bulbs (#10196)
- Support for FTC532 8-button touch controller by Peter Franck (#10222)
- Support character `#` to be replaced by `space`-character in command ``Publish`` topic (#10258)
- BSSID and Signal Strength Indicator to GUI Wi-Fi scan result (#10253)
- Support for Afrikaans language translations by Christiaan Heerze
- Support for IR inverted leds using ``#define IR_SEND_INVERTED true`` (#10301)
- Support for disabling 38kHz IR modulation using ``#define IR_SEND_USE_MODULATION false`` (#10301)
- Support for SPI display driver for ST7789 TFT by Gerhard Mutz (#9037)

### Changed
- Logging from heap to stack freeing 700 bytes RAM

### Fixed
- Redesign syslog and mqttlog using log buffer (#10164)
- Shutter stop issue (#10170)
- Scripter script_sub_command (#10181)
- Scripter JSON variable above 32 chars (#10193)
- Shelly Dimmer power on state (#10154, #10182)
- Wemo emulation for single devices (#10165, #10194)
- ESP32 LoadStoreError when using ``#define USER_TEMPLATE`` (#9506)
- Compile error when ``#ifdef USE_IR_RECEIVE`` is disabled regression from 9.1.0.2
- Prometheus memory leak (#10221)

## [9.2.0] 20201221
### Fixed Backported
- Shutter stop issue (#10170)
- Scripter script_sub_command (#10181)
- Scripter JSON variable above 32 chars (#10193)
- Shelly Dimmer power on state (#10154, #10182)
- Wemo emulation for single devices (#10165, #10194)
- ESP32 LoadStoreError when using ``#define USER_TEMPLATE`` (#9506)
- Compile error when ``#ifdef USE_IR_RECEIVE`` is disabled regression from 9.1.0.2

## [9.2.0] 20201216
- Release Julie

## [9.1.0.2] 20201216
### Added
- KNX read reply for Power (#9236, #9891)
- Zigbee persistence of device/sensor data in EEPROM (only ZBBridge)
- Support for common anode sevenseg displays by adding ``#define USE_DISPLAY_SEVENSEG_COMMON_ANODE`` by Ken Sanislo (#9963)
- Support for multiple WeMo devices by Magic73 (#9208)
- Fallback NTP server from x.pool.ntp.org if no ntpservers are configured
- TyuaMcu update 2/3 by Federico Leoni (#10004)
- Optional CCloader support for CC25xx Zigbee or CC26xx BLE by Christian Baars (#9970)
- Command ``RfProtocol`` to control RcSwitch receive protocols by BBBits (#10063)
- Zigbee better support for Tuya Protocol (#10074)
- Support for SPI connected MFRC522 13.56MHz rfid card reader (#9916)
- Letsencrypt R3 in addition to X3 CA (#10086)
- Zigbee add visual map of network
- Command ``SetOption117 1`` for light fading to be fixed duration instead of fixed slew rate (#10109)
- Support ESP32 SPIFFS for internal use

### Breaking Changed
- KNX DPT9 (16-bit float) to DPT14 (32-bit float) by Adrian Scillato (#9811, #9888)

### Changed
- Core library from v2.7.4.7 to v2.7.4.9
- Shelly Dimmer fw upgrade using WebGUI Firmware Upgrade and file from folder `tools/fw_shd_stm32/`
- MQTT Wi-Fi connection timeout from 5000 to 200 mSec (#9886)
- Platformio compiler option `-free -fipa-pta` enabled (#9875)
- IRremoteESP8266 library from v2.7.12 to v2.7.13
- Shelly Dimmer 1 and 2 stm32 firmware from v51.4 to v51.5
- Force bigger Thunk Stack if 4K RSA even without EC ciphers (#10075)
- mDNS has been disabled from all pre-compiled binaries to allow new features

### Fixed
- KNX ESP32 UDP mulicastpackage (#9811)
- Command ``gpio`` using non-indexed functions regression from v9.1.0 (#9962)
- ESP32 TasmotaClient firmware upgrade (#9218)
- Reset to defaults after 6 hours of DeepSleep (#9993)
- Backlog timing wraparound (#9995)
- First LED in addressable string does not fade when using scheme (#10088)
- Improved Opentherm error handling (#10055)
- Platformio compiler option `no target align` removed fixing hardware watchdog exceptions
- Shutter motordelay stop issue (#10033)
- Shutter fix overflow on runtime over 100 seconds (#9800)
- ESP32 CC2530 heap corruption (#10121)
- ESP32 Analog input div10 rule trigger (#10149)

### Removed
- PN532 define USE_PN532_CAUSE_EVENTS replaced by generic rule trigger `on pn532#uid=`

## [9.1.0.1] - 20201116
### Added
- Zigbee support for Mi Door and Contact (#9759)
- Zigbee alarm persistence (#9785)
- Support for EZO PMP sensors by Christopher Tremblay (#9760)
- Commands ``TuyaRGB``, ``TuyaEnum`` and ``TuyaEnumList`` (#9769)
- Zigbee command ``ZbInfo`` and prepare support for EEPROM
- Support for AS608 optical and R503 capacitive fingerprint sensor
- Command ``SetOption115 1`` to enable ESP32 MiBle
- Zigbee command ``ZbLeave`` to unpair a device
- Command ``SetOption116 1`` to disable auto-query of zigbee light devices (avoids network storms with large groups)
- Support for Shelly Dimmer 1 and 2 by James Turton (#9854)
- IRremoteESP8266 library from v2.7.11 to v2.7.12

### Changed
- Core library from v2.7.4.5 to v2.7.4.7
- Platformio compiler option `no target align` enabled (#9749)
- Consolidate `AddLog_P` into `AddLog_P2` and rename to `AddLog_P`
- Sonoff L1 color up scaling and color margin detection (#9545)

### Fixed
- NTP fallback server functionality (#9739)
- Telegram group chatid not supported (#9831)
- KNX buttons, switches and sensors detection regression from v9.1.0 (#9811)
- GUI MqttUser and MqttPassword updates when TLS is compiled in (#9825)

### Removed
- Version compatibility check

## [9.1.0] 20201105
- Release Imogen

## [9.0.0.3] - 20201105
### Added
- TLS in binary tasmota-zbbridge (#9635)
- Support for EZO O2 sensors by Christopher Tremblay (#9619)
- Support for EZO PRS sensors by Christopher Tremblay (#9659)
- Support for EZO FLO sensors by Christopher Tremblay (#9697)
- Support for EZO DO sensors by Christopher Tremblay (#9707)
- Support for EZO RGB sensors by Christopher Tremblay (#9723)
- Zigbee reduce battery drain (#9642)
- Zigbee command ``ZbMap`` to describe Zigbee topology (#9651)
- Zigbee command ``ZbOccupancy`` to configure the time-out for PIR
- Command ``Gpios 255`` to show all possible GPIO configurations
- Command ``SwitchText`` to change JSON switch names by barbudor (#9691)
- Command ``SetOption114 1`` to detach Switches from Relays and enable MQTT action state for all the SwitchModes returning `{"Switch1":{"Action":"ON"}}`
- Command ``DimmerStep 1..50`` to change default dimmer up and down step of 10% by James Turton (#9733)
- HM10 Beacon support and refactoring by Christian Baars (#9702)
- Support for Hass discovery of TuyaMcu and Sonoff Ifan by Federico Leoni (#9727)
- Initial support for iBeacons (Sensor52) on ESP32 using internal BLE by rvbglas (#9732)

### Changed
- PlatformIO library structure redesigned for compilation speed by Jason2866
- Zigbee flash storage refactor adding commands ``ZbProbe``, ``ZbStatus2`` and ``ZbRestore`` (#9641)
- Default otaurl in my_user_config.h to http://ota.tasmota.com/tasmota/release/tasmota.bin.gz
- When ``SetOption73 1`` JSON result from `{"ACTION":"SINGLE"}` to `{"Button1":{"Action":"SINGLE"}}`

### Fixed
- Rule Break not working as expected when ONCE is enabled (#9245)
- Rule expressions using mems corrupts character pool (#9301)
- Button press rules regression introduced by #9589 (#9700)
- Rule handling of JSON ``null`` regression from v8.5.0.1 (#9685)
- Arilux RF remote detection regression from v8.3.0

### Removed
- Auto output selection of decimal or hexadecimal data based on user input. Now only based on ``SetOption17``

## [9.0.0.2] - 20201025
### Added
- Support for Vietnamese language translations by Tâm.NT
- Support for timers in case of no-sunset permanent day by cybermaus (#9543)
- Command ``NoDelay`` for immediate backlog command execution by Erik Montnemery (#9544)
- Command ``SwitchMode 15`` sending only MQTT message on switch change (#9593)
- Command ``ShutterChange`` to increment change position (#9594)
- Command ``SetOption113 1`` to set dimmer low on rotary dial after power off
- Support for EZO Ph and ORP sensors by Christopher Tremblay (#9567)
- Support for EZO RTD sensors by Christopher Tremblay (#9585)
- Support for EZO HUM sensors by Christopher Tremblay (#9599)
- Support for EZO EC sensors by Christopher Tremblay (#9613)
- Support for EZO CO2 sensors by Christopher Tremblay (#9619)
- On ZigbeeBridge support for glowing led when permit join is active (#9581)
- Support for PWM Dimmer multi-press and ledmask (#9584)
- Make button press rules override PWM Dimmer functions (#9589)
- Support for fixed output Hi or Lo GPIO selection
- ESP32 support for Wireless-Tag WT32-ETH01 (#9496)
- ESP32 MI32 Beacon support, RSSI at TELEPERIOD, refactoring by Christian Baars (#9609)

### Changed
- Command ``Gpio17`` replaces command ``Adc``
- Command ``Gpios`` replaces command ``Adcs``
- Management of serial baudrate (#9554)
- TLS fingerprint ``#define MQTT_FINGERPRINT`` from string to hexnumbers (#9570)
- Rotary driver adjusted accordingly if Mi Desk Lamp module is selected (#9399)
- Tasmota Arduino Core v2.7.4.5 allowing webpassword over 47 characters (#9687)
- Webserver code optimizations (#9580, #9590)

### Fixed
- Convert AdcParam parameters from versions before v9.0.0.2
- Telegram message decoding error regression from v8.5.0.1
- Correct Energy period display shortly after midnight by gominoa (#9536)
- Rule handling of Var or Mem using text regression from v8.5.0.1 (#9540)
- TuyaMcu energy display regression from v8.5.0.1 (#9547)
- Tuyamcu dimmers MQTT topic (#9606)
- MQTT data corruption on ``MQTTLog 4`` (#9571)
- Scripter memory alignment (#9608)
- Zigbee battery percentage (#9607)
- HassAnyKey anomaly (#9601)
- ESP32 Webcam broken regression from #9590

## [9.0.0.1] - 20201010
### Added
- Optional support for Mitsubishi Electric HVAC by David Gwynne (#9237)
- Optional support for Orno WE517-Modbus energy meter by Maxime Vincent (#9353)
- SDM630 three phase ImportActive Energy display when ``#define SDM630_IMPORT`` is enabled by Janusz Kostorz (#9124)
- Optional support for inverted NeoPixelBus data line by enabling ``#define USE_WS2812_INVERTED`` (#8988)
- PWM dimmer color/trigger on tap, SO88 led, DGR WITH_LOCAL flag by Paul Diem (#9474)
- Support for stateful ACs using ``StateMode`` in tasmota-ir.bin by Arik Yavilevich (#9472)
- Zigbee command ``ZbData`` for better support of device specific data
- Support for analog buttons indexed within standard button range

### Changed
- Redesigning ESP8266 GPIO internal representation in line with ESP32 changing ``Template`` layout too
- New IR Raw compact format (#9444)
- MAX31865 driver to support up to 6 thermocouples selected by ``MX31865 CS`` instead of ``SSPI CS`` (#9103)
- A4988 optional microstep pin selection
- Pulsetime to allow use for all relays with 8 interleaved so ``Pulsetime1`` is valid for Relay1, Relay9, Relay17 etc. (#9279)
- ``Status`` command output for disabled status types
- IRremoteESP8266 library from v2.7.10 to v2.7.11
- NeoPixelBus library from v2.5.0.09 to v2.6.0

### Fixed
- Template conversion when GPIO17 is 0
- Template using ``#define USER_TEMPLATE`` (#9506)
- Ledlink blink when no network connected regression from v8.3.1.4 (#9292)
- Exception 28 due to device group buffer overflow (#9459)
- Shutter timing problem due to buffer overflow in calibration matrix (#9458)
- Light wakeup exception 0 (divide by zero) when ``WakeupDuration`` is not initialised (#9466)
- ADC initialization sequence (#9473)
- Thermostat sensor status corruption regression from v8.5.0.1 (#9449)

### Removed
- Support for direct upgrade from Tasmota versions before v7.0
- Auto config update for all Friendlynames and Switchtopic from Tasmota versions before v8.0

## [8.5.1] - 20201002
- Release Hannah

## [8.5.0.1] - 20200907
### Added
- Command ``SetOption110 1`` to disable Zigbee auto-config when pairing new devices
- Command ``SetOption111 1`` to enable frequency output for buzzer GPIO (#8994)
- Command ``SetOption112 1`` to enable friendly name in zigbee topic (use with SetOption89)
- ``#define USE_MQTT_AWS_IOT_LIGHT`` for password based AWS IoT authentication
- ``#define MQTT_LWT_OFFLINE`` and ``#define MQTT_LWT_ONLINE`` to user_config.h (#9395)
- New shutter modes (#9244)
- Zigbee auto-config when pairing
- Support for MLX90640 IR array temperature sensor by Christian Baars
- Support for VL53L1X time of flight sensor by Johann Obermeier

### Changed
- Replace ArduinoJson with JSMN for JSON parsing
- ``WakeUp`` uses 256 steps instead of 100 (#9241)
- Major redesign of TuyaMcu adding shutter, light and multiple dimmer support by Federico Leoni (#9330)

### Fixed
- Energy total counters (#9263, #9266)
- Crash in ``ZbRestore``
- Reset BMP sensors when executing command ``SaveData`` and define USE_DEEPSLEEP enabled (#9300)
- ``status 0`` message when using define USE_MQTT_TLS due to small log buffer (#9305)
- ``status 13`` exception 9 when more than one shutter is configured
- ``status 13`` json message
- Shelly 2.5 higher temperature regression from 8.2.0.1 (#7991)

## [8.5.0] - 20200907
- Release Hannah

## [8.4.0.3] - 20200823
### Added
- Command ``PowerDelta1`` to ``PowerDelta3`` to trigger on up to three phases (#9134)
- Zigbee web ui widget for Lights
- ``SetOption109 1`` to force gen1 Alexa mode, for Echo Dot 2nd gen devices only
- Zigbee web ui for power metering plugs
- Experimental support for ESP32 TTGO Watch and I2S Audio by Gerhard Mutz

### Changed
- References from http://thehackbox.org/tasmota/ to http://ota.tasmota.com/tasmota/

## [8.4.0.2] - 20200813
### Added
- Command ``SetOption103 0/1`` to set TLS mode when TLS is selected
- Command ``SetOption104 1`` to disable all MQTT retained messages
- Command ``SetOption106 1`` to create a virtual White ColorTemp for RGBW lights
- Command ``SetOption107 0/1`` to select virtual White as (0) Warm or (1) Cold
- Command ``SetOption108 0/1`` to enable Teleinfo telemetry into Tasmota Energy MQTT (0) or Teleinfo only (1) - Add better config corruption recovery (#9046)
- Virtual CT for 4 channels lights, emulating a 5th channel
- Support for DYP ME007 ultrasonic distance sensor by Janusz Kostorz (#9113)
- Zigbee web gui widget for Temp/Humidity/Pressure sensors
- Zigbee battery icon

### Changed
- White blend mode moved to using ``SetOption 105`` instead of ``RGBWWTable``

### Fixed
- Display power control (#9114)

### Removed
- Support for direct upgrade from versions before 6.6.0.11 to versions after 8.4.0.1

## [8.4.0.1] - 20200730
### Added
- Zigbee better support for IKEA Motion Sensor
- ESP32 Analog input support for GPIO32 to GPIO39
- Zigbee options to ``ZbSend`` ``Config`` and ``ReadConfig``
- Command ``Restart 2`` to halt system. Needs hardware reset or power cycle to restart (#9046)
- Command ``SetOption102 0/1`` to switch between Teleinfo French Metering mode, legacy 1200 bps (0) or Linky standard 9600 bps (1)

### Changed
- Triple-mode TLS via configuration in a single firmware (TLS AWS IoT, Letsencrypt and No-TLS)
- Berry C mapping moved to a separate ``berry_mapping`` library

### Fixed
- ESP32 PWM range

## [8.4.0] - 20200730
- Release George

## [8.3.1.7] - 20200716
### Added
- Command ``DzSend<type> <index>,<value1(;value2)|state>`` to send values or state to Domoticz
- Command ``SetOption100 0/1`` to remove Zigbee ``ZbReceived`` value from ``{"ZbReceived":{xxx:yyy}}`` JSON message
- Command ``SetOption101 0/1`` to add the Zigbee source endpoint as suffix to attributes, ex `Power3` instead of `Power` if sent from endpoint 3
- Command (``S``)``SerialSend6`` \<comma separated values\> (#8937)
- Support for Sonoff Zigbee Bridge as module 75 (#8583)

### Changed
- Limited support of Arduino IDE as an increasing amount of features cannot be compiled with Arduino IDE
- All timer references from ``Arm`` to ``Enable`` in GUI, ``Timer`` command and JSON message
- Domoticz commands prefix from ``Domoticz`` to ``Dz``
- ``Ping`` now reports the hostname instead of IP address (#8948)
- Zigbee randomizing of parameters at first run or after Reset

### Removed
- Remove Arduino ESP8266 Core support for versions before 2.7.1

## [8.3.1.6] - 20200617
### Added
- Command ``Module2`` to configure fallback module on fast reboot (#8464)
- Command ``SetOption97 0/1`` to switch between Tuya serial speeds 9600 bps (0) or 115200 bps (1)
- Command ``SetOption98 0/1`` to provide rotary rule triggers (1) instead of controlling light (0)
- Command ``SetOption99 0/1`` to enable zero cross detection on PWM dimmer
- Support for Energy sensor (Denky) for French Smart Metering meter provided by global Energy Providers, need a adapter. See dedicated full [blog](http://hallard.me/category/tinfo/) about French teleinformation stuff
- Library to be used for decoding Teleinfo (French Metering Smart Meter)
- Support for single wire LMT01 temperature Sensor by justifiably (#8713)
- Compile time interlock parameters (#8759)
- Compile time user template (#8766)
- Rotary encoder support for light dimmer and optional color temperature if button1 still pressed (#8670)
- Support for switches/relays using an AC detection circuitry e.g. MOES MS-104B or BlitzWolf SS5 (#8606)
- Support for Schneider Electric iEM3000 series Modbus energy meter by Marius Bezuidenhout

### Changed
- ESP32 USER GPIO template representation decreasing template message size
- Define ``USE_TASMOTA_SLAVE`` into ``USE_TASMOTA_CLIENT``
- Commands ``SlaveSend`` and ``SlaveReset`` into ``ClientSend`` and ``ClientReset``
- IRremoteESP8266 library updated to v2.7.8

### Fixed
- Exception or watchdog on rule re-entry (#8757)

## [8.3.1.5] - 20200616
### Added
- ESP32 ethernet commands ``EthType 0/1``, ``EthAddress 0..31`` and ``EthClockMode 0..3``
- Zigbee initial support for EmberZNet protocol (raw send/receive only)

## [8.3.1.4] - 20200615
### Added
- Basic support for ESP32 ethernet adding commands ``Wifi 0/1`` and ``Ethernet 0/1`` both default ON

## [8.3.1.3] - 20200611
### Added
- Initial support for Telegram bot (#8619)
- Support for HP303B Temperature and Pressure sensor by Robert Jaakke (#8638)
- Rule trigger ``System#Init`` to allow early rule execution without Wi-Fi and mqtt initialized yet
- Serial to TCP bridge, ``TCPStart`` and ``TCPBaudRate`` (needs #define USE_TCP_BRIDGE)

## [8.3.1.2] - 20200522
### Added
- Command ``Time 4`` to display timestamp using milliseconds (#8537)
- Command ``SetOption94 0/1`` to select MAX31855 or MAX6675 thermocouple support (#8616)
- Commands ``LedPwmOn 0..255``, ``LedPwmOff 0..255`` and ``LedPwmMode1 0/1`` to control led brightness by George (#8491)
- Three Phase Export Active Energy to SDM630 driver
- Wildcard pattern ``?`` for JSON matching in rules
- Support for unique MQTTClient (and inherited fallback topic) by full Mac address using ``mqttclient DVES_%12X`` (#8300)
- Zigbee options to ``ZbSend`` to write and report attributes
- ``CpuFrequency`` to ``status 2``
- ``FlashFrequency`` to ``status 4``
- Support for up to two BH1750 sensors controlled by commands ``BH1750Resolution`` and ``BH1750MTime`` (#8139)
- Zigbee auto-responder for common attributes
- Support for BL0940 energy monitor as used in Blitzwolf BW-SHP10 (#8175)

### Changed
- Energy JSON Total field from ``"Total":[33.736,11.717,16.978]`` to ``"Total":33.736,"TotalTariff":[11.717,16.978]``
- Energy JSON ExportActive field from ``"ExportActive":[33.736,11.717,16.978]`` to ``"ExportActive":33.736,"ExportTariff":[11.717,16.978]``
- Adafruit_SGP30 library from v1.0.3 to v1.2.0 (#8519)

### Fixed
- Escape of non-JSON received serial data (#8329)

## [8.3.1.1] - 20200518
### Added
- Command ``Rule0`` to change global rule parameters
- More functionality to ``Switchmode`` 11 and 12 (#8450)
- Dump of compressed rules over 512 chars and unishox decompress fix
- Support for VEML6075 UVA/UVB/UVINDEX Sensor by device111 (#8432)
- Support for VEML7700 Ambient light intensity Sensor by device111 (#8432)

### Changed
- IRremoteESP8266 library updated to v2.7.7

## [8.3.1] - 20200518
- Release Fred

## [8.3.0.2] - 20200517
### Added
- Command ``DeviceName`` defaults to FriendlyName1 and replaces FriendlyName1 in GUI

### Changed
- Hass discovery from using template name to new Device name (#8462)

## [8.3.0.1] - 20200514
### Changed
- KNX pow function to approximative pow saving 5k of code space
- Mutichannel Gas sensor pow function to approximative pow saving 5k of code space
- Quick Power Cycle detection from 4 to 7 power interrupts (#4066)

### Fixed
- Fix default state of ``SetOption73 0`` for button decoupling and send multi-press and hold MQTT messages

## [8.3.0] - 20200514
- Release Fred

## [8.2.0.6] - 20200501
### Added
- Experimental basic support for Tasmota on ESP32 based on work by Jörg Schüler-Maroldt
- Support for analog anemometer by Matteo Albinola (#8283)
- Support for OpenTherm by Yuriy Sannikov (#8373)
- Support for Thermostat control by arijav (#8212)
- Automatic compression of Rules to achieve ~60% compression by Stephan Hadinger
- Command ``SetOption93 1`` to control caching of compressed rules
- Rule trigger at root level like ``on loadavg<50 do power 2 endon`` after ``state`` command
- Zigbee support for router and end-device mode

### Changed
- Flash access removing support for any Core before 2.6.3
- HAss discovery by Federico Leoni (#8370)
- Default PWM Frequency to 977 Hz from 223 Hz
- Minimum PWM Frequency from 100 Hz to 40 Hz
- PWM updated to the latest version of Arduino PR #7231
- Philips Hue emulation now exposes modelId and manufacturerId

## [8.2.0.5] - 20200425
### Changed
- Breaking Change Device Groups multicast address and port  (#8270)
- IRremoteESP8266 library updated to v2.7.6

## [8.2.0.4] - 20200417
### Added
- Config version tag
- Command ``SetOption73 1`` for button decoupling and send multi-press and hold MQTT messages by Federico Leoni (#8235)
- Command ``SetOption92 1`` to set PWM Mode from regular PWM to ColorTemp control (Xiaomi Philips ...)
- Command ``SO`` as shortcut for command ``SetOption``

### Changed
- PWM implementation to Arduino #7231 removing support for Core versions before 2.6.3
- Default PWM Frequency to 223 Hz instead of 880 Hz for less interrupt pressure

### Fixed
- Fix Zigbee DimmerUp/DimmerDown malformed

## [8.2.0.3] - 20200329
### Added
- Support for longer template names
- Zigbee command ``ZbBindState`` and ``manuf``attribute
- Zigbee command ``ZbConfig`` and configuration in Settings
- Commands ``CounterDebounceLow`` and ``CounterDebounceHigh`` to control debouncing (#8021)
- Commands ``NrfPage``, ``NrfIgnore``, ``NrfScan`` and ``NrfBeacon`` to NRF24 Bluetooth driver (#8075)
- Command ``SetOption90 1`` to disable non-json MQTT messages (#8044)
- Command ``Sensor10 0/1/2`` to control BH1750 resolution - 0 = High (default), 1 = High2, 2 = Low (#8016)
- Command ``Sensor10 31..254`` to control BH1750 measurement time which defaults to 69 (#8016)
- Command ``Sensor18 0..32000`` to control PMS5003 sensor interval to extend lifetime by Gene Ruebsamen (#8128)
- Command ``SetOption91 1`` to enable fading at startup / power on
- Command ``SetOption41 <x>`` to force sending gratuitous ARP every <x> seconds
- Command ``DevGroupName`` to specify up to four Device Group Names (#8087)
- Command ``DevGroupSend`` to send an update to a Device Group (#8093)
- Command ``Ping`` (#7176)
- Command ``Palette`` to add the ability to specify a palette of colors (#8150)
- Commands ``GlobalTemp`` and ``GlobalHum`` to init sensor data (#8152)
- Quick Wi-Fi reconnect using saved AP parameters when ``SetOption56 0`` (#3189)
- More accuracy to GPS NTP server (#8088)
- Support for an iAQ sensor (#8107)
- Support for Seven Segment display using HT16K33 (#8116)
- Support for AS3935 Lightning Sensor by device111 (#8130)
- ``DimmerRange`` for PWM lights (#8120)

### Changed
- Light scheme 2,3,4 cycle time speed from 24,48,72,... seconds to 4,6,12,24,36,48,... seconds (#8034)
- Remove floating point libs from IRAM
- Remove MQTT Info messages on restart for DeepSleep Wake (#8044)
- IRremoteESP8266 library updated to v2.7.5

### Fixed
- PWM flickering during Wi-Fi connection (#8046)
- Zigbee crash with Occupancy sensor (#8089)
- Prevent multiple pings to run concurrently
- Scheme 2-4 brightness when SetOption68 1 (#8058)

## [8.2.0.2] - 20200328
### Added
- Support for up to four MQTT GroupTopics using the same optional Device Group names (#8014)
- Console command history (#7483, #8015)

## [8.2.0.1] - 20200321
### Added
- Zigbee command ``ZbRestore`` to restore device configuration dumped with ``ZbStatus 2``
- Zigbee command ``ZbUnbind``
- Support for unreachable (unplugged) Zigbee devices in Philips Hue emulation and Alexa
- Support for 64x48 SSD1306 OLED (#6740)

### Changed
- HM-10 sensor type detection and add features (#7962)

### Fixed
- Possible Relay toggle on (OTA) restart
- Zigbee sending wrong Sat value with Hue emulation

## [8.2.0] - 20200321
- Release Elliot

## [8.1.0.11] - 20200313
### Added
- HAss Discovery support for Button and Switch triggers by Federico Leoni (#7901)
- Support for HDC1080 Temperature and Humidity sensor by Luis Teixeira (#7888)
- Commands ``SwitchMode 13`` PushOn and ``SwitchMode 14`` PushOnInverted (#7912)
- Command ``HumOffset -10.0 .. 10.0`` to set global humidity sensor offset (#7934)
- Zigbee support for Hue emulation by Stephan Hadinger
- Dew Point to Temperature and Humidity sensors
- Support for ElectriQ iQ-wifiMOODL RGBW light by Ian King (#7947)

### Changed
- Zigbee simplification of devices probing, saving Flash and memory

## [8.1.0.10] - 20200227
### Added
- Support for Jarolift rollers by Keeloq algorithm
- Zigbee features and improvements and remove support for Zigbee commands starting with ``Zigbee...``
- Support for MaxBotix HRXL-MaxSonar ultrasonic range finders by Jon Little (#7814)
- Support for Romanian language translations by Augustin Marti
- Support for La Crosse TX23 Anemometer by Norbert Richter (#3146, #7765)
- Command ``SetOption89 0/1`` for Zigbee distinct MQTT topics per device for SENSOR, allowing retained messages (#7835)

### Changed
- Default my_user_config.h driver and sensor support removing most sensors and adding most drivers
- IRremoteESP8266 library updated to v2.7.4
- Revert switchmode 6 according to issue 7778 (#7831)
- Hue emulation code optimization

## [8.1.0.9] - 20200220
### Added
- Initial support for Sensors AHT10 and AHT15 by Martin Wagner (#7596)
- Support for Wemos Motor Shield V1 by Denis Sborets (#7764)
- Zigbee enhanced commands decoding, added ``ZbPing``
- Commands ``SetOption85 0/1`` and ``DevGroupShare`` supporting UDP Group command using ``GroupTopic`` without MQTT by Paul Diem (#7790)
- Support for Martin Jerry/acenx/Tessan/NTONPOWER SD0x PWM dimmer switches by Paul Diem (#7791)
- Command ``SetOption86 0/1`` for PWM dimmer to turn brightness LED's off 5 seconds after last change
- Command ``SetOption87 0/1`` for PWM dimmer to turn red LED on when powered off
- Command ``SetOption88 0/1`` for PWM dimmer to let buttons control remote devices

### Changed
- Revert most wifi connectivity changes introduced in 8.1.0.5 (#7746, #7602, #7621)

### Fixed
- Zigbee auto-increment transaction number (#7757)

## [8.1.0.8] - 20200212
### Added
- Another new DHT driver based on ESPEasy. The old driver can still be used using define USE_DHT_OLD. The previous new driver can be used with define USE_DHT_V2 (#7717)

### Changed
- MQTT message size with additional 200 characters
- Some wifi code to attempt faster connection (#7621)
- Display of some date and time messages from "Wed Feb 19 10:45:12 2020" to "2020-02-19T10:45:12"

### Fixed
- Relation between RSSI and signal strength

## [8.1.0.7] - 20200210
### Added
- New DHT driver. The old driver can still be used using define USE_DHT_OLD (#7468)

### Fixed
- wrong encoding of Zigbee persistent data

## [8.1.0.6] - 20200205
### Added
- Support for sensors DS18x20 and DHT family on Shelly 1 and Shelly 1PM using Shelly Add-On adapter (#7469)
- Commands ``SwitchMode 11`` PushHoldMulti and ``SwitchMode 12`` PushHoldMultiInverted (#7603)
- Command ``Buzzer -1`` for infinite mode and command ``Buzzer -2`` for following led mode (#7623)
- Support for MI-BLE sensors using HM-10 Bluetooth 4.0 module by Christian Staars (#7683)
- BootCount Reset Time as BCResetTime to ``Status 1``
- ``ZbZNPReceived``and ``ZbZCLReceived`` being published to MQTT when ``SetOption66 1``
- Optional Wifi AccessPoint passphrase define WIFI_AP_PASSPHRASE in my_user_config.h (#7690)
- Support for FiF LE-01MR energy meter by saper-2 (#7584)

### Fixed
- HAss sensor discovery part 1/4 by Federico Leoni (#7582, #7548)
- MaxPower functionality (#7647)

## [8.1.0.5] - 20200126
### Added
- ``SetOption84 0/1`` sends AWS IoT device shadow updates (alternative to retained)
- ``ZbBind`` (experimental) and bug fixes

### Changed
- Wifi connectivity stability (#7602)
- IRremoteESP8266 library updated to v2.7.3

### Fixed
- PWM flickering at low levels (#7415)

## [8.1.0.4] - 20200116
### Added
- Web page sliders when ``SetOption37 128`` is active allowing control of white(s)
- Zigbee persistence and friendly names
- Most SetOptions as defines to my_user_config.h
- SoftwareSerial to CSE7766 driver allowing different GPIOs (#7563)
- Optional parameter ``<startcolor>`` to command ``Scheme <scheme>, <startcolor>`` to control initial start color
- Rule trigger on one level deeper using syntax with two ``#`` like ``on zigbeereceived#vibration_sensor#aqaracubeside=0 do ...``

### Changed
- Zigbee command prefix from ``Zigbee*`` to ``Zb*``

### Fixed
- ``PowerDelta`` zero power detection (#7515)
- OTA minimal gzipped detection regression from 8.1.0.3
- ``RGBWWTable`` ignored (#7572)

## [8.1.0.3] - 20200106
### Added
- Support for gzipped binaries
- ``SwitchMode 8`` ToggleMulti, ``SwitchMode 9`` FollowMulti and ``SwitchMode 10`` FollowMultiInverted (#7522)

### Changed
- Commands ``Prefix``, ``Ssid``, ``StateText``, ``NTPServer``, and ``FriendlyName`` displaying all items
- IRremoteESP8266 library updated to v2.7.2

### Fixed
- ``WakeUp <x>`` ignores provided value (#7473)
- Exception 9 restart on log message in Ticker interrupt service routines NTP, Wemos and Hue emulation (#7496)

## [8.1.0.2] - 20191230
### Added
- Support for ``AdcParam`` parameters to control ADC0 Current Transformer Apparent Power formula by Jodi Dillon (#7100)
- Optional support for Prometheus using file xsns_91_prometheus.ino (#7216)
- Command ``ShutterButton <parameters>`` to control shutter(s) by to-scho (#7403)
- Command ``SetOption82 0/1`` to limit the CT range for Alexa to 200..380
- Experimental support for NRF24L01 as BLE-bridge for Mijia Bluetooth sensors by Christian Baars (#7394)
- Support to BMP driver to enter reset state (sleep enable) when deep sleep is used in Tasmota

### Fixed
- LCD line and column positioning (#7387)
- Display handling of hexadecimal escape characters (#7387)
- Improved fade linearity with gamma correction
- Wrong gamma correction for Module 48 lights (PWM5 for CT)

## [8.1.0.1] - 20191225
### Added
- Command ``SetOption79 0/1`` to enable reset of counters at teleperiod time by Andre Thomas (#7355)
- SerialConfig to ``Status 1``
- WifiPower to ``Status 5``
- Support for DS1624, DS1621 Temperature sensor by Leonid Myravjev
- Zigbee attribute decoder for Xiaomi Aqara Cube

### Changed
- Lights: simplified gamma correction and 10 bits internal computation

### Fixed
- Sonoff Bridge, Sc, L1, iFan03 and CSE7766 serial interface to forced speed, config and disable logging
- Serial initialization regression from previous fix
- Commands ``Display`` and ``Counter`` from overruling command processing (#7322)
- ``White`` added to light status (#7142)

## [8.1.0] - 20191225
- Release Doris

## [8.0.0.3] - 20191224
### Changed
- Version bump due to internal Settings change

## [8.0.0.2] - 20191223
### Added
- Zigbee better support for Xiaomi Double Switch and Xiaomi Vibration sensor
- Support for ``AdcParam`` parameters to control ADC0 Moisture formula by Federico Leoni (#7309)
- Commands ``WebButton1`` until ``WebButton16`` to support user defined GUI button text (#7166)

### Changed
- Settings variable namings
- Number of ``FriendlyName``s from 4 to 8

## [8.0.0.1] - 20191221
### Added
- Support for max 150 characters in most command parameter strings (#3686, #4754)
- Support for GPS as NTP server by Christian Baars and Adrian Scillato
- Zigbee coalesce sensor attributes into a single message
- Deepsleep start delay based on Teleperiod if ``Teleperiod`` differs from 10 or 300

### Changed
- Settings text handling allowing variable length text within a total text pool of 699 characters
- Smoother ``Fade`` using 100Hz instead of 20Hz animation (#7179)
- Number of rule ``Var``s and ``Mem``s from 5 to 16 (#4933)

## [7.2.0] - 20191221
- Release Constance
### Changed
- Basic version string to lite (#7291)

### Fixed
- Arduino IDE compile error (#7277)
- Restore ShutterAccuracy, MqttLog, WifiConfig, WifiPower and SerialConfig (#7281)
- No AP on initial install (#7282)
- Failing downgrade (#7285)

### 7.1.2.6 20191214

- Change some more Settings locations freeing up space for future single char allowing variable length text
- Change tasmota-basic.bin and FIRMWARE_BASIC to tasmota-lite.bin and FIRMWARE_LITE
- Fix DeepSleep in case there is no wifi by Stefan Bode (#7213)
- Fix Fade would ignore ``savedata 0`` and store to flash anyways (#7262)
- Add Zigbee send automatic ZigbeeRead after sending a command
- Add Zigbee improving Occupancy:false detection for Aqara sensor
- Add fallback support from version 8.x
- Add restriction if fallback firmware is incompatible with settings resulting in unreachable device
- Add support for DHT12 Temperature and Humidity sensor by Stefan Oskamp

### 7.1.2.5 20191213

- Change some Settings locations freeing up space for future single char allowing variable length text
- Add Zigbee support for Xiaomi Aqara Vibration Sensor and Presence Sensor by Stephan Hadinger
- Add Shutter functions ramp up/down and MQTT reporting by Stefan Bode

### 7.1.2.4 20191209

- Change HTTP CORS from command ``SetOption73 0/1`` to ``Cors <cors_domain>`` allowing user control of specific CORS domain by Shantur Rathore (#7066)
- Change GUI Shutter button text to Up and Down Arrows based on PR by Xavier Muller (#7166)
- Change amount of supported DHT sensors from 3 to 4 by Xavier Muller (#7167)
- Revert removal of exception details from MQTT info on restart
- Add Wifi Signal Strength in dBm in addition to RSSI Wifi Experience by Andreas Schultz (#7145)
- Add Yaw, Pitch and Roll support for MPU6050 by Philip Barclay (#7058)
- Add reporting of raw weight to JSON from HX711 to overcome auto-tare functionality by @tobox (#7171)
- Add command ``Sensor34 9 <weight code>`` to set minimum delta to trigger JSON message by @tobox (#7188)
- Fix flashing H801 led at boot by Stephan Hadinger (#7165, #649)
- Fix duplicated ``Backlog`` when using Event inside a Backlog by Adrian Scillato (#7178, #7147)
- Fix Gui Timer when using a negative zero offset of -00:00 by Peter Ooms (#7174)

### 7.1.2.3 20191208

- Change Exception reporting removing exception details from both MQTT info and ``Status 1``. Now consolidated in ``Status 12`` if available.

### 7.1.2.2 20191206

- Remove rule trigger ``tele_power1#state`` due to compatibility
- Add command ``SerialConfig 0..23`` or ``SerialConfig 8N1`` to select Serial Config based in PR by Luis Teixeira (#7108)
- Add save call stack in RTC memory in case of crash, command ``Status 12`` to dump the stack by Stephan Hadinger
- Add Home Assistant force update by Frederico Leoni (#7140, #7074)

### 7.1.2.1 20191206

- Add SML bus decoder syntax support for byte order by Gerhard Mutz (#7112)
- Add rule var ``%topic%`` by Adrian Scillato (#5522)
- Add rule triggers ``tele_power1#state`` and multiple ``tele-wifi1#xxx`` by Adrian Scillato (#7093)
- Add experimental support for stepper motor shutter control by Stefan Bode
- Add optional USE_MQTT_TLS to tasmota-minimal.bin by Bohdan Kmit (#7115)

### 7.1.2 20191206

- Maintenance Release

### 7.1.1.1 20191201

- Fix lost functionality of GPIO9 and GPIO10 on some devices (#7080)
- Fix Zigbee uses Hardware Serial if GPIO 1/3 or GPIO 13/15 and SerialLog 0 (#7071)
- Fix WS2812 power control (#7090)
- Change light color schemes 2, 3 and 4 from color wheel to Hue driven with user Saturation control
- Change log buffer size from 520 to 700 characters accommodating full rule text (#7110)

### 7.1.1 20191201

- Maintenance Release

### 7.1.0.1 20191130

- Fix slider for devices with one or two channels like only white or white/yellow
- Fix TasmotaSlave buffer overrun on Tele
- Fix light scheme 4 speed (#7072)
- Add support for TasmotaSlave executing commands on Tasmota

### 7.1.0 20191129

- Release Doris

### 7.0.0.6 20191122

- Add colorpicker to WebUI by Christian Staars (#6984)
- Change new Fade system much smoother, Speed now up to 40 (#6942, #3714)
- Fix Arduino IDE function prototyping compile error (#6982)
- Change update lib IRremoteESP8266 updated to v2.7.1, -2.7k flash and -1.5k RAM for Tasmota-IR
- Fix auto--power on/off when setting channel to non-zero or zero value, when SetOption68 1
- Fix postpone saving settings to flash until Fade is complete, avoids pause in Fade
- Add command ``SetOption77 0/1`` to keep power on when slider is far left

### 7.0.0.5 20191118

- Fix boot loop regression
- Add command ``TempOffset -12.6 .. 12.6`` to set global temperature sensor offset (#6958)
- Fix check deepsleep for valid values in Settings (#6961)
- Fix Wifi instability when light is on, due to sleep=0 (#6961, #6608)
- Add hardware detection to be overruled with ``SetOption51`` (#6969)

### 7.0.0.4 20191108

- Add command ``WifiPower 0 .. 20.5`` to set Wifi Output Power which will be default set to 17dBm
- Change supported PCF8574 I2C address range to 0x20 - 0x26 allowing other I2C devices with address 0x27 to be used at the same time
- Change supported PCF8574A I2C address range to 0x39 - 0x3F allowing other I2C devices with address 0x38 to be used at the same time
- Change supported MCP230xx I2C address range to 0x20 - 0x26 allowing other I2C devices with address 0x27 to be used at the same time
- Add Keep last channels values when Color command end with '=' (#6799)
- Add support for I2C sensor TLS2591 Light Intensity sensor (#6873)
- Change Kept only NEC/RC5/RC6/HASH IR protocols in standard Tasmota, all other protocols require Tasmota-IR, saving 4K
- Add command ``SetOption76 0/1`` to enable incrementing bootcount when deepsleep is enabled (#6930)
- Change Reset erase end address from as seen by SDK (getFlashChipSize) to full flash size (getFlashChipRealSize)
- Change Zigbee log verbosity reduction

### 7.0.0.3 20191103

- Add command ``I2cDriver`` for I2C driver runtime control using document I2CDEVICES.md
- Fix random crash caused by UPNP flood
- Add support for Honeywell HPMA115S0 particle concentration sensor by David Hunt (#6843)
- Remove driver xsns_12_ads1115_i2cdev replaced by xsns_12_ads1115

### 7.0.0.2 20191102

- Add command ``WebColor19`` to control color of Module and Name (#6811)
- Add support for Honeywell I2C HIH series Humidity and Temperetaure sensor (#6808)
- Fix wrong Dimmer behavior introduced with #6799 when ``SetOption37`` < 128
- Change add DS18x20 support in Tasmota-IR
- Add Zigbee command support, considered as v1.0 for full Zigbee support
- Fix Reduce flash size after change to IRremoteESP8266 v2.7.0

### 7.0.0.1 20191027

- Remove update support for versions before 6.0
- Change default GUI to dark theme
- Add command ``SetOption73 0/1`` to re-enable HTTP Cross-Origin Resource Sharing (CORS) now default disabled (#6767)
- Add frequency to ADE7953 energy monitor as used in Shelly 2.5 by ljakob (#6778)
- Add command ``SetOption74 0/1`` to enable DS18x20 internal pull-up and remove define DS18B20_INTERNAL_PULLUP (#6795)
- Fix better control of RGB/White when ``SetOption37`` >128, added ``Dimmer1`` and ``Dimmer2`` commands (#6714)
- Add hide Alexa objects with friendlyname starting with '$' (#6722, #6762)
- Add command ``SetOption75 0/1`` to switch between grouptopic (0) using fulltopic replacing %topic% or (1) is cmnd/\<grouptopic\> (#6779)
- Change IRremoteESP8266 library to v2.7.0

### 6.7.1.1 20191026

- Change ArduinoSlave to TasmotaSlave
- Add support for Tuya battery powered devices (#6735)
- Change repository name from Sonoff-Tasmota to Tasmota and all code references from Sonoff to Tasmota

### 6.7.1 20191026

- Release Allison
- Fix on energy monitoring devices using PowerDelta Exception0 with epc1:0x4000dce5 = Divide by zero (#6750)
- Fix Script array bug (#6751)

### 6.7.0 20191025

- Release

### 6.6.0.21 20191022

- Remove support for WPS and SmartConfig in favour of Web server (!) based WifiManager (#6680)
- Remove binary sonoff-classic (#6680)
- Remove command ``SetOption2``

### 6.6.0.20 20191018

- Add command ``SetOption65 0/1`` to disable (1) fast power cycle detection fixing unwanted brownout trigger
- Add absolute PowerDelta using command ``PowerDelta 101..32000`` where 101 = 101-100 = 1W, 202 = 202-100 = 102W (#5901)
- Add support for EX-Store WiFi Dimmer V4 (#5856)
- Add ``ZigbeeRead`` command and many improvements (#6095)
- Add ArduinoSlave driver (EXPERIMENTAL)

### 6.6.0.19 20191018

- Replace obsolete xsns_23_sdm120 with xnrg_08_sdm120 and consolidate define USE_SDM120
- Replace obsolete xsns_25_sdm630 with xnrg_10_sdm630 and consolidate define USE_SDM630
- Replace obsolete xsns_49_solaxX1 with xnrg_12_solaxX1 (#6677)

### 6.6.0.18 20191010

- Add command ``DimmerRange`` in Light module to support 2 byte dimming ranges from Tuya
- Add Zigbee additional commands and sending messages to control devices (#6095)
- Fix Rules were not triggered with IR unknown protocol or in sonoff-it (#6629)
- Add define USE_DEEPSLEEP and command ``DeepSleepTime 0 or 10..86400`` (seconds) to enter deepsleep mode (#6638)
- Add define USE_SONOFF_RF to enable/disable Sonoff Rf support (#6648)
- Add incremental beeps to Ifan03 remote control fan speed buttons (#6636)
- Add rule support after every command execution like Fanspeed#Data=2 (#6636)
- Fix handling of ligth channels when pwm_multichannel (Option68) is enabled
- Add WebUI for multiple, independent PWM channels
- Remove default DS18B20 driver and only support define DS18x20 (#6647)
- Add support for PMS3003 dust particle sensor
- Change Sonoff L1 support by adding define USE_SONOFF_L1

### 6.6.0.17 20191009

- Add command ``SetOption34 0..255`` to set backlog delay. Default value is 200 (mSeconds) (#6562)
- Add command ``Gpio 255`` to show physical GPIO configuration of all non-flash pins (#6407)

### 6.6.0.16 20191008

- Change PZEM004T default address mask from 0.0.0.x to 192.168.1.x for legacy reason (#6585)
- Fix PZEM004T, PZEMAC and PZEMDC autodetection (#6585)
- Change light drivers internals to ease management

### 6.6.0.15 20191003

- Change command ``PulseTime`` JSON message format and allow display of all pulsetimer information (#6519)
- Add support for Chint DDSU666 Modbus energy meter by Pablo Zerón
- Add support for SM2135 as used in Action LSC Smart Led E14 (#6495)
- Add command ``SetOption72 0/1`` to switch between software (0) or hardware (1) energy total counter (#6561)
- Add Zigbee tracking of connected devices and auto-probing of Manuf/Model Ids
- Fix better handling of PWM White Temperature mode for Module 48 (#6534)

### 6.6.0.14 20190925

- Change command ``Tariffx`` to allow time entries like 23 (hours), 1320 (minutes) or 23:00. NOTE: As this is development branch previous tariffs are lost! (#6488)
- Remove support for define USE_DS18x20_LEGACY and legacy DS18x20 driver (#6486)
- Add initial support for MQTT logging using command ``MqttLog <loglevel>`` (#6498)
- Add Zigbee more support - collect endpoints and clusters, added ZigbeeDump command
- Add initial support for shutters by Stefan Bode (#288)
- Add command to MCP230xx: ``sensor29 pin,0/1/2`` for OFF/ON/TOGGLE
- Add initial support for PCF8574 I2C I/O Expander (currently output only) by Stefan Bode
- Add command ``SetOption71 0/1`` to switch between different Modbus Active Energy registers on DDS238-2 energy meters (#6531)
- Change command ``SetOption43`` to make it more general. Now supports PS_16_DZ driver too (#6544)
- Change command handling by moving buffers up in chain solving MQTTlog support (#6529)
- Change detection of non-MQTT commands by allowing non-space characters as delimiter (#6540)
- Fix TasmotaSerial: move serial send to IRAM for high speed baud rates

### 6.6.0.13 20190922

- Add command ``EnergyReset4 x,x`` to initialize total usage for two tarrifs
- Add command ``EnergyReset5 x,x`` to initialize total export (or production) for two tarrifs
- Add command ``Sensor34 8,0`` and ``Sensor34 8,1`` to disable/enable JSON message on weight change over 4 gram
- Add JSON array index support to rules evaluation allowing trigger on ENERGY#POWER[2]>0.60 from JSON ..,"Power":[0.00,0.68],.. (#6160)

### 6.6.0.12 20190910

- Redesign command ``Tariff`` to now default to 0 (=disabled) and allowing to set both Standard Time (ST) and Daylight Savings Time (DST) start hour
-  Commands ``Tariff1 22,23`` = Tariff1 (Off-Peak) ST,DST   Tariff2 (Standard) 6,7 = Tariff2 ST,DST   Tariff9 0/1 = Weekend toggle (1 = Off-Peak during weekend)
- Change rename "Data" to "Hash" and limit to 32 bits when receiving UNKNOWN IR protocol (see DECODE_HASH from IRremoteESP8266)
- Add command ``Gpios 255/All`` to show all available GPIO components (#6407)
- Change JSON output format for commands ``Adc``, ``Adcs``, ``Modules``, ``Gpio`` and ``Gpios`` from list to dictionary (#6407)
- Add Zigbee support phase 3 - support for Xiaomi lumi.weather air quality sensor, Osram mini-switch
- Change energy sensors for three phase/channel support
- Add support for Shelly 2.5 dual energy (#6160)
- Add initial support for up to three PZEM-014/-016 on serial modbus connection with addresses 1 (default), 2 and 3 (#2315)
- Add initial support for up to three PZEM-004T on serial connection with addresses x.x.x.1 (default), 2 and 3 (#2315)
- Add initial support for up to three PZEM-003/-017 on serial modbus connection with addresses 1 (default), 2 and 3 (#2315)
- Add driver USE_SDM630_2 as future replacement for USE_SDM630 - Pls test and report
- Add command ``ModuleAddress 1/2/3`` to set Pzem module address when a single module is connected (#2315)

### 6.6.0.11 20190907

- Change Settings crc calculation allowing short term backward compatibility
- Add support for up to 4 INA226 Voltage and Current sensors by Steve Rogers (#6342)
- Change Improve reliability of TasmotaSerial at 115200 bauds and reduce IRAM usage for Stage/pre-2.6
- Add support for A4988 stepper-motor-driver-circuit by Tim Leuschner (#6370)
- Add support for Hiking DDS238-2 Modbus energy meter by Matteo Campanella (#6384)

### 6.6.0.10 20190905

- Redesign Tuya support by Shantur Rathore removing commands SetOption34, 41, 44, 45, 46 and 65 (#6353)
- Add command Reset 99 to reset bootcount to zero (#684, #6351)
- Change command Time 1/2/3 to select JSON time format ISO, ISO + Epoch or Epoch for legacy reason

### 6.6.0.9 20190828

- Change theoretical baudrate range to 300..19660500 bps in 300 increments (#6294)
- Add Full support of all protocols in IRremoteESP8266, to be used on dedicated-IR Tasmota version. Warning: +81k Flash when compiling with USE_IR_REMOTE_FULL
- Add compile time define USE_WS2812_HARDWARE to select hardware type WS2812, WS2812X, WS2813, SK6812, LC8812 or APA106 (DMA mode only)
- Add 'sonoff-ir' pre-packaged IR-dedicated firmware and 'sonoff-ircustom' to customize firmware with IR Full protocol support
- Add Zigbee support phase 2 - cc2530 initialization and basic ZCL decoding
- Add driver USE_SDM120_2 with Domoticz P1 Smart Meter functionality as future replacement for USE_SDM120 - Pls test and report
- Add command Power0 0/1/2/Off/On/Toggle to control all power outputs at once (#6340)
- Add time to more events (#6337)
- Add command Time 1/2/3 to select JSON time format ISO + Epoch, ISO or Epoch

### 6.6.0.8 20190827

- Add Tuya Energy monitoring by Shantur Rathore
- Add phase 1 Domoticz P1 Smart Meter support using energy sensors handled by xdrv_03_energy.ino based on an idea by pablozg
-   Add commands Tariff1 0..23 (start Off-Peak hour), Tariff2 0..23 (start Standard hour) and Tariff3 0/1 (Saturday and Sunday Off-Peak)

### 6.6.0.7 20190825

- Expand Settings area to 4k for future use

### 6.6.0.6 20190819

- Add I2C display driver for SH1106 oled by Gerhard Mutz
- Add SPI display drivers for epaper 4.2 inch, ILI9488 TFT, SSD1351 Color oled and RA8876 TFT by Gerhard Mutz
- Add support for HM17 bluetooth LE passive scan of ibeacon devices by Gerhard Mutz

### 6.6.0.5 20190816

- Add command WebSensor<sensor number> 0/1 to control display of sensor data in web GUI (#6085)
- Change some table locations from RAM to Flash
- Fix wrong telemetry message when SetOption68 1 (#6191)
- Add support for RDM6300 125kHz RFID Reader by Gerhard Mutz

### 6.6.0.4 20190806

- Add support for CHIRP soil moisture sensor by Christian Baars
- Add debug compile features using defines DEBUG_TASMOTA_CORE, DEBUG_TASMOTA_DRIVER and DEBUG_TASMOTA_SENSOR.
-   See DEBUG_CORE_LOG example in sonoff.ino and DEBUG_DRIVER_LOG example in xdrv_09_timers.ino
- Add support for Solax X1 inverter by Pablo Zerón
- Add ZigBee support phase 1 - low level MQTT ZNP messages for CC2530 devices
- Add command Buzzer with optional parameters <number of beeps>,<duration of beep in 100mS steps>,<duration of silence in 100mS steps> enabled when a buzzer is configured (#5988)
- Add support for PAJ7620 gesture sensor by Christian Baars

### 6.6.0.3 20190725

- Change filename of configuration backup from using FriendlyName1 to Hostname solving diacritic issues (#2422)
- Change Store AWS IoT Private Key and Certificate in SPI Flash avoiding device-specific compilations
- Upgrade library IRRemoteEsp8266 to 2.6.4, now using sendPioneer()
- Add support for MAX31865 Thermocouple sensor by Alberto Lopez Siemens
- Add option 0 to Width1 (Marker), Width2 (Second), Width3 (Minute) and Width4 (Hour) disabling display (#6152)
- Add MqttCount metric to STATE (#6155)
- Add define USE_ENERGY_MARGIN_DETECTION to disable Energy Margin and Power Limit detection
- Add define USE_ENERGY_POWER_LIMIT to disable Energy Power Limit detection while Energy Margin detection is active
- Add allow repeat/longpress for IRSend raw, introduced IRSend<r> option (#6074)
- Add SetOption68 to enable multi-channel PWM instead of a single light (#6134)

### 6.6.0.2 20190714

- Change commands Var and Mem to show all parameters when no index is given (#6107)
- Add command SetOption67 0/1 to disable or enable a buzzer as used in iFan03
- Add command DisplayWidth to set pixel width on supported devices
- Add command DisplayHeight to set pixel height on supported devices
- Add support for Sonoff iFan03 as module 71 (#5988)
- Add support for a buzzer
- Add support for IRSend long press ('repeat' feature from IRRemoteESP8266) (#6074)
- Add support for IRHVAC Midea/Komeco protocol (#3227)
- Add support for more IRSend protocols enabled in my_user_config.h
- Add support for IRSend Pioneer protocol (#6100)
- Add Oled reset GPIO option "OLED reset"

### 6.6.0.1 20190708

- Fix Domoticz battery level set to 100 if define USE_ADC_VCC is not used (#6033)
- Fix Force Elliptic Curve for Letsencrypt TLS #6042
- Fix WeMo emulation for 1G echo and 2G echo dot (#6086)
- Fix Xiaomi Philips brightness (#6091)
- Change defines USE_TX20_WIND_SENSOR and USE_RC_SWITCH in my_user_config.h to disable to lower iram usage enabling latest core compilation (#6060, #6062)
- Add blend RGB leds with White leds for better whites (#5895, #5704)
- Add command SetOption41 0..8 to control number of Tuya switches (#6039)
- Add command SetOption42 0..255 to set overtemperature (Celsius only) threshold resulting in power off all on energy monitoring devices. Default setting is 90 (#6036)
- Add command SetOption66 0/1 to enable or disable Tuya dimmer range 255 slider control
- Add command Time to disable NTP and set UTC time as Epoch value if above 1451602800 (=20160101). Time 0 re-enables NTP (#5279)
- Add AZ7798 automatic setting of clock display (#6034)
- Add Epoch and UptimeSec to JSON messages (#6068)
- Add support for up to 4 INA219 sensors (#6046)

### 6.6.0 20190707

- Remove support of TLS on core 2.3.0 and extent support on core 2.4.2 and up
- Remove MQTT uptime message every hour
- Refactor some defines to const
- Refactor webserver HTML input, button, textarea, and select name based on id
- Refactor webserver sensor data collection
- Refactor TLS based on BearSSL, warning breaking change for fingerprints validation
- Refactor management of lights, using classes and integers instead of floats
- Refactor UDP initial message handling from string to char using static memory and add debug info (#5505)
- Refactor IRSend and receive for 64-bit support (#5523)
- Refactor MQTT which might solve issue (#5755)
- Refactor IRSend by using heap when more than 199 values need to be send. May need increase of define MQTT_MAX_PACKET_SIZE too (#5950)
- Refactor double to float in rules, and replaced trigonometric functions from stdlib with smaller versions (#6005)
- Change pubsubclient MQTT_KEEPALIVE from 10 to 30 seconds for AWS IoT support
- Change gamma correction as default behavior, ie "Ledtable 1"
- Change PWM resolution from 8 to 10 bits for low brightness lights
- Change IRSend Panasonic protocol to 64-bit (#5523)
- Change ADC0 to enabled by default in my_user_config.h (#5671)
- Change define USE_EMULATION by USE_EMULATION_HUE and USE_EMULATION_WEMO (#5826)
- Change default PowerDelta from 80% to 0% on new installations (#5858, #5028, #4813, #4130, #4145, #3795, #3778, #3660, #3648)
- Fix display Bug in KNX webmenu for Physical Address
- Fix the Unescape() function and the SendSerial3 behaviour
- Fix webserver multiple Javascript window.onload functionality
- Fix TasmotaSerial at 9600 bps solving DFPlayer comms (#5528)
- Fix Configure Timer Web GUI (#5568)
- Fix Shelly 2.5 I2C address priority issue when VEML6070 code is present by disabling VEML6070 for Shelly 2.5 (#5592)
- Fix use of SerialDelimiter value 128 (#5634)
- Fix Sonoff Pow R2 / S31 invalid energy increments (#5789)
- Fix core 2.5.x ISR not in IRAM exception (#5837)
- Fix Philips Hue emulation Alexa issue by using part of MAC address for LightId (#5849)
- Fix missing white channel for WS2812 (#5869)
- Fix PZem startup issue (#5875)
- Fix exception 9 when syslog is enabled and NTP is just synced (#5917)
- Fix Toggle functionality to button double press when one button and two devices are detected (#5935)
- Fix channel command for dual dimmers (#5940)
- Fix not restoring white value on power off/power on (#5993)
- Add command AdcParam to control ADC0 Temperature and Light formula parameters
- Add command LedMask to assign which relay has access to power LED (#5602, #5612)
- Add extended LED power control using command LedPowerX where X is 1 to 4. Enabled when "LedLink(i)" is configured too (#5709)
- Add command Sensor20 1..255 to change Nova Fitness SDS01 working period in minutes (#5452)
- Add command SetOption38 6..255 to set IRReceive protocol detection sensitivity mimizing UNKNOWN protocols (#5853)
- Add command SetOption39 1..255 to control CSE7766 (Pow R2) or HLW8032 (Blitzwolf SHP5) handling of power loads below 6W. Default setting is 128 (#5756)
- Add command SetOption40 0..250 to disable button functionality if activated for over 0.1 second. Needs SetOption1 1 and SetOption13 0 (#5449)
- Add command SetOption63 0/1 to disable relay state feedback scan at restart (#5594, #5663)
- Add command SetOption64 0/1 to switch between "-" or "_" as sensor index separator impacting DS18X20, DHT, BMP and SHT3X sensor names (#5689)
- Add command SetOption65 0/1 and more Tuya Serial based device support (#5815)
- Add command WebColor to change GUI colors on the fly
- Add support for AWS IoT with TLS 1.2 on core 2.4.2 and up. Full doc here: https://github.com/arendst/Tasmota/wiki/AWS-IoT
- Add support for Badger HR-E Water Meter (#5539)
- Add support for Shelly 2.5 Energy and overtemp Monitoring (#5592)
- Add support for color and colortone for Philips Hue emulation via Alexa (#5600 #4809)
- Add support for Scripts as replacement for Rules. Default disabled but can be enabled in my_user_config.h (#5689)
- Add support for up to four LEDs related to four power outputs. Enabled when "LedLink(i)" is configured too (#5709)
- Add support for Shelly 1PM Template {"NAME":"Shelly 1PM","GPIO":[56,0,0,0,82,134,0,0,0,0,0,21,0],"FLAG":2,"BASE":18} (#5716)
- Add support for SPS30 Particle sensor thanks to Gerhard Mutz (#5830)
- Add support for VL53L0x time of flight sensor. Might interfere with TSL2561 using same I2C address (#5845)
- Add support for Sonoff L1 thanks to reef-actor (#6002)
- Add rule Http#Initialized
- Add rule System#Save executed just before a planned restart
- Add rule support for single JSON value pair like {"SSerialReceived":"on"} by expanding it to {"SSerialReceived":{"Data":"on"}} allowing for trigger SSerialReceived#Data=on (#5638)
- Add define USE_COUNTER to my_user_config.h to save space in sonoff-basic.bin and sonoff-minimal.bin
- Add define USE_DHT to my_user_config.h to save space in sonoff-basic.bin
- Add defines USE_EMULATION_WEMO and USE_EMULATION_HUE to my_user_config.h to control emulation features at compile time (#5826)
- Add Toggle functionality to button double press when more devices are detected
- Add device OverTemp (>73 Celsius) detection to Energy Monitoring devices with temperature sensor powering off all outputs
- Add Tuya Dimmer 10 second heartbeat serial packet required by some Tuya dimmer secondary MCUs
- Add all temperature, humidity and pressure for global access
- Add validation check when loading settings from flash
- Add HX711 weight restore after controlled restart or after power restore just before executing command Sensor34 7 (#5367, #5786)
- Add GUI hexadecimal color options in my_user_config.h (#5586)
- Add alternative IRSend command syntax IRSend raw,\<freq\>,\<header mark\>,\<header space\>,\<bit mark\>,\<zero space\>,\<one space\>,\<bit stream\> (#5610)
- Add user configurable ADC0 to Module and Template configuration compatible with current FLAG options (#5671)
- Add AriLux RF control GPIO option "ALux IrSel" (159) replacing "Led4i" (59) for full LED control (#5709)
- Add LED GPIO option "LedLink" (157) and "LedLinki" (158) to select dedicated link status LED (#5709)
- Add all 5 PWM channels individually addressable with LEDs. (#5741)
- Add reset of Energy values when connection to sensor is lost for over 4 seconds (#5874, #5881)
- Add checkbox to GUI password field enabling visibility during password entry only (#5934)

### 6.5.0 20190319

- Remove commands SetOption14 and SetOption63 as it has been superseded by command Interlock
- Remove command SetOption35 0-255 for mDNS start-up delay (#4793)
- Remove support for MQTT_LIBRARY_TYPE, MQTT_ARDUINOMQTT and MQTT_TASMOTAMQTT (#5474)
- Change webserver content handling from single String to small Chunks increasing RAM
- Change code use of boolean to bool and byte to uint8_t
- Change code uint8_t flags to bool flags
- Change sonoff_template.h layout regarding optional module flags like ADC0
- Change sonoff_template.h module lay-out by removing non-configurable GPIOs
- Change button driver making it modular
- Change switch driver making it modular and introduce input filter (#4665, #4724)
- Change switch input detection by optimizing switch debounce (#4724)
- Change web authentication (#4865)
- Change image name BE_MINIMAL to FIRMWARE_MINIMAL and USE_xyz to FIRMWARE_xyz (#5106)
- Change GUI weblog from XML to plain text solving possible empty screens (#5154)
- Fix most compiler warnings
- Fix Display exception 28 when JSON value is nullptr received
- Fix epaper driver (#4785)
- Fix HAss Sensor Discovery Software Watchdog restart (#4831, #4988)
- Fix allowable MAX_RULE_VARS to 16 (#4933)
- Fix mDNS addService (#4938, #4951)
- Fix HAss discovery of MHZ19(B) sensors (#4992)
- Fix some exceptions and watchdogs due to lack of stack space (#5215)
- Fix GUI wifi password acception starting with asterisks (*) (#5231, #5242)
- Fix command WebSend intermittent results (#5273, #5304)
- Fix additional characters in fallbacktopic, hostname and mqttclient on core 2.5.0 (#5359, #5417)
- Fix Energy TotalStartTime when commands EnergyReset0 and/or EnergyReset3 used (#5373)
- Fix DS18S20 temperature calculation (#5375)
- Fix float calculations in range from 0 to -1 (#5386)
- Fix exception on GUI Configure Logging and Configure Other (#5424)
- Add commands PowerCal, VoltageCal and CurrentCal for HLW8012, HJL01 and BL0937 based energy sensors
- Add command SerialDelimiter 128 to filter reception of only characters between ASCII 32 and 127 (#5131)
- Add command SSerialSend5 \<hexdata\> to SerialBridge
- Add command Interlock 0 / 1 / 1,2 3,4 .. to control interlock ON/OFF and add up to 8 relays in 1 to 4 interlock groups (#4910, #5014)
- Add command Template 255 to copy module configuration over to current active template and store as user template named Merged (#5371)
- Add command WifiConfig 7 to allow reset of device in AP mode without admin password (#5297)
- Add command SetOption36 to control boot loop default restoration (#4645, #5063)
- Add command SetOption37 for RGBCW color mapping (#5326)
- Add command SetOption55 0/1 and define MDNS_ENABLE to disable/enable mDNS (#4793, #4923)
- Add command SetOption62 0/1 to disable retain on Button or Switch hold messages (#5299)
- Add support for Smanergy KA10 Smart Wall Socket with Energy monitoring
- Add support for commands in sensor drivers
- Add support for MAX31855 K-Type thermocouple sensor using softSPI (#4764)
- Add support for Near Field Communication (NFC) controller PN532 using Serial (#4791, #5162)
- Add support for OBI Power Socket 2 (#4829)
- Add support for YTF IR Bridge (#4855)
- Add support for Mi LED Desk Lamp with rotary switch (#4887)
- Add support for Digoo DG-SP202 Smart Socket with Energy monitoring (#4891)
- Add support for MAX44009 Ambient Light sensor (#4907)
- Add support for inverted buttons and inverted buttons without pullup (#4914)
- Add support for Luminea ZX2820 Smart Socket with Energy monitoring (#4921)
- Add support for multiple ADS1115 I2C devices (#5083)
- Add support for online template change using command Template or GUI Configure Other (#5177)
- Add support for Korean language translations (#5344)
- Add support for sensor SCD30 (#5434)
- Add parameter CFG_HOLDER to status 1 message (#5206)
- Add SetOption32 until SetOption49 diagnostic information to Status 3 report as replacement for second property value in SetOption property name
- Add Resolution property to Status 3 report providing previous SetOption second value property
- Add property MqttCount to status 6 message representing number of Mqtt re-connections
- Add property LinkCount to state and status 11 message representing number of Wifi Link re-connections
- Add property Downtime to state and status 11 message representing the duration of wifi connection loss
- Add variable %timestamp% to rules (#4749)
- Add rule support for "==", "!=" ">=" and "<=" (#5122)
- Add rule expression enabled by define USE_EXPRESSION in my_user_config.h (#5210)
- Add Power status functionality to LED2 when configured leaving LED1 for Link status indication
- Add user configuration of HLW8012 and HJL-01/BL0937 Energy Monitoring as used in Sonoff Pow and many Tuya based devices
- Add user configuration of MCP39F501 Energy Monitoring as used in Shelly2
- Add online template configuration using both commands and Configure Template menu option in GUI
- Add (S)SerialSend3 escape sequence \x to allow hexadecimal byte value (#3560, #4947)
- Add define DS18B20_INTERNAL_PULLUP to select internal input pullup when only one DS18B20 sensor is connected eliminating external resistor (#4738)
- Add button control when no relay configured (#4682)
- Add startup delay of 4 seconds to button control (#4829)
- Add core version conditional compile options to provided PWM files (#4917)
- Add resiliency to saved Settings (#5065)
- Add MHZ19 Temperature as Domoticz Temperature selection (#5128)
- Add HAss status sensor (#5139)
- Add status message to former declined group commands (#5145)
- Add 0x to IRRemote (SetOption29) and RCSwitch (SetOption28) received hexadecimal data (#5431)

### 6.4.1 20181224

- Change RAM usage BMP/BME I2C sensors
- Change FallbackTopic from cmnd/\<mqttclient\>/ to cmnd/\<mqttclient\>_fb/ to discriminate from Topic (#1528)
- Change FallbackTopic detection (#4706)
- Change Hass discovery to short MQTT messages as used by Hass 0.81 and up (#4711)
- Change MQTT GUI password handling (#4723)
- Fix possible dtostrf buffer overflows by increasing buffers
- Fix wifi strongest signal detection (#4704)
- Fix Alexa "this value is outside the range of the device". Needs power cycle and Alexa deletion/discovery cycle. (#3159, #4712)
- Add Slovak language file (#4663)
- Add support for AZ-Instrument 7798 CO2 meter/datalogger (#4672)
- Add define WIFI_SOFT_AP_CHANNEL in my_user_config.h to set Soft Access Point Channel number between 1 and 13 as used by Wifi Manager web GUI (#4673)
- Add define USE_MQTT_TLS_CA_CERT for checking MQTT TLS against root ca using Let's Encrypt cert from sonoff_letsencrypt.h - not supported with core 2.3.0 (#4703)

### 6.4.0 20181217

- Change GUI Configure Module by using AJAX for data fetch to cut page size (and memory use) by 40%
     In case of web page errors clear your browser cache or do Page Reload (F5 or Ctrl+R)
- Change enforcing flashmode dout but it is still mandatory
- Change bootcount update (being first) flash write to 10 seconds after restart
- Change display and epaper drivers
- Change command WebSend Host header field from IP address to hostname (#4331)
- Change log buffer size from 512 to 520 to accommodate http sensor data (#4354)
- Change default WIFI_CONFIG_TOOL from WIFI_WAIT to WIFI_RETRY in my_user_config.h (#4400)
- Change webgui refresh time delay for Save Settings and local OTA Upload (#4423)
- Change SR-04 driver to use NewPing library (#4488)
- Change MCP230xx driver to support interrupt retention over teleperiod (#4547)
- Change support for MPU6050 using DMP (#4581)
- Fix unintended function overload of WifiState
- Fix wifi connection errors using wifi disconnect and ESP.reset instead of ESP.restart
- Fix Sonoff Pow R2 and Sonoff S31 Serial interface hang caused by Sonoff Basic R2 driver delay implementation (and possibly core bug)
- Fix MQTT connection error after restart
- Fix wifi re-scan connection baseline
- Fix possible strncat buffer overflows
- Fix intermittent Pzem sensor energy overflow calculation error
- Fix shelly2 ghost switching caused by lack of pull-up inputs (#4255)
- Fix hardware serial pin configuration. To keep using hardware serial swap current Rx/Tx pin configuration only (#4280)
- Fix MqttRetry values above 255 seconds (#4424)
- Fix WifiManager functionality on initial installation (#4433)
- Fix ArduinoOTA for Core 2.5.0 (#4620)
- Add minutes to commands Timezone to allow all possible world timezones
- Add more strict checks for GPIO selections
- Add code image and optional commit number to version
- Add dynamic delay to main loop providing time for wifi background tasks
- Add additional start-up delay during initial wifi connection
- Add support for decoding Theo V2 sensors as documented on https://sidweb.nl using 434MHz RF sensor receiver
- Add support for decoding Alecto V2 sensors like ACH2010, WS3000 and DKW2012 weather stations using 868MHz RF sensor receiver
- Add user definition of defines WIFI_RSSI_THRESHOLD (default 10) and WIFI_RESCAN_MINUTES (default 44)
- Add command SetOption58 0/1 to enable IR raw data info in JSON message (#2116)
- Add command IRSend <frequency>|0,<rawdata1>,<rawdata2>,.. to allow raw data transmission (#2116)
- Add command SetOption56 0/1 to enable wifi network scan and select highest RSSI (#3173)
- Add command SetOption57 0/1 to enable wifi network re-scan every 44 minutes with a rssi threshold of 10 to select highest RSSI (#3173)
- Add support for SDM220 (#3610)
- Add default sleep 1 to sonoff-basic to lower energy consumption (#4217)
- Add wifi status to Tuya (#4221)
- Add delays to reduce CPU usage at boot time (#4233)
- Add command SetOption24 0/1 to select pressure unit as hPa or mmHg (#4241)
- Add optional hardware serial when GPIO13(Rx) and GPIO15(Tx) are selected removing hardware serial from GPIO01(Tx) and GPIO03(Rx) (#4288)
- Add support for Gosund SP1 v2.3 Power Socket with Energy Monitoring (#4297)
- Add support for Armtronix dimmers. See wiki for info (#4321)
- Add to command WebSend option to send a direct path when command starts with a slash (#4329)
- Add support for LG HVac and IrRemote (#4377)
- Add initial support for Hass sensor discovery (#4380)
- Add support for Fujitsu HVac and IrRemote (#4387)
- Add support for I2C MGC3130 Electric Field Effect sensor by Christian Baars (#3774, #4404)
- Add command CalcRes to set number of decimals (0 - 7) used in commands ADD, SUB, MULT and SCALE (#4420)
- Add CPU average load to state message (#4431)
- Add command SetOption59 0/1 to change state topic from tele/STATE to stat/RESULT (#4450)
- Add support for SM Smart Wifi Dimmer PS-16-DZ (#4465)
- Add support for Teckin US Power Socket with Energy Monitoring (#4481)
- Add command SetOption60 0/1 to select dynamic sleep (0) or sleep (1) (#4497)
- Add support for iFan02 Fanspeed in Domoticz using a selector (#4517)
- Add support for GPIO02 for newer Sonoff Basic (#4518)
- Add Announce Switches to MQTT Discovery (#4531)
- Add support for Manzoku Power Strip (#4590)

### 6.3.0 20181030

- Change web Configure Module GPIO drop down list order for better readability
- Change status JSON message providing more switch and retain information
- Change xsns_17_senseair.ino to use TasmotaModbus library
- Change MCP230xx driver
- Change PubSubClient Mqtt library to non-blocking EspEasy version
- Change energy monitoring using energy sensor driver modules
- Change Webserver page handler for easier extension (thx to Adrian Scillato)
- Change pinmode for no-pullup defined switches to pullup when configured as switchmode PUSHBUTTON (=3 and up) (#3896)
- Change default OTA Url to http://thehackbox.org/tasmota/release/sonoff.bin (#4170)
- Remove support for MQTT Client esp-mqtt-arduino by #define MQTT_LIBRARY_TYPE MQTT_ESPMQTTARDUINO
- Remove commands PowerCal, VoltageCal and CurrentCal as more functionality is provided by commands PowerSet, VoltageSet and CurrentSet
- Remove restart after ntpserver change and force NTP re-sync (#3890)
- Fix showing Period Power in energy threshold messages
- Fix header file execution order by renaming user_config.h to my_user_config.h
- Fix some TSL2561 driver issues (#3681)
- Fix KNX PA exception. Regression from 6.2.1 buffer overflow caused by subStr() (#3700, #3710)
- Fix setting and getting color temperature for Philips Hue emulation (#3733)
- Fix ButtonRetain to not use default topic for clearing retain messages (#3737)
- Fix syslog when emulation is selected (#2109, #3784)
- Fix rule trigger POWER1#STATE execution after restart and SetOption0 is 0 (#3856)
- Fix Home Assistant forced light discovery (#3908)
- Fix invalid configuration restores and decode_config.py crc error when savedata = 0 (#3918)
- Fix timer offset -00:00 causing 12:00 hour offset (#3923)
- Fix I2CScan invalid JSON error message (#3925)
- Fix exception when wrong Domoticz JSON message is received (#3963)
- Fix Sonoff Bridge RfRaw receive (#4080, #4085)
- Fix possible wifi connection error (#4044, #4083)
- Fix invalid JSON floating point result from nan (Not a Number) and inf (Infinity) into null (#4147)
- Fix rule mqtt#connected trigger when mqtt is disabled (#4149)
- Add support for LCD, Matrix, TFT and Oled displays
- Add support for Neo Coolcam Wifi Smart Power Plug
- Add support for Michael Haustein ESP Switch
- Add support for MQTT Client based on lwmqtt to be selected by #define MQTT_LIBRARY_TYPE MQTT_ARDUINOMQTT
- Add support for Neo Coolcam Wifi Smart Power Plug
- Add support for Michael Haustein ESP Switch
- Add support for MQTT Client based on lwmqtt to be selected by #define MQTT_LIBRARY_TYPE MQTT_ARDUINOMQTT
- Add support for DS3231 Real Time Clock
- Add support for HX711 Load Cell with optional web GUI scale interface to demonstrate easy GUI plug-in
- Add support for serial 8N2 communication to TasmotaModbus and TasmotaSerial libraries
- Add support for RF transceiving using library RcSwitch (#2702)
- Add support for Shelly 1 and Shelly 2 (#2789)
- Add support for La Crosse TX20 Anemometer (#2654, #3146)
- Add support for MP3 player using DFRobot RB-DFR-562 (#3723)
- Add Support for Xiaomi-Philips Bulbs (#3787)
- Add support for PCA9685 12bit 16pin hardware PWM driver (#3866)
- Add support for EXS Relay V5.0 (#3810)
- Add support for OBI Power Socket (#1988, #3944)
- Add support for Teckin Power Socket with Energy Monitoring (#3950)
- Add support for Pzem-003/017 DC Energy monitoring module (#3694)
- Add support for Pzem-014/016 AC Energy monitoring module (#3694)
- Add support for CSL Aplic WDP 303075 Power Socket with Energy Monitoring (#3991, #3996)
- Add support for Tuya Dimmer (#469, #4075)
- Add command Display to show all settings at once
- Add command SerialSend5 to send raw serial data like "A5074100545293"
- Add command WebRefresh 1000..10000 to control web page refresh in milliseconds. Default is 2345
- Add command WeightRes 0..3 to control display of decimals for kilogram
- Add command RGBWWTable to support color calibration (#3933)
- Add command Reset 4 (reset to defaults but keep wifi params) and Reset 5 (as reset 4 and also erase flash) (#4061)
- Add command SetOption35 0..255 (seconds) to delay mDNS initialization to control possible Wifi connect problems
- Add command SetOption52 0/1 to control display of optional time offset from UTC in JSON messages (#3629, #3711)
- Add command SetOption53 0/1 to toggle gui display of Hostname and IP address (#1006, #2091)
- Add authentication to HTTP web pages
- Add decimals as input to commands PowerSet, VoltageSet and CurrentSet
- Add tools/decode-config.py by Norbert Richter to decode configuration data. See file for information
- Add define USE_DISPLAYS for selecting image sonoff-display
- Add define USE_BASIC for selecting image sonoff-basic without most sensors
- Add auto reload of main web page to some web restarts
- Add TasmotaModbus library as very basic modbus wrapper for TasmotaSerial
- Add more API callbacks and document API.md
- Add Apparent Power and Reactive Power to Energy Monitoring devices (#251)
- Add token %hostname% to command FullTopic (#3018)
- Add Wifi channel number to state message (#3664)
- Add user configurable GPIO02 and GPIO03 on H801 devices (#3692)
- Add toggle function RGBW lights (#3695, #3697)
- Add network information to display start screen (#3704)
- Add sleep to Nova Fitness SDS01X sensor (#2841, #3724, #3749)
- Add Analog input AD0 enabled to sonoff-sensors.bin (#3756, #3757)
- Add power value below 5W to Sonoff Pow R2 and S31 (#3745)
- Add RF Receiver control to module MagicHome to be used on Arilux LC10 (#3792)
- Add userid/password option to decode-status.py (#3796)
- Add delay after restart before processing rule sensor data (#3811)
- Add force_update to Home Assistant discovery (#3873)
- Add rule triggers SWITCH1#BOOT and POWER1#BOOT (#3904, #3910)
- Add Hebrew language file (#3960)
- Add TotalStartTime to Energy JSON message (#3971)
- Add whitespace removal from RfRaw and SerialSend5 (#4020)
- Add support for two BMP/BME sensors (#4195)

### 6.2.1 20180905

- Fix possible ambiguity on command parameters if StateText contains numbers only (#3656)
- Fix Wemo emulation to select the first relay when more than one relay is present (#3657)
- Fix possible exception due to buffer overflow (#3659)
- Fix lost energy today and total energy value after power cycle (#3689)

### 6.2.0 20180901

- Allow user override of define MAX_RULE_VARS and MAX_RULE_TIMERS (#3561)
- Disable wifi sleep for both Esp8266/Arduino core 2.4.1 and 2.4.2 to solve device freeze caused by Espressif SDK bug (#3554)
- Change DS18B20 driver to provide better instant results
- Change some sensor drivers to provide instant results
- Change define USE_ALL_SENSORS to USE_SENSORS as it doesn't contain all sensors due to duplicate I2C addresses
- Change some sensor update timings: AdcEvery 200 -> 250, Senseair 300 -> 250, SDM120 300 -> 250, SDM630 300 -> 250
- Change default Wifi config option from WPS to Wifi Manager if WPS is disabled or Wifi Smartconfig if webserver is disabled or Wifi Serial input if Smartconfig is disabled
- Change SHT1x driver to provide better instant results and fix I2C interference
- Change DHT driver to provide better instant results and add decimals to DHT11 (#3164)
- Change DS18x20 driver to provide better instant results (#3169)
- Change CounterType 1 from milliseconds to microseconds (#3437)
- Change scheduler for better sleep support using Uptime, Delay, PulseTime and TelePeriod, Blinktime (#3581)
- Remove unused functionality from Sonoff-minimal to save space
- Remove WPS and SmartConfig from sonoff-minimal saving 56k code space
- Remove TSL2561 debug message and update library (#2415)
- Remove forced restart when sleep command is executed (#3554)
- Fix invalid response using more than 4 switches and domoticz
- Fix sonoff-minimal not using default settings
- Fix insecure main webpage update
- Fix DHT driver mixing values for different sensors (#1797)
- Fix EnergyReset3 regression not clearing total energy (#2723)
- Fix rules once regression from v6.1.0 (#3198, #3226)
- Fix command Scale buffer overflow (#3236)
- Fix possible WDT due to long MQTT publish handling (#3313)
- Fix command TimeDst/TimeStd invalid JSON (#3322)
- Fix handling of default names when using names starting with shortcut character ",0,1 or 2 (#3392, #3600, #3618)
- Fix LM75AD I2C sensor detection (#3408)
- Fix iFan02 power on state (#3412, #3530)
- Fix some Pow R2 and S31 checksum errors using optimized re-sync (#3425)
- Fix SDM120 reporting wrong negative values to Domoticz (#3521)
- Fix MQTT reconnection detection when using TasmotaMqtt library (#3558)
- Fix OtaMagic when file path contains a dash (-) (#3563)
- Fix Sonoff Bridge data reception when using Portisch EFM8 firmware using in data buffer length (#3605)
- Add read sensor retry to DS18B20, DS18x20, DHT, SHT1X and HTU21
- Add user selection of Wifi Smartconfig as define USE_SMARTCONFIG in user_config.h
- Add boot loop detection and perform some solutions
- Add wifi and mqtt status led blinkyblinky to be disabled by SetOption31 1. Does not work when LedPower is On (deliberate) (#871, #2230, #3114, #3155)
- Add support for TM1638 switch (#2226)
- Add GPIO options ButtonXn, SwitchXn and CounterXn to select INPUT mode instead of INPUT_PULLUP (#2525)
- Add support for APDS9960 proximity sensor (#3051)
- Add support for MPR121 controller in input mode for touch buttons (#3142)
- Add support for MCP230xx for general purpose input expansion and command Sensor29 (#3188)
- Add default Wifi Configuration tool as define WIFI_CONFIG_NO_SSID in user_config.h if no SSID is configured (#3224)
- Add command Timers 0/1 to globally disable or enable armed timers (#3270)
- Add support for CCS811 sensor (#3309)
- Add Turkish language file (#3332)
- Add command SerialSend4 to send binary serial data (#3345)
- Add initial support for sensor MPU6050 (#3352)
- Add rule triggers Wifi#Connected and Wifi#Disconnected (#3359)
- Add option + to command Rule to concatenate new rule with existing rules (#3365)
- Add message when JavaScript is not enabled in webbrowser (#3388)
- Add build time setting of ButtonTopic and SwitchTopic (#3414)
- Add iFan02 Fanspeed + and Fanspeed - command options (#3415)
- Add Individual HSBColorX commands (#3430, #3615)
- Add output support on MCP23008/MCP23017 (#3436)
- Add modulo option to rules like rule1 on Time#Minute|5 do backlog power on;delay 200;power off endon (#3466)
- Add RGB support for Domoticz (#3547)
- Add all ruletimer values to command RuleTimer result message (#3571)
- Add command Publish2 for publishing retained MQTT messages (#3593)
- Add commands ButtonDebounce 40..1000 and SwitchDebounce 40..1000 to have user control over debounce timing. Default is 50mS (#3594)
- Add RuleX debug options 8,9,10 (StopOnError) to control RuleX execution status after an exception restart (#3607)
- Add rule variables %sunrise%, %sunset%, %uptime% and %time% (#3608)
- Add optional MQTT_TELE_RETAIN to Energy Margins message (#3612, 3614)

### 6.1.1 20180714

- Revert wifi changes (#3177)
- Revert sonoff-minimal removals causing failure of wifi connection (#3177)

### 6.1.0 20180706

- Remove version 3, 4 and pre 5.2 settings auto-upgrade. See https://github.com/arendst/Tasmota/wiki/Upgrading#migration-path
- Change default CFG_HOLDER from 0x20161209 to 4617 (=0x1209) - no impact on default upgrades
- Change number of supported switches from 4 to 8 (#2885, #3086)
- Change BME680 driver from Adafruit to Bosch BME680 library (#2969)
- Fix Pzem004T checksum error
- Fix KNX bug when doing reply of sensors values
- Fix rules induced LWT message
- Fix possible wifi connection problem (#1366)
- Fix some Pow R2 and S31 checksum errors (#1907)
- Fix display selection of un-available GPIO options in Module Configuration webpage (#2718)
- Fix timer re-trigger within one minute after restart (#2744)
- Fix IRSend not accepting data value of 0 by David Conran (#2751)
- Fix vars on rules by Adrian Scillato (#2769)
- Fix bug in KNX menu by Adrian Scillato (#2770)
- Fix anomalies in rules (#2778)
- Fix HUE bridge V1 software version by Heiko Krupp (#2788)
- Fix Hardware Watchdog restart when using event command (#2853)
- Add Ukrainian language file
- Add KNX support for DS18S20 Temperature sensor
- Add CRC to Settings making future upgrades more fail-safe
- Add feature information to Status 4
- Add tools folder with python script decode-status.py for decoding some status fields like SetOption and Features
- Add Slots on the KNX Web Menu to select Group Address to receive data to trigger rules
- Add two rule sets of 511 characters using commands rule1, rule2 and rule3
- Add Console Commands to send KNX Commands and KNX Values
- Add Slots on the KNX Web Menu to select Group Address to send data from console commands
- Add Events to trigger rules when a command or read requests is received from KNX
- Add command SetOption30 to enforce Hass discovery as light group (#1784)
- Add support for BlitzWolf BW-SHP2 (and Homecube, Gosund SP1) Energy Monitoring Smart Socket (#2223)
- Add time in minutes to rule Time#Initialized, Time#set and Time#Minute (#2669)
- Add Eastron SDM630 energy meter by Gennaro Tortone (#2735)
- Add KNX communication enhancement by Adrian Scillato (#2742)
- Add KNX energy data by Adrian Scillato (#2750)
- Add rule support for IrReceive and RfReceive (#2758)
- Add python script fw-server.py in tools folder to create a simple OTA server by Gennaro Tortone (#2759)
- Add rule variables %time% for minutes since midnight, %uptime%, %sunrise% and %sunset% giving time in minutes (#2669)
- Add rules %mem1% to %mem5% variable names storing data in flash (#2780)
- Add rules test on %varx% or %memx% (#2780)
- Add optional token %id% substituting the unique MAC address to fulltopic by Michael Graf (#2794)
- Add support for Sonoff S26 Smart Socket (#2808)
- Add command WebSend [<host>(:<port>,<user>:<password>)] <command> (#2821)
- Add increment and decrement value to command Counter (#2838)
- Add support for Sonoff iFan02 as module 44 introducing command FanSpeed 0..3 (#2839)
- Add source information to command execution to be shown with logging option 3 (#2843)
- Add support for uploading Sonoff Bridge firmware found in tools/fw_efm8bb1 folder build by Portisch using Web Gui File Upload (#2886)
- Add command RfRaw to control Portisch firmware features
- Add support for I2C temperature sensor LM75AD (#2909)
- Add option 0 to command Timers disarming all timers (#2962)
- Add performance improvement when updating multiple individual WS2812 pixels (#3007)
- Add command SetOption28 to switch between hex or decimal Sonoff Bridge RF received data format (#3008)
- Add command SetOption29 to switch between hex or decimal IR received data format
- Add decimal values support for commands ADD, SUB, MULT and SCALE (#3083, #3089)
- Add support for bitflags SetOption50 .. SetOption81 (#3118)

### 5.14.0 20180515

- Update language files
- Update TasmotaSerial to 2.0.0 allowing Hardware Serial Fallback when correct connections are configured
- Change command handling
- Change user_config(_override).h defines TIME_STD and TIME_DST
- Change user_config(_override).h otaurl to http://sonoff.maddox.co.uk/tasmota/sonoff.bin (#2588, #2602)
- Fix configuration restore regression from 5.13.1
- Fix compile error when ADC is enabled and Rules are disabled (#2608)
- Fix rule power trigger when no backlog command is used (#2613)
- Fix several timer data input and output errors (#2597, #2620)
- Fix KNX config error (#2628)
- Fix sensor MHZ-19 vanishing data over time (#2659)
- Fix KNX reconnection issue (#2679)
- Fix DST and STD time for Southern Hemisphere by Adrian Scillato (#2684, #2714)
- Add Portuguese in Brazil language file
- Add SetOption26 to enforce use of indexes even when only one relay is present (#1055)
- Add support for sensor SI1145 UV Index / IR / Visible light (#2496)
- Add rule state test for On/Off in addition to 0/1 (#2613)
- Add hardware serial option to MHZ-19 sensor (#2659)
- Add Eastron SDM120 energy meter by Gennaro Tortone (#2694)
- Add user entry DST/STD using commands TimeStd and TimeDst (See wiki for parameter syntax) (#2721)

### 5.13.1 20180501

- Fix JSON buffers size too small for execution in some situations (#2580)
- Fix configuration restore (#2591)
- Add define MODULE for user selecting default model although it preferably should not be changed (#569, #2589)

### 5.13.0 20180430

- Change platformio option sonoff-ds18x20 to sonoff-allsensors enabling ds18x20 and all other sensors in one image
- Change status display of Ssid and SetOption
- Change default option SetOption15 from 0 to 1 providing better initial PWM experience
- Change webpage parameter communication
- Change max number of commands in Backlog from 15 to 30 and ignore commands overflowing
- Change TSL2561 driver to joba library and delete Adafruit library (#1644)
- Change default parameters in user_config.h to undefined for easy installation (#1851)
- Change max user configurable hold time from 10 to 25 seconds (#1851)
- Change Sonoff SC JSON format (#1939)
- Change Polish language to using Diacritics (#2005)
- Change user_config_override usage by providing user_config_override_sample.h (#2228)
- Change MQTT response topic for Energy changes from ENERGY to SENSOR (#2229, #2251)
- Change default Reset configuration time from 4 seconds to 40 seconds on Button hold (#2268)
- Change ESP8266 Analog JSON message from {"Analog0:123"} to {"ANALOG":{"A0:123"}} to accommodate rules (#2560)
- Change Counter JSON message from {"Counter1":0,"Counter3":0} to {"COUNTER":{"C1":0,"C3":0}} to accommodate rules
- Change ADS1115 JSON message from {"ADS1115":{"Analog0":123,"Analog1":123}} to {"ADS1115":{"A0":123,"A1":123}}
- Fix intermittent exception when dns lookup is used while sleep is enabled
- Fix 5.4.0 regression turning off single press after button hold during 4x hold time
- Fix possible wifi connection problem by erasing sdk configuration parameters
- Fix NTP sync to Thu Jan 01 08:00:10 1970 results in uptime 17651+ days (core2.4.1/sdk2.2.1)
- Fix MAX31850 higher temperatures (#1269)
- Fix freeing more code space when emulation is disabled (#1592)
- Fix providing web page configuration option for Friendly Name when no device (relay or light) is configured (#1850)
- Fix compile error when define HOME_ASSISTANT_DISCOVERY_ENABLE is not set (#1937)
- Fix MQTT TLS fingerprint validation (#2033)
- Fix update temperature on DS18x20 drivers (#2328)
- Fix compile error when not defined USE_TIMERS (#2400)
- Fix configuration filename truncation when it contains spaces (#2484, #2490)
- Fix Energy Today and Yesterday overflow (#2543)
- Add serial debug info
- Add Portuguese language file
- Add Czech language file
- Add Bulgarian language file
- Add Domoticz dust (custom) sensors to PMS5003 and NovaFitness SDS drivers as PM1, PM2.5 and PM10
- Add commands Publish, Rule, RuleTimer and Event. See Wiki about Rule restriction, usage and examples
- Add sonoff-classic, sonoff-allsensors and sonoff-knx
- Add some coloring to important web buttons
- Add support for sensor HC-SR04 ultrasonic (#113, #1964, #2444)
- Add define MQTT_TELE_RETAIN compile option default set to 0 (#1071)
- Add 16 timers using commands Timer and Timers (#1091)
- Add optional Timer configuration webpage to be enabled in user_config.h with define USE_TIMERS_WEB
- Add Multichannel Gas sensor using MultiChannel_Gas_Sensor library (#1245)
- Add Domoticz Battery and RSSI Quality (#1604)
- Add command HSBColor Hue,Sat,Bri (#1642, #2203)
- Add compile time support for WS2812 BRG and RBG led configurations to be defined in user_config.h (#1690)
- Add optional usage of %d or %X suffices in MQTT client to append chipid (#1871)
- Add optional usage of %d or %X suffices in MQTT topic to append chipid (#1871)
- Add optional usage of %d or %04d in ota url to be replaced with chipid (#1871)
- Add Sonoff Bridge command RfKey<x> 5 to show current RF key values either default or learned (#1884)
- Add user configurable serial GPIOs to MagicHome and Arilux modules (#1887)
- Add Russian language file (#1909)
- Add Webserver upload preflight request support (#1927)
- Add Home Assistant clear other device (#1931)
- Add Restart time to Status 1 (#1938)
- Add optional TSL2561 driver using library Joba_Tsl2561 to be enabled in user_config.h with define USE_TSL2561_JOBA (#1951)
- Add support for sensor SHTC3 (#1967)
- Add compiler check for stable lwIP version v1.4 (#1940)
- Add support for multiple SHT3X sensors (#1949, #2110)
- Add always suffix with device number in Mqtt discovery topic (#1962)
- Add support for optional MQTT drivers to be selected in user_config.h (#1992)
- Add optional Arduino OTA support to be enabled in user_config.h (#1998)
- Add diacritics to Polish language file (#2005)
- Add Hungarian language file (#2024)
- Add support for Nova Fitness SDS011 and possibly SDS021 particle concentration sensor (#2070)
- Add single decimal precision to Nova Fitness SDS0x1 sensor values (#2093)
- Add Chinese (Traditional) in Taiwan language file (#2108)
- Add Sonoff SC domoticz support for Sound level as Counter and Air quality (#2118)
- Add a second TLS fingerprint to allow switching keys in TLS mode (#2033, #2102)
- Add display of remaining pulse time to command PulseTime (#2085)
- Add additional time offset to Wifi Retry based on device mac address (#2089)
- Add command Color6 RRGGBB for Clock hour marker color and command Rotation pixels for Clock rotation (#2092)
- Add HTML language header in local language (#2123)
- Add command PowerDelta 0..100 (percentage) to Energy monitoring devices to report on active power load change (#2157)
- Add Restart Reason to Status 1 report (#2161)
- Add command Channel 0..100 to control dimmer value for individual color channels (#2111, #2203)
- Add support for Hardware Serial bridge using commands SerialDelimiter, Baudrate and SerialSend. Supports 8N1 and text only (#2182)
- Add support for Software Serial bridge using commands SerialDelimiter, SBaudrate and SSerialSend. Supports 8N1 and text only (#2190)
- Add support for Zengge WF017 PWM Led strip controller (#2202)
- Add PWM status to command State if PWM enabled (#2203)
- Add all FriendlyNames to Status information (#2208)
- Add Channel status information (#2211)
- Add hexadecimal Data entry to command IrSend using 0x notation (#1290, #2314)
- Add Home Assistant MQTT Discovery for Buttons and change SetOption19 response (#2277)
- Add multiple color entry support for command Led like Led2 120000 001200 000012 setting led2 as Red, Led3 as Green and Led4 as Blue (#2303)
- Add hexadecimal RGB color entry on RGBCW leds (#2304)
- Add support for SGP30 gas and air quality sensor (#2307)
- Add optional Sunrise and Sunset timers with commands Latitude and Longitude to be enabled with define USE_SUNRISE in user_config.h (#2317)
- Add timer sunrise and sunset offset (#2378)
- Add user selectable defines for Sunrise/set Dawn option (#2378)
- Add optional KNX IP Protocol Support (#2402)
- Add random window to timers (#2447)
- Add Greek language file (#2491)
- Add support for Sonoff Pow R2 (#2340)
- Add GPIO_User to GPIO02 for all Sonoff T1 (#2524)

### 5.12.0 20180209

- Change library PubSubClient.h define MQTT_MAX_PACKET_SIZE from 512 to 1000 for Home Assistant  support
- Change relation of define MESSZ being dependent on PubSubClient.h define MQTT_MAX_PACKET_SIZE
- Change command color parameter input checks to less strict for Home Assistant support
- Change command Ina219Mode into command Sensor13
- Change commands HlwPCal, HlwUCal and HlwICal to PowerCal, VoltageCal and CurrentCal to be used for both Pow and S31 calibration
- Change commands HlwPSet, HlwUSet and HlwISet to PowerSet, VoltageSet and CurrentSet to be used for both Pow and S31 calibration
- Change uptime from hour to second resulting in a display of 123T13:45:21 where 123 is days
- Change module name Wemos D1 mini into Generic (#1220)
- Change HTML from width=100% to style=width:100% supporting HTML5 (#1358)
- Change OSWATCH_RESET_TIME (Blocked loop) from 30 to 120 seconds to allow slow networks (#1556)
- Change WIFI_MANAGER_SEC into WIFI_CONFIG_SEC (#1616)
- Change function pointers code to save code space and memory (#1683)
- Change webserver argument processing gaining 5k code space (#1705)
- Change weblog memory usage (#1730, #1793, #1819)
- Update TasmotaSerial library to 1.1.0
- Update language files Italian (#1594), Dutch (#1723) and Spanish (#1722)
- Fix Non-English JSON temperature unit attachment
- Fix Arilux RF induced exception by moving interrupt handler to iram on non ESP8266/Arduino lib v2.3.0
- Fix truncated command names and wrong response for DomoticzSwitchIdx (#1571)
- Fix %-sign issue as printf escape character in Humidity and Sonoff SC (#1579)
- Fix DS18B20 temperature JSON decimal dot (#1561)
- Fix Energy JSON message (#1621)
- Fix IRSend parameter translation (#1636)
- Fix TSL2561 device detection (#1644, #1825)
- Fix BME680 teleperiod resistance measuring (#1647)
- Fix Energy Monitoring Energy Today and Energy Total reading after restart (#1648)
- Fix IRReceive Data value (#1663)
- Fix Energy Monitoring Energy Period roll-over (#1688)
- Fix compiler warnings (#1774)
- Fix command PWM response if no PWM channel is configured (#1783)
- Add locale Decimal Separator to Web sensor page
- Add ColorTemperature to light status message
- Add command PowerOnState option 5 which inverts PulseTime and allows for delayed always on after power on
- Add OtaMagic two step Web server OTA upgrade using filename-minimal image if OTA free space is too small
- Add support for PMS5003 and PMS7003 particle concentration sensor
- Add command SetOption21 1 to allow Energy Monitoring when power is off on Sonoff Pow and Sonoff S31 (#1420)
- Add Chinese language file (#1551)
- Add French language file (#1561)
- Add Spanish language file (#1589)
- Add HTTP Allow Cross Origin removed from ESP8266/Arduino lib v2.4.0 (#1572)
- Add Home Assistant MQTT Discovery for switch and light to be enabled by command SetOption19 1 (#1534) or define HOME_ASSISTANT_DISCOVERY_ENABLE in user_config.h (#1685)
- Add command State to retrieve device state information (same data as teleperiod state and status 11 in slightly different JSON format)
- Add optional login to Webserver AP mode (#1587, #1635)
- Add command Sensor15 2 to start MHZ19(B) Zero Point Calibration (#1643)
- Add support for Sonoff S31 Smart Socket with Power Consumption Detection (#1626)
- Add command SetOption20 to allow update of Dimmer/Color/Ct without turning power on (#1719, #1741)
- Add NTP sync time slot based on chip id (#1773)
- Add cursor pointer to web button (#1836)

### 5.11.1 20180107

- Fix Sonoff Pow command handling (#1542)

### 5.11.0 20180107

- Minor webpage HTML optimizations (#1358)
- Updated German translation (#1438)
- Change Sonoff Pow Energy MQTT data message and consolidate Status 8 into Status 10
- Change ADS1115 default voltage range from +/-2V to +/-6V (#1289)
- Change text to Active for 3 minutes (#1364)
- Change Wemo SetBinaryState to distinguish from GetBinaryState (#1357)
- Change output of HTTP command to valid JSON and Array only (#1363)
- Removed all MQTT, JSON and Command language defines from locale files and set fixed to English (#1473)
- Renamed commands Color2,3,4 to Color3,4,5
- Fix BME280 calculation (#1051)
- Fix Sonoff Bridge missed learned key if learned data contains 0x55 (End of Transmission) flag (#1095, #1294)
- Fix PWM initialization in Dimmer/Color mode (#1321)
- Fix Wemo Emulation (#1357)
- Fix display of build date and time in non-english locale (#1465)
- Fix Wemo and Hue emulation by adding M-Search response delay (#1486)
- Add libraries Adafruit_BME680-1.0.5, Adafruit_Sensor-1.0.2.02, TasmotaSerial-1.0.0 and TSL2561-Arduino-Library
- Add command Color2 to set color while keeping same dimmer value
- Add device function pointers
- Add support for SenseAir S8 CO2 sensor
- Add color led signal to Carbon Dioxide (CO2) sensors using defines CO2_LOW and CO2_HIGH in user_config.h
- Add support for Domoticz Air Quality sensor to be used by MH-Z19(B) and SenseAir sensors
- Add support for PZEM004T energy sensor
- Add support for iTead SI7021 temperature and humidity sensor by consolidating DHT22 into AM2301 and using former DHT22 as SI7021 (#735)
- Add support for BME680 using adafruit libraries (#1212)
- Add support for MH-Z19(B) CO2 sensor (#561, #1248)
- Add multipress support and more user configurable GPIO to Sonoff Dual R2 (#1291)
- Add support for TSL2561 using adafruit library (#661, #1311)
- Add support for SHT3x (#1314)
- Add support for Arilux LC06 (#1414)
- Add Italian language file (#1449)
- Add 2nd Gen Alexa support to Wemo emulation discovery (#1357, #1450)
- Add define for additional number of WS2812 schemes (#1463)

### 5.10.0 20171201

- Upgrade library ArduinoJson to 5.11.2
- Upgrade library IRRemoteEsp8266 to 2.2.1 + 2 commits but disabled some protocols (code size reduction)
- Upgrade library NeoPixelBus to 2.2.9
- Upgrade library OneWire to 2.3.3 + 6 commits and disabled CRC lookup-table (#define ONEWIRE_CRC8_TABLE 0) (code size reduction)
- Update library PubSubClient to 2.6 + 9 commits and additional delay (#790)
- Update core_esp8266_wiring_digital.c to latest (staged) level
- Patch library I2Cdevlib-Core for esp8266-core 2.4.0-rc2 compatibility
- Remove command EnergyReset 1..3 now replaced by EnergyReset1 to EnergyReset3
- Remove spaces in JSON messages (code size reduction)
- Renamed xsns_05_ds18x20.ino to xsns_05_ds18x20_legacy.ino still using library OneWire and providing dynamic sensor scan
- Fix possible iram1_0_seg compile error by shrinking ICACHE_RAM_ATTR code usage
- Fix PWM watchdog timeout if Dimmer is set to 100 or Color set to 0xFF (#1146)
- Fix Sonoff Bridge Learn Mode hang caused by unrecognised RF code (#1181)
- Fix blank console log window by using XML character encoding (#1187)
- Fix wrong response name for command HlwISet (#1214)
- Fix DHT type sensor timeout recognition by distinguish "signal already there" from "timeout" (#1233)
- Add fixed color options 1..12 to command Color
- Add + (plus) and - (minus) to commands Dimmer (+10/-10), Speed and Scheme
- Add + (plus) and - (minus) to command Color to select 1 out of 12 preset colors
- Add + (plus) and - (minus) to command Ct to control ColdWarm led ColorTemperature (+34/-34)
- Add commands EnergyReset1 0..42500, EnergyReset2 0..42500 and EnergyReset3 0..42500000
-  to (Re)set Energy Today, Yesterday or Total respectively in Wh (#406, #685, #1202)
- Add optional ADS1115 driver as alternative for unsupported I2Cdevlib in esp8266-core 2.4.0-rc2
- Add support for INA219 Voltage and Current sensor to be enabled in user_config.h with define USE_INA219
- Add support for Arilux LC11 (Clearing RF home code when selecting no Arilux module)
- Add support for WS2812 RGBW ledstrips to be enabled in user_config.h with define USE_WS2812_CTYPE (#1156)
- Add SettingsSaveAll routine to command SaveData to be used before controlled power down (#1202)
- Add option PUSHBUTTON_TOGGLE (SwitchMode 7) to allow toggling on any switch change (#1221)
- Add new xdrv_05_ds18x20.ino free from library OneWire and add the following features:
-  Add support for DS1822
-  Add forced setting of 12-bit resolution for selected device types (#1222)
-  Add read temperature retry counter (#1215)
-  Fix lost sensors by performing sensor probe at restart only thereby removing dynamic sensor probe (#1215)
-  Fix sensor address sorting using ascending sort on sensor type followed by sensor address
-  Rewrite JSON resulting in shorter message allowing more sensors in default firmware image:
-   "DS18B20-1":{"Id":"00000483C23A","Temperature":19.5},"DS18B20-2":{"Id":"0000048EC44C","Temperature":19.6}
- Add additional define in user_config.h to select either single sensor (defines disabled), new multi sensor (USE_DS18X20) or legacy multi sensor (USE_DS18X20_LEGACY)
- Add clock support for more different pixel counts (#1226)
- Add support for Sonoff Dual R2 (#1249)
- Add FriendlyName to web page tab and add program information to web page footer (#1275)

### 5.9.1 20171107

- Add external sensor function pointer interface to enable easy sensor addition
- Add support for ADS1115 to be enabled in user_config.h and needs libraries i2cdevlib-Core and i2cdevlib-ADS1115 (#338, #660)
- Fix Backup Configuration file download failure by defining proper file size (#1115)
- Fix Exception 26 and empty console screen after usage of command WakeupDuration (#1133)
- Fix some changed iTead web links in README.md (#1137)

### 5.9.0 20171030

- Rewrite code (partly) using Google C++ Style Guide (https://google.github.io/styleguide/cppguide.html)
- Rewrite code by using command lookup tables and javascript (client side) web page expansions
- Change HTML/CSS to enable nicer form field entry
- Change default PWM assignments for H801 RGB(CW) led controller to support optional Color/Dimmer control
-   GPIO04 (W2)    from GPIO_PWM2 to GPIO_USER to be user configurable for GPIO_PWM5 (second White - Warm if W1 is Cold)
-   GPIO12 (Blue)  GPIO_PWM3 no change
-   GPIO13 (Green) from GPIO_PWM4 to GPIO_PWM2
-   GPIO14 (W1)    from GPIO_PWM1 to GPIO_USER to be user configurable for GPIO_PWM4 (first White - Cold or Warm)
-   GPIO15 (Red)   from GPIO_PWM5 to GPIO_PWM1
- Change default PWM assignments for MagicHome RGB(W) led controller to support optional Color/Dimmer control
-   GPIO05 (Green) from GPIO_PWM4 to GPIO_PWM2
-   GPIO12 (Blue)  from GPIO_PWM5 to GPIO_PWM3
-   GPIO13 (White) GPIO_USER to be user configurable for GPIO_PWM4 (White - Cold or Warm)
-   GPIO14 (Red)   from GPIO_PWM3 to GPIO_PWM1
- Change default PWM assignment for Witty Cloud to support optional Color/Dimmer control (#976)
-   GPIO12 (Green) from GPIO_PWM4 to GPIO_PWM2
-   GPIO13 (Blue)  from GPIO_PWM5 to GPIO_PWM3
-   GPIO15 (Red)   from GPIO_PWM3 to GPIO_PWM1
- Change when another module is selected now all GPIO user configuration is removed
- Change command name IRRemote to IRSend (#956)
- Remove Arduino IDE version too low warning as it interferes with platformio.ini platform = espressif8266_stage
- Fix command FullTopic entry when using serial or console interface
- Fix possible UDP syslog blocking
- Fix minimum TelePeriod of 10 seconds set by web page
- Fix command GPIOx JSON response (#897)
- Fix inverted relay power on state (#909)
- Fix compile error when DOMOTICZ_UPDATE_TIMER is not defined (#930)
- Fix alignment of web page items in some browsers (#935)
- Fix setting all saved power settings to Off when SetOption0 (SaveState) = 0 (#955)
- Fix timezone range from -12/12 to -13/13 (#968)
- Fix Southern Hemisphere TIME_STD/TIME_DST (#968)
- Fix TLS MQTT SSL fingerprint test (#970, #808)
- Fix virtual relay status message used with Color/Dimmer control (#989)
- Fix command IRSend and IRHvac case sensitive parameter regression introduced with version 5.8.0 (#993)
- Fix pressure calculation for some BMP versions regression introduced with version 5.8.0i (#974)
- Fix Domoticz Dimmer set to same level not powering on (#945)
- Fix Blocked Loop when erasing large flash using command reset 2 (#1002)
- Fix relay power control when light power control is also configured as regression from 5.8.0 (#1016)
- Fix Mqtt server mDNS lookup only when MqttHost name is empty (#1026)
- Add debug information to MQTT subscribe
- Add translations to I2Cscan
- Add translation to BH1750 unit lx
- Add light scheme options (Color cycle Up, Down, Random) and moving WS2812 schemes up by 3
- Add Domoticz counter sensor to IrReceive representing Received IR Protocol and Data
- Add option 0 to MqttHost to allow empty Mqtt host name
- Add support for Arilux AL-LC01 RGB Led controller (#370)
- Add esp8266 de-blocking to PubSubClient library (#790)
- Add Domoticz sensors for Voltage and Current (#903)
- Add platformio OTA upload support (#928, #934)
- Add warning to webpage when USE_MINIMAL is selected (#929)
- Add smoother movement of hour hand in WS2812 led clock (#936)
- Add support for Magic Home RGBW and some Arilux Led controllers (#940)
- Add command SetOption15 0 (default) for command PWM control or SetOption15 1 for commands Color/Dimmer control to PWM RGB(CW) leds (#941)
- Add Domoticz counter sensor to Sonoff Bridge representing Received RF code (#943)
- Add support for Luani HVIO board (https://luani.de/projekte/esp8266-hvio/) (#953)
- Add PWM initialization after restart (#955)
- Add IR Receiver support. Disable in user_config.h (#956)
- Add support for inverted PWM (#960)
- Add Sea level pressure calculation and Provide command Altitude (#974)
- Add support for up to 8 relays (#995)
- Add commands RfSync, RfLow, RfHigh, RfHost and RfCode to allow sending custom RF codes (#1001)
- Add retain to ENERGY messages controlled by command SensorRetain (#1013)
- Add commands Color2, Color3, Color4, Width2, Width3, Width4 and SetOption16 to set Ws2812 Clock parameters (#1019)
- Add German language file (#1022)
- Add support for connecting to MQTT brokers without userid and/or password (#1023)
- Add support for esp8266 core v2.4.0-rc2 (#1024)
- Add commands PwmRange 1,255..1023 and PwmFrequency 1,100..4000 (#1025)
- Add Polish language file (#1044, #1047)
- Add support for KMC 70011 Power Monitoring Smart Plug (#1045)
- Add support for VEML6070 I2C Ultra Violet level sensor (#1053)
- Add light turn Off Fade (#925)
- Add IrSend command option Panasonic as IrSend {"Protocol":"Panasonic", "Bits":16388, "Data":\<Panasonic data\>}
-   where 16388 is 0x4004 hexadecimal (#1014)
- Add retry counter to DHT11/21/22 sensors (#1082)

### 5.8.0 20170918

- Remove the need for NeoPixelBus library for Hue support
- Consolidate WS2812 into Sonoff Led for flexible future led strip library changes
- Invert WS2812 fade speed to align with Sonoff led (Speed 1 = fast, Speed 8 = slow)
- Remove upper case MQTT receive buffer
- Reduce code and string length for output of commands Modules and GPIOs
- Add Sonoff SC debug information
- Change syslog service
- Removed webserver syslog disable as now no longer needed
- Increased default MQTT message size from 368 to 405 bytes while keeping MQTT_MAX_PACKET_SIZE = 512 (because we can)
- Fix MQTT Offline or Remove MQTT retained topic code
- Fix Domoticz loop when Emulation is selected
- Add blink to WS2812 and Sonoff Led (#643)
- Add option WIFI_WAIT (5) to command WifiConfig to allow connection retry to same AP without restart or update flash (#772, #869)
- Add support for Witty Cloud (#794)
- Add GPIO14 to Sonoff Dual (#797, #839)
- Add support for Yunshan Wifi Relay (#802)
- Add GPIO16 input pulldown (#827)
- Add timeout to DHT and DS18B20 sensors (#852)
- Fix watchdog timeout caused by lack of stack space by moving to heap (#853)
- Allow LogPort and MqttPort up to 65535 and add LogPort tot Status 3 (#859)
- Allow command SwitchTopic in group mode (#861)
- Allow command SwitchMode if no switches are defined (#861)
- Add optional dimmer parameter to command Wakeup for WS2812, AiLight, Sonoff B1, Led and BN-SZ01 (#867)
- Fix basic On, Off, Toggle, Blink and BlinkOff commands when other language is selected (#874)

### 5.7.1 20170909

- Remove leading spaces from MQTT data
- Fix webconsole special character entry
- Allow # as prefix for color value
- Fix Alexa detection and Hue App Update Request (#698, #854)

### 5.7.0 20170907

- Shrink module configuration webpage
- Fix settings order during startup to allow for displaying debug messages
- Fix some string length issues
- Add more string length tests by using strncpy
- Add Ai-Thinker RGBW led (AiLight)
- Add Power check and add PulseTime to power check at startup (#526)
- Add Supla Espablo support (#755)
- Add more precision to Sonoff Pow period and power results using command WattRes 0|1 (#759)
- Add basic internationalization and localization (#763)
- Add more Sonoff Pow range checking (#772)
- Fix invalid JSON (#786, #822)
- Add duplicate check to received RF signal within 2 seconds for Sonoff Bridge (#810)

### 5.6.1 20170818

- Change module list order in webpage
- Fix Sonoff T1 1CH and 2CH configuration (#751)

### 5.6.0 20170818

- Fix Sonoff Pow intermittent exception 0
- Change Sonoff Pow sending Domoticz telemetry data only
- Add Ai-Thinker RGBW led (AiLight) (experimental)
- Add NeoPixelBus library to Sonoff Led for Hue support
- Add user configurable GPIO4 and GPIO5 to module Sonoff Bridge
- Add Sonoff B1 RGBCW led support with command Color RRGGBBCCWW (#676)
- Add command CT 152..500 to Sonoff Led and Sonoff B1 to control Color Temperature
- Add Cold-Warm slider to web page for Sonoff Led and Sonoff B1
- Add CT parameter to Hue
- Add Sonoff T1 support (#582)
- Add AnalogInput0 if configured as Analog Input to webpage (#697, #746)
- Add command SetOption14 0|1 to enable interlock mode (#719, #721)
- Fix Mitsubishi HVAC IR power control (#740)

### 5.5.2 20170808

- Extent max number of WS2812 pixels from 256 to 512 (#667)
- Add OTA handling if server responds with no update available (#695)
- Removed undocumented command FlashMode (#696)
- Fix compile time error message due to increased message buffer size (#703)

### 5.5.1 20170805

- Fix Sonoff Rf Bridge issues
- Add Sonoff RF Bridge MQTT messages on received and learned RF signal
- Add command VoltRes 0|1 to select voltage resolution to 0.1 V (#654)
- Add averaging to Analog input (#686)
- Add Energy tele data on Sonoff Pow Threshold change (#688)
- Fix inconsistent property names in Messages (#690)

### 5.5.0 20170730

- Reduce code space by removing the following commands as they are replaced by SetOption alternatives:
-   SaveState = SetOption0
-   ButtonRestrict = SetOption1
-   Units = SetOption2
-   MQTT = SetOption3
-   MQTTResponse = SetOption4
-   TempUnit = SetOption8
- Smoothing WS2812 animation poll, invert fade speed and max allowed wakeup time down to 3000 seconds
- Fix initial button press detection
- Add support for Sonoff RF Bridge 433 using command RfKey
- Fix regression from 5.0.7 by increasing message buffer size from 360 to 368 to accommodate 4 x DS18x20 sensors (#637)
- Add GroupTopic to Topic test when using ButtonTopic/SwitchTopic to send either ON/OFF or TOGGLE (#642)
- Adjust HLW calibration limits to accommodate HuaFan device and add commands HlwPSet, HlwUSet and HlwISet (#654)

### 5.4.0 20170725

- Fix command reset regression introduced in 5.2.0
- Increase polling from 0.1 second to 0.05 second
- Add multipress to all buttons
- Fix button 1 double press behaviour on multi relay devices
- Add support for Hua Fan Smart Socket (#479)
- Add support for Sonoff 4ch Pro (#565)
- Add command SetOption13 1 to allow immediate action on single button press
-   (disables multipress, hold and unrestricted commands) (#587)

### 5.3.0 20170715

- Major Hue rewrite which might introduce Alexa problems. If so, initiate an issue
- Add support for Sonoff Led and BN-SZ01 Ceiling Led brightness control to Hue
- Fix Sonoff Led Power, Dimmer and Color MQTT response (#176)
- Add commands Delay and Backlog to allow multiple commands at once separated by ";" (#593)
- Use default flashmode DOUT to solve restart hangs on esp8285 chips (#453, #598)
- Change Web console column width from 99 to 300 (#599)

### 5.2.4 20170703

- Removed flash mode update after selecting different module solving esp8285 related problems
- Add device type flag to sonoff_template.ino
- Change Sonoff Led Wakeup and add support for Sonoff BN-SZ01 Led (#567)

### 5.2.3 20170630

- Change Sonoff Led color conversion code
- Fix SetOption12 handling
- Simplify auto configuration upgrade
- Add option Upgrade \<version_number\> to only upgrade to any higher version (Old PR #213)
- Change FallbackTopic to cmnd/\<MQTTClient\>/\<command\> \<parameter\> bypassing FullTopic and Prefix (#538)

### 5.2.2 20170625

- Add configuration SaveAddress to Status 1 and Information Page
- Change Sonoff Led Color conversion from AtoH to strtol
- Fix possible wrong uploads due to configuration overwrites (#542)
- Fix payload negative numbers (#547)

### 5.2.1 20170622

- Fix Restore Configuration in case of lower version
- Revert auto configuration upgrade allowing easy upgrade which was removed in version 5.2.0
- Fix config auto upgrade from versions below version 4.1.1 (#530)

### 5.2.0 20170619

- Add command SetOption12 1 to disable newly released configuration flash rotate to reduce flash wear
- Fix command CounterDebounce by removing test for active GPIO (#524)
- Add command SetOption33 1..250 to allow user configure POW Max_Power_Retry count (#525)

### 5.1.7 20170616

- Prep removal of SetOptions alternatives
- Restore webpage upgrade error messages removed in 5.1.5
- Add hold button functionality to buttons 2 to 4
- Add command SetOption32 1..100 to set Key Hold Time from 0.1 seconds to 10 seconds (#200)
- Allow slashes in Topic, GroupTopic, ButtonTopic and SwitchTopic (#507)
- Changed webpage form actions from post to get and use relative path url (#434, #522)

### 5.1.6 20170606

- Shrink code
- Removed online configuration of Domoticz In and Domoticz Out MQTT strings
- Removed commands DomoticzInTopic and DomoticzOutTopic
- Add define KEY_HOLD_TIME to configure button hold threshold before sending MQTT Hold message
- Add command StateText4 to configure button MQTT Hold text (= MQTT_CMND_HOLD)
- Add command SetOption11 0|1 to swap pushbutton single and double press functionality (#200)
- Add command SwitchMode<x> 5 (PUSHBUTTONHOLD) and 6 (PUSHBUTTONHOLD_INV) (#489)

### 5.1.5 20170604

- Shrink code in preparation to ESP8266-Arduino 2.4.0-rc1
- Add effect parameter to HUE Device (#464)

### 5.1.4 20170601

- Removed pre-compiled versions from repository as they are available within the release
- Changed HUE Device type to color supporting version (#464)
- Fix compile error when BE_MINIMAL is selected (#467, #476)
- Add multiple compiled versions to release using updated Travis script and platformio.ini (#467)

### 5.1.3 20170520

- Add Domoticz Counter

### 5.1.2 20170519

- Fix Counter/Timer JSON message and update Counter/Timer on webpage
- Fix WS2812 Domoticz related regression issues

### 5.1.1 20170517

- Allow command FullTopic in group mode
- Prepare for more use of RTC memory
- Add independant WS2812 led string power control (#386, #390)
- Add command Counter<x> to control up to four GPIO falling edge interrupt counters or timers (#459)
- Add command CounterType<x> to select between pulse counting or pulse timing
- Add command CounterDebounce to select global counter debounce time in mSec

### 5.1.0 20170513

- Fix Offline/Removal of retained topic when FullTopic is changed
- Add FullTopic to MQTT Configuration and Information web pages
- Add license model GPLv3 (#188)

### 5.0.7 20170511

- Fix possible exception 28 on empty command
- Add command SetOption0 as replacement for SaveState
- Add command SetOption1 as replacement for ButtonRestrict
- Add command SetOption2 as replacement for Units
- Add command SetOption4 as replacement for MqttResponse
- Add command SetOption8 as replacement for TempUnit
- Add command SetOption10 On|Off to select between Offline or Removing previous retained topic (#417, #436)

### 5.0.6 20170510

- Remove hyphen in case of a single DHT sensor connected (#427)
- Add command MqttRetry <seconds> to change default MQTT reconnect retry timer from minimal 10 seconds (#429)

### 5.0.5 20170508

- Add command FullTopic with tokens %topic% (replaced by command Topic value) and
-  %prefix% (replaced by command Prefix<x> values) for more flexible topic definitions (#244)
-  See wiki > MQTT Features https://github.com/arendst/Tasmota/wiki/MQTT-Features for more information

### 5.0.4 20170505

- Add Sonoff Pow Energy Total up to 40 MWh
- Add command EnergyReset 1|2|3 to reset Energy counters (#406)
- Fix Domoticz Energy logging (#411)
- Add command PowerOnState 4 to keep relay always on and disabling all power control (#418)

### 5.0.3 20170504

- Add command SensorRetain on|off to enable retaining of mqtt message tele/sonoff/SENSOR (#74)
- Change WifiConfig timeout from 60 seconds to 180 seconds (#212)
- Change Sonoff Touch command Ledstate functionality by turning led on if power is off (#214)
- Add 4 seconds delay after power on before enabling button to workaround Wemos D1 mini RTS circuit (#380)

### 5.0.2 20170503

- Reset SaveData, SaveState and MqttResponse to default values due to rearranging settings
- Moved some settings to flag area
- Add command TempUnit Celsius|Fahrenheit for selecting Celsius or Fahrenheit (#347)
- Add command TempRes 0..3 for selecting Temperature Resolution (#347)
- Add command HumRes 0..3 for selecting Humidity Resolution (#347)
- Add command PressRes 0..3 for selecting Pressure Resolution (#347)
- Add command EnergyRes 0..5 for selecting Energy Resolution (#347)
- Add "TempUnit":"C|F" to sensor JSON output (#347)
- Add support for up to three DHT type sensors each using a different GPIO (#339, #404)

### 5.0.1 20170429

- Adjust Sonoff SC messages to prepare for display feature
- Move static data from RAM to Flash
- Fix PowerOnState for some devices not reporting "Power on" state (#284, #380, #383)

### 5.0.0 20170425

- Memory status message update
- Fix setting migration to better preserve settings during move (#382)
- Best practice is first doing a Backup Configuration before installing version 5.0.0
- Reset save count after setting move
- Start using new linker script without SPIFFS

### 4.2.0 20170424

- Prepare for SPIFFS removal by moving settings to EEPROM area
- Fix compilation error when webserver is disabled (#378)

### 4.1.3 20170410

- Add user configurable GPIO to module S20 Socket and Slampher
- Add support for Sonoff SC (#112)
- Set PWM frequency from 1000Hz to 910Hz as used on iTead Sonoff Led firmware (#122)
- Set Sonoff Led unconfigured floating outputs to 0 to reduce exceptions due to power supply instabilities (#122)
- Add Access Point Mac Address to Status 11 and Telemetry (#329)
- Fix DS18B20 negative temperature readings (#334)

### 4.1.2 20170403

- Rename Unrecognised command to Unknown command
- Remove all command lists
- Remove command SmartConfig (superseded by WifiConfig)
- Fix boot loop when selecting module Sonoff 4CH or Sonoff Touch on non ESP8285 hardware
- Add optional support for Toshiba and Mitsubishi HVAC IR control (needs updated IRremote8266 library) (#83, #257)
- Add all configured switches to Domoticz Configuration web page (#305)
- Fix compile error when selecting WS2812 DMA (#313)

### 4.1.1 20170329

- Fix default Telemetry for command Prefix3
- Fix webserver Module parameters for disabled select
- Fix sensor status for enabled switches
- Remove Light as alternative for Power (save code space)
- Remove migration option from pre V3 (code cleanup)
- Remove unofficial SPIFFS support (code cleanup)
- Remove command list when unknown command is entered (save code space)
- Rename Status11 json from StatusPWR to unique StatusSTS
- Rename command Gateway to IPAddres2, Subnetmask to IPAddress3 and DnsServer to IPAddress4 (save code space)
- Add Command MqttResponse to select either command or RESULT topic as response (#258)
- Add command StateText1 to StateText3 to assign MQTT_STATUS_OFF, MQTT_STATUS_ON and MQTT_CMND_TOGGLE respectively (#286)
- Remove restart after IPAddress changes (#292)
- Add support for MAX31850 in xsns_ds18x20.ino (#295)
- Fix possible uptime update misses (#302)

### 4.1.0 20170325

- Change static IP addresses in user_config.h from list (using commas) to string (using dots)
- Unify display result of commands Modules, Module and Gpios
- Rewrite Module selection web page to bring size down from 18651 to 4319 bytes (!) (#234, #240)
- Add basic support for (Lixada) H801 RGBWW controller (#252)
- Add command Prefix1 to Prefix3 to assign SUB_PREFIX, PUB_PREFIX and PUB_PREFIX2 respectively (#255)
- Add static ip addresses to flash (#262)
- Add commands IpAddress, Gateway, Subnetmask and DnsServer to select static ip addresses (#273)

### 4.0.8 20170321

- Fix entering non-numeric webpassword
- Force selection between TLS or Webserver due to memory restraint (#240)
- Allow entering empty string using "0" for selected commands (#242)
- Fix exception when posting commands to web console containing % (#250)

### 4.0.7 20170319

- Increased Sonoff Led PWM frequency from 432 to 1000
- Fix possible watch dog reboot after changing module type on web page
- Fix reporting of GPIO usage from web page
- Fix Sonoff Led blank during firmware upgrade
- Fix Sonoff Led flicker and possible flash corruption by using latest Arduino-esp8266 versions of pwm core files included in sonoff library (#211)
- Add PWM output control with commands PWM1 to PWM5 using user selectable GPIOs (#211)
- Fix exceptions due to low values of commands HlwPCal (10000), HlwUCal (1000) and HlwICal (2500) (#223)
- Add Switch state to sensor status (#227, #233)
- Add user configurable GPIO to module Sonoff Touch (#228)
- Add define WEB_PORT to user_config.h to change default web server port from 80 (#232)
- Fix failed Ota Firmware upgrade started from Web page (#235)

### 4.0.6 20170316

- Fix to better find device by Wifi hostname
- Fix compile error when some I2C devices are disabled
- Add (experimental) support for SHT1X emulating I2C (#97)
- Add ADC to ElectroDragon (#203)
- Add support for Sonoff Dev (#206)

### 4.0.5 20170314

- Add command Status 11 to show power status with Vcc if define USE_ADC_VCC is enabled (default)
- Add ADC input to Sonoff SV and Wemos D1 mini - Needs recompile with define USE_ADC_VCC disabled (#137)
- Add MQTT host:port to timeout message (#199)

### 4.0.4 20170312

- Add pulse timers for up to 4 relays (#106)
- Fix Sonoff Led power state when dimmer or color is 0 (#176)
- Add command NtpServer<x> to configure up to three NTP servers (#177)
- Delete module User Test as module Wemos D1 mini has same/more user configurable GPIO (#178)
- Add more user configurable GPIO to module ElectroDragon (#183)

### 4.0.3 20170309

- Renamed Module NodeMCU to WeMos D1 mini
- Add GPIO1 as user option to some modules
- Add Buttons, Relays and Leds to user configurable options (#159)
- Add description on Module parameters web page to some well known GPIOs (#107, #171)

### 4.0.2 20170308

- Restore correct seriallog level after Serial logging was disabled
- Add simple dimmer slider to Sonoff Led web page
- Reduced root webpage size by 31%
- Expand Status 2 with Build date/time and core version
- Fix webserver redirection when not in WifiManager mode (#156)
- Add command ButtonRestrict On/Off to restrict access to button hold and button multi press options above 2 (#161)
- Fix DS18S20 negative temperature readings (#165)
- Fix crlf compilation error due to bad syntax (#144, #167)

### 4.0.1 20170305

- Fix char default sizes and set MESSZ to 360 (#143)
- Fix SerialLog setting status
- Disable syslog when emulation is active
- Add DS18B20 web page display refresh

### 4.0.0 20170303

- Add define to remove config migration code for versions below 3.0 (See Wiki-Upgrade-Migration path)
- Free memory by switching from String to char[]
- Raised Sonoff Led PWM frequency from 200Hz to 432Hz in search of stability (hardware watchdog timeouts) (#122)
- Increase message size and suggested minimum MQTT_MAX_PACKET_SIZE to 512 (#114, #124)
- Remove runtime warning message regarding MQTT_MAX_PACKET_SIZE too small as it is now moved to compile time (#124)
- Fix possible panics with web console and http commands while UDP syslog is active (#127)
- Add optional static IP address (#129)
- Add define ENERGY_RESOLUTION in user_config.h to allow user control over precision (#136)

### 3.9.22 20170228

- Update web console
- Fix Status 4 JSON message
- Add Exception info during restart if available
- Add osWatch service to detect loop hangs that might happen during (OTA) upgrades
- Add WiOn support for relay and switch only (#82, #102)
- Allow for user specified relay count up to four in sonoff_template.h (#109)
- Add support for HTU21 compatible I2C sensors SI7013, SI7020 and SI7021 (#118)
- Add NodeMCU or Wemos configuration option (#119)

### 3.9.21 20170224

- Add ajax to web root page and web console (#79)
- Add commands SwitchMode1..4 and enable user switches 2, 3 and 4 (#84, #88)
- Fix MQTT upgrade when webserver is active

### 3.9.20 20170221

- Add minimal basic authentication to Web Admin mode (#87)
- Fix Hue and add HSB support (#89)

### 3.9.19 20170219

- Sonoff Led: Made GPIO04, 05 and 15 available for user
- Sonoff Led: Add commands Fade, Speed, WakupDuration, Wakeup and LedTable

### 3.9.18 20170218

- Fix ledstate 0 to turn off led
- Fix Sonoff Led dimmer range (#16)
- Change Sonoff Led command Dimmer to act on both cold and warm color
- Add Sonoff Led command Color CCWW where CCWW are hexadecimal values fro 00 - FF
- Reduce Sonoff Led flickering by disabling interrupts during flash save and disabling
-   Led during OTA upgrade and Web upload (#16)

### 3.9.17 20170217

- Fix possible ArduinoJSON related memory fragmentation
- Changed console logging using less memory
- Add GPIO04 as user selectable for Sonoff Dual (#75)

### 3.9.16 20170214

- Update latching relay handler
- Add support for IR led using IRremoteESP8266 library (#59)
- Add Hue argument passing using ArduinoJSON library (#59)

### 3.9.15 20170213

- Change JSON float values from string to number according to http://json.org (#56)
- Add support for exs latched relay module https://ex-store.de/ESP8266-WiFi-Relay-V31 (#58)
- Add support for inverted relays
- Changed MAX_LOG_LINES from 70 to 60 to preserve memory

### 3.9.14 20170211

- Add False and True as alternatives for 0/Off and 1/On (#49)
- Fix Status10 JSON format (#52)
- Fix DS18x20 using OneWire library (#53)

### 3.9.13 20170210

- Add FlashChipMode to Status 4
- Removed redundant DHT2 option and code
- Add Sonoff SV GPIO pin 05 configuration (#40)
- Add configuration file backup and restore via web page
- Fix latency due to light_sleep mode even if sleep was set to zero (#50)

### 3.9.12 20170208

- Fix compile error when webserver is disabled (#30)
- Fix possible ESP8285 flash problem by updating Flash Chip Mode to DOUT during OTA upload
- Fix hostname issues by not allowing user entry of string formatting and removing from user_config.h (#36)

### 3.9.11 20170204

- Fix command I2Cscan
- Fix not allowed spaces in Topic, ButtonTopic and SwitchTopic
- Make all TELEMETRY, STATUS and COMMAND message topics unique (#4)
- Advertise command topic to be used by iobroker (#299)
- Fix butten (non)detection if no GPIO_KEY1 is defined (#13)
- Change WeMo serialnumber from 7 decimal chars to 8 hexadecimal chars (#18)
- Update web page with Build Date/Time, Emulation and mDNS Discovery and Advertise information (#21)

### 3.9.10 20170130

- Add WS2812 Color Type selection (RGB or GRB) to user_config.h (#7)
- Hue api changes to support HUE App(s) (#8)

### 3.9.9 20170130

- Add command status 10 showing sensor data
- Fix hlw status messages if hlw is disabled

### 3.9.8 20170130

- Remove GPIO07 and GPIO08 from user selectable (#5)

### 3.9.7 20170129

- Fix possible WS2812 exceptions when using emulation
- Add command Emulation to dynamic configure Belkin WeMo and Hue Bridge for Alexa

### 3.9.6 20170129

- Add dynamic sleep for WS2812 animation (#1)

### 3.9.5 20170128

- Fix error message in case of wrong Domoticz command

### 3.9.4 20170127

- Fix Sonoff Dual Relay switching (#287)

### 3.9.3 20170127

- Add confirmation before Restart via webpage
- Expand Domoticz Configuration webpage with Key, Switch and Sensor Index and
-   add commands DomoticzSwitchIdx and DomoticzSensorIdx (#86) (#174) (#219)
- Fix default DHT11 sensor driver selection
- Fix LedPower status after button press (#279)
- Add command Sleep 0 - 250 mSec for optional light sleep mode to lower energy consumption (#272)
-   (Expect overall button/key/switch misses and wrong values on Sonoff Pow)
- Add Hue brightness extension (#281)
- Fix Hue brightness and change to call by reference (#283)

### 3.9.2 20170124

- Add confirmation before Reset Configuration via webpage (#244)
- Add WS2812 features (see Wiki commands)

### 3.9.1 20170124

- Change PowerOnState function to only trigger when Power On (and not just restart) (#238)
- Move HLW interrupts back to RAM and make WS2812_DMA optional as it generates Exception on Pow (#264)
- Add charset=utf-8 to webpages (#266)
- Update Hue emulation (#268)
- Fix status module number
- Add support for domoticz Dimmer on Sonoff_Led and WS2812
- Fix possible ESP8285 flash problem by updating Flash Chip Mode to DOUT during web upload

### 3.2.6a 20170120

- Fix Sonoff Pow compile error (#255)
- Move HLW interrupts back to ROM (Needed for WS2812 DMA interrupts)
- Removed all IO config from user_config.h as this will be done by commands or webpage
- Removed MessageFormat and supports JSON only except POWER/LIGHT status
- Add command LedPower to control main led (#247)
- Add more FriendlyNames for Hue (#254)
- Add DMA support for WS2812 when using pin 3 while other pins work just as well in my case...
- Add HUE emulation for Alexa (#229)
- Add basic WS2812 support (#229)
- Fix Wemo when MQTT is disabled (#245)
- Revert ButtonTopic and change SwitchTopic1 - 4 to one SwitchTopic
- Rename MqttUnits to Units
- Add Mqtt command to enable/disable MQTT

### 3.2.2a 20170115

- Add dynamic (Sonoff) Module, user GPIO and sensor selection (one size fits (almost) all)
- Add support for Sonoff LED
- Add Seriallog disable after 600 seconds for Sonoff Dual and 4 Channel
- Add ButtonTopic2 - 4, SwitchTopic1 - 4 and SwitchRetain

### 3.2.2 20170113

- Fix PowerOnState 2 functionality after re-applying power (#230)

### 3.2.1 20170113

- Fix some failed command decoding (#228)
- Removed passwords from status messages (#216)

### 3.2.0 20170111

- Add I2C BH1750 sensor (#222)
- Sensor rewrite preparing for online selection

### 3.1.16 20170109

- Fix Domoticz possible error condition
- Remove Wifi password from connection message (#216)
- Add Configure Other menu item to web page (#209)
- Add command FriendlyName, field Friendly Name and define FRIENDLY_NAME to be used by Alexa
-   eliminating current use of MQTT_CLIENT_ID (#209)
- Add friendlyname to webpage replacing former hostname

### 3.1.15 20170108

- Fix Domoticz send key regression with Toggle command

### 3.1.14 20170107

- Add support for command TOGGLE (define MQTT_CMND_TOGGLE) when ButtonTopic is in use and not equal to Topic (#207)

### 3.1.13 20170107

- Fix web console command input when SUB_PREFIX contains '/' (#152)
- Add command response to web command (#200)
- Add option to disable MQTT as define USE_MQTT in user_config.h (#200)

### 3.1.12 20170106

- Add OTA retry to solve possible HTTP transient errors (#204)
- Fix MQTT host discovery

### 3.1.11 20170105

- Add mDNS to advertise webserver as <hostname>.local/

### 3.1.10 20170105

- Fix ButtonTopic when SUB_PREFIX = PUB_PREFIX
- Add workaround for possible MQTT queueing when SUB_PREFIX = PUB_PREFIX
- Add optional MQTT host discovery using define USE_DISCOVERY in user_config.h (#115)

### 3.1.9 20170104

- Fix Power Blink start position (toggled)
- Change PulseTime increments: 1 .. 111 in 0.1 sec (max 11 seconds) and 112 .. 64900 in seconds (= 12 seconds until 18 hours) (#188)
- Add support for SUB_PREFIX = PUB_PREFIX (#190)

### 3.1.8 20170103

- Add retain flag to LWT offline and only send "tele/sonoff/LWT Offline" (#179)
- Change retained LWT Online message to only send "tele/sonoff/LWT Online"

### 3.1.7 20161231

- Add retained message LWT Online when sonoff makes MQTT connection (#179)

### 3.1.6 20161230

- Add blinking using commands BlinkTime, BlinkCount and Power Blink|3|BlinkOff|4 (#165)

### 3.1.5 20161228

- Fix serial space command exception (28)

### 3.1.4 20161227

- Fix MQTT subscribe regression exception (3) (#162)
- Fix serial empty command exception (28)

### 3.1.3 20161225

- Extent Domoticz configuration webpage with optional indices (#153)
- Fix multi relay legacy tele message from tele/sonoff/2/POWER to tele/sonoff/POWER2
- Add support for iTead Motor Clockwise/Anticlockwise

### 3.1.2 20161224

- Extent command PowerOnState with toggle at power on (option 2 is now option 3!) (#156)

### 3.1.1 20161223

- Add support for Sonoff Touch and Sonoff 4CH (#40)
- Update DomoticzIdx and DomoticzKeyIdx with relay/key index (DomoticzIdx1/DomoticzKeyIdx1)
- Add command PowerOnState to control relay(s) at power on (#154)

### 3.1.0 20161221

- Add Sonoff Pow measurement smoothing
- Fix serial command topic preamble error (#151)
- Fix 2.x to 3.x migration inconsistencies (#146)

### 3.0.9 20161218

- Add Sonoff Pow voltage reading when relay is on but no load present (#123)

### 3.0.8 20161218

- Add temperature conversion to Fahrenheit as option in user_config.h (TEMP_CONVERSION) (#145)

### 3.0.7 20161217

- Add user_config_override.h to be used by user to override some defaults in user_config.h (#58)
- Fix Sonoff Pow low power (down to 4W) intermittent measurements (#123)

### 3.0.6 20161217

- Fix MQTT_CLIENT_ID starting with % sign as in "%06X" (#142)
- Add auto power off after PulseTime### 0.1 Sec to relay 1 (#134)

### 3.0.5 20161215

- Add more control over LED with command LedState options (#136, #143)
-   LED_OFF (0), LED_POWER (1), LED_MQTTSUB (2), LED_POWER_MQTTSUB (3), LED_MQTTPUB (4), LED_POWER_MQTTPUB (5), LED_MQTT (6), LED_POWER_MQTT (7)
- Add option WIFI_RETRY (4) to command WifiConfig to allow connection retry to other AP without restart (#73)

### 3.0.4 20161211

- Fix intermittent Domoticz update misses (#133)

### 3.0.3 20161210

- Fix compiler warnings (#132)
- Remove redundant code
- Fix Domoticz pushbutton support

### 3.0.2 20161209

- Add pushbutton to SwitchMode (#130)

### 3.0.1 20161209

- Fix initial config

### 3.0.0 20161208

- Migrate and clean-up flash layout
-   Settings from version 2.x are saved but settings from version 3.x can not be used with version 2.x
- Change SEND_TELEMETRY_RSSI to SEND_TELEMETRY_WIFI and add AP and SSID to telemetry
- Split long JSON messages
- Fix inconsistent status messages
- Fix all status messages to return JSON if enabled
- Remove relay index in cmnd/sonoff/<relay>/POWER now changed
-   to cmnd/sonoff/POWER for single relay units
-   and cmnd/sonoff/POWER<relay> for multi relay units like Sonoff dual
- Add retain option to Power/Light status controlled by command PowerRetain On|Off (#126)

### 2.1.2 20161204

- Add support for second wifi AP (#73)
- Update command WifiConfig
- Fix possible WifiManager hang

### 2.1.1a 20161203

- Fix scan for wifi networks if WeMo is enabled
- Fix syslog setting using web page

### 2.1.1 20161202

- Add support for ElectroDragon second relay and button (only toggle with optional ButtonTopic) (#110)

### 2.1.0 20161202

- Add optional EXPERIMENTAL TLS to MQTT (#49)
- Fix MQTT payload handling (#111)
- Optimized WeMo code

### 2.0.21a 20161201

- Fix WeMo PowerPlug emulation

### 2.0.21 20161130

- Add Belkin WeMo PowerPlug emulation enabled with USE_WEMO_EMULATION in user_config.h (Heiko Krupp) (#105, #109)

### 2.0.20 20161130

- Relax MQTTClient naming but only allows hexadecimal uppercase numbers (#107)
- Add I2C support with command I2CScan
- Add I2C sensor driver for HTU21 as alternate sensor using TH10/16 connectors (Heiko Krupp) (#105)
- Add I2C sensor driver for BMP085/BMP180/BMP280/BME280 as alternate sensor using TH10/16 connectors

### 2.0.19a 20161127

- Add support for ButtonTopic and ButtonRetain to wall switch function
- Add pullup to SWITCH_PIN and command SwitchMode to syntax

### 2.0.18 20161126

- Add SUB_PREFIX multi level support allowing 'cmnd' or 'cmnd/level2/level3'
- Add wall switch function to GPIO14 and command SwitchMode (Alex Scott) (#103)

### 2.0.17 20161123

- Calibrate HLWPCAL from 12345 to 12530
- Add alternative sensor driver DHT2 using Adafruit DHT library
- Add define MESSAGE_FORMAT to user_config.h
- Throttle console messages
- Shorten JSON messages
- Fix possible Panic
- Fix User mode webserver security

### 2.0.16 20161118

- Add alternative sensor driver DS18x20 using OneWire library (#95)
- Change sensor MQTT message from tele/sonoff/TEMPERATURE to tele/sonoff/DHT/TEMPERATURE or
-   tele/sonoff/DS18B20/TEMPERATURE or tele/sonoff/DS18x20/1/TEMPERATURE
- Add sensors to root webpage and auto refresh every 4 seconds (#92)
- Add optional JSON messageformat to all telemetry data
- Enforce minimum TelePeriod to be 10 seconds
- Fix Energy Yesterday reset after restart
- Add Energy Today restore after controlled restart

### 2.0.15 20161116

- Change TODAY_POWER and PERIOD_POWER to TODAY_ENERGY and PERIOD_ENERGY
- Fix serial regression
- Fix syslog hangs when loghost is unavailable

### 2.0.14 20161115

- Add HLW threshold delay
- Fix HLW intermittent current deviation
- Fix button functionality during wificonfig
- Add CRC check to DS18B20 sensor (#88)

### 2.0.13 20161113

- Add additional upload error code descriptions
- Add PlatformIO support (#80)

### 2.0.12 20161113

- Fix Serial and Web response regression when no MQTT connection available
- Fix Sonoff Dual power telemetric data for second relay
- Removed MQTT password from Information web page
- Hide MQTT password from Configure MQTT web page

### 2.0.11 20161111

- Rewrite button and web toggle code
- Fix NTP sync
- Add HLW calibration commands HLWPCAL, HLWUCAL and HLWICAL (need define USE_POWERCALIBRATION)
- Fix power threshold tests

### 2.0.10 20161109

- Add additional Domoticz define (#63)
- Add defines MQTT_STATUS_ON and MQTT_STATUS_OFF in user_config.h to select status On/Off string
- Fix status response differences (#65)
- Fix divide by zero exception (#70)
- Fix syslog loop exception

### 2.0.9 20161108

- clarify MODULE in user_config.h
- Fix hlw false values

### 2.0.8 20161108

- Add initial status after power on
- Separate driver files
- Fix hlw code and calibrate Pow
- Move user config defines to user_config.h (#61)

### 2.0.7 20161030

- Make Ticker mandatory
- Add Domoticz support (Increase MQTT_MAX_PACKET_SIZE to 400) (#54)
- Add command MessageFormat 0|1 to select either legacy or JSON output

### 2.0.6 20161024

- Add Sonoff Pow power factor
- Initial support for up to four relays using iTEAD PSB (4Channel)
-   - Currently only supports one button (All buttons behave the same)
-   - Use command MODEL 4 to select four relay option
-     (After first power on it will support 2 relays like Sonoff Dual)
- Fix ledstate
- Add command Status 9 to display Sonoff Pow thresholds
- Add commands PowerLow, PowerHigh, VoltageLow, VoltageHigh, CurrentLow and CurrentHigh for use
-   with Sonoff Pow thresholds

### 2.0.5 20161018

- Add updates to user_config.h - moved SEND_TELEMETRY_DS18B20 and SEND_TELEMETRY_DHT to module area.
-   As Sonoff TH10/16 does not have the logic installed for GPIO04 You'll have to select ONE of both
- Add Sonoff Pow support (experimental until Pow tested)
- Add command Status 8 to display Sonoff Pow energy values
- Add command MqttUnits On|Off to add units to values
- Change web main page header character size
- Change On/Off to ON/OFF status messages to satisfy openHAB
- Change TEMP to TEMPERATURE and HUM to HUMIDITY

### 2.0.4 20161009

- Add MQTT_BUTTON_RETAIN, SAVE_DATA and SAVE_STATE defines to user_config.h (#35)
- Update ButtonRetain to remove retained message(s) from broker when turned off
- Add Retain for second relay on Sonoff Dual
- Provide power status messages with device topic index if requested

### 2.0.3 20161008

- Update wifi initialization
- Add command BUTTONRETAIN for optional MQTT retain on button press (#35)
- Add command SAVESTATE to disable power state save. May be used with MQTT retain

### 2.0.2 20161006

- Fix wifi issue 2186

### 2.0.1 20161002

- Fix button press

### 2.0.0 20161002

- Update Sonoff TH10/16 sensor pins (My TH10 only has GPIO14 connected)
- Add full support for Sonoff dual

### 1.0.35 20160929

- Add more lines to console
- Add timeout and disable MQTT on web upload
- Add command SAVEDATA to control parameter save (for flash wear aficionados) (#30)

### 1.0.34 20160926

- Fix button press six and seven
- Add more information to webserver

### 1.0.33 20160915

- Better WPS error message
- Separate webserver code from support.ino into webserver.ino
- Fix webserver User by removing unwanted restart option

### 1.0.32 20160913

- Add Wifi Protected Setup (WPS) as third option for initial config
- Add command WIFICONFIG replacing deprecated command SMARTCONFIG
- Add option WIFICONFIG 3 to start WPSconfig
- Add option WIFICONFIG 0 to start saved Wifi config tool (WPSconfig, Smartconfig or Wifimanager)
- Change button behaviour - See Wiki

### 1.0.31 20160907

- Fix DS18B20 misread if teleperiod = 2
- Tuned sensor code
- Updated preferred ElectroDragon connection to Relay 1 and Button 1
- Moved SONOFF and ELECTRO_DRAGON port config to user_config.h

### 1.0.30 20160902

- Fix command TELEPERIOD 0
- Add ESP- tag to UDP log message for easy rsyslogd filtering
- Add ElectroDragon (Relay 2 only) functionality. Select with #define MODULE ELECTRO_DRAGON
- Add ? as null message alternative
- Add DHT temperature and humidity telemetry support. Enable with #define SEND_TELEMETRY_DHT
- Add DS18B20 temperature telemetry support. Enable with #define SEND_TELEMETRY_DS18B20
- Restrict HOSTNAME, MQTTCLIENT, TOPIC and BUTTONTOPIC in topic mode only

### 1.0.29 20160831

- Allow UPGRADE, OTAURL, RESTART, RESET, MQTTHOST, MQTTPORT, MQTTUSER, MQTTPASSWORD and WEBSERVER also in group mode

### 1.0.28 20160831

- Add webserver state to status 5
- Add optional PUB_PREFIX2 (tele) for telemetry usage
- Add command TELEPERIOD
- Fix syntax message
- Change memory status display

### 1.0.27 20160831

- Add sketch flash size
- Add console to webserver
- Add command weblog
- Change WifiManager web pages to minimal
- Change display default hostname and MQTT client id in webserver
- Change HTTP command interface to http://sonoff-1234/cm?cmnd=light 2
- Change HEARTBEAT to UPTIME

### 1.0.26 20160829

- Add define USE_WEBSERVER to disable web server code in source
- Add file upload as alternative for ota upload to webserver
- Add information to webserver
- Add command hostname
- Add command logport
- Change HTTP command interface to http://sonoff-1234/cmd?cmnd=light 2
- Change button behaviour with regards to Smartconfig and OTA upload. See README.md
- Enforce default hostname to either "%s-%04d" or user defined without any %
- Enforce default mqtt client id to either "DVES_%06X" or user defined without any %

### 1.0.25 20160822

- Remove config system halts to keep ota available

### 1.0.24 20160821

- Add test for MQTT_SUBTOPIC
- Change log range to LOG_LEVEL_ALL
- Change MQTT introduction messages
- Moved MQTT_MAX_PACKET_SIZE warning message to introduction messages

### 1.0.23 20160821

- Add option USE_SPIFFS to move config from flash to spiffs
- Add webserver with options 0 (off), 1 (user) and 2 (admin)
- Add HTTP command interface (http://sonoff-1234/c?cmnd=light 2)
- Add wifimanager countdown counter
- Add command line webpage
- Add relay control to wifimanager
- Add restart option 99 to force restart
- Fix wifi hostname
- Fix NETBIOS hostname problem by reducing default hostname length
- Fix possible exception if WIFI_HOSTNAME is changed
- Fix upgrade messages
- Reduce memory use by redesigning config routines
- Split syntax message
- Rename define SERIAL_IO to USE_SERIAL

### 1.0.22 20160814

- Add all MQTT parameters for configuration
- Add wifimanager to configure Wifi and MQTT via web server
- Change NTP time handling
- Fix Smartconfig parameter buffer overflow
- Fix PlatformIO warnings

### 1.0.21 20160808

- Remove semaphore as subscription flooding (more than 15 subscriptions per second) is managed by SDK (LmacRxBlk:1)
- Add optional RTC interrupt (define USE_TICKER) to keep RTC synced during subscription flooding
- Remove heartbeatflag

### 1.0.20 20160805

- Add semaphore to handle out of memory when too many subscriptions requested
- Use Daylight Saving (DST) parameters from user_config.h when timezone = 99
- Add status 7 option displaying RTC information
- Add ledstate to status 0

### 1.0.19 20160803

- Fix possible MQTT_CLIENT_ID induced Exception(28)

### 1.0.18 20160803

- Moved Cfg_Default
- Fix negative data handling
- Remove MQTT information from status 1 and add labels to status 1
- Add mac address to status 5
- Add MQTT ClientId, UserId and Password to status 6

### 1.0.17 20160731

- Better variable range checking
- Change ambiguous connection messages
- Add timestamp to serial message

### 1.0.16 20160729

- Moved wifi, rtc, syslog and config to support.ino
- Fixed button action when buttontopic is used. Introduced with 1.0.15
- Better buffer overflow checks (strlcpy)

### 1.0.15 20160728

- Removed pubsubclient config changes from sonoff.ino as it doesn't work
-   reapply MQTT_MAX_PACKET_SIZE 256 and MQTT_KEEPALIVE 120 to PubSubClient.h
- Add status 0 option displaying all status messages
- Change MQTT_MAX_PACKET_SIZE from 1024 to 256
- Add buffer overflow checks (snprintf and strncpy)
- Implemented common string sizes

### 1.0.14 20160722

- Separate user config from sonoff.ino to user_config.h (pucebaboon)
- Change defaults from sidnas2 to domus1
- Add MQTT status message as status 6 (pucebaboon)
- Add status type to message (pucebaboon)
- Add pubsubclient config changes to sonoff.ino (pucebaboon)

### 1.0.13 20160702

- Add Ledstate 1 option to show power state on led

### 1.0.12 20160529

- Allow disable of button topic using "0"

### 1.0.11 20160524

- Provide button response if MQTT connection lost

### 1.0.10 20160520

- Add optional button topic to assist external MQTT clients
- Change version notation
- Reset default values

### 1.0.9  20160503

- Add more blinks
- Add reset 2 option erasing flash
- Add status 5 option displaying network info
- Add syslog check for Wifi connection
- Resize MqttPublish log array
- Change Wifi smartconfig active from 100 to 60 seconds
- Update Wifi initialization

### 1.0.8  20160430

- Remove use of Wifi config data from SDK
- Add status 3 (syslog info) and status 4 (flash info)
- Add restart option to button (5 quick presses)

### 1.0.7  20160420

- Add UDP syslog support
- Change HOST command to MQTTHOST command
- Add commands SYSLOG, SERIALLOG and LOGHOST
- Change hostname to lower case to distinguish between open-sdk version
- Add support for ESP-12F used in my modified wkaku power socket switch
- Fix timezone command
- Add RTC month names for future use
- Modify button code
- Remove initialization errors by better use of MQTT loop

### 1.0.6  20160406

- Removed Wifi AP mode (#1)
- Add test for Arduino IDE version >= 1.6.8
- Fix RTC time sync code

### 1.0.5  20160310

- Initial public release
- Show debug info by selecting option from IDE Tools Debug port: Serial<|MERGE_RESOLUTION|>--- conflicted
+++ resolved
@@ -3,32 +3,18 @@
 
 ## [Released]
 
-## [15.0.0] 20250613
+## [15.0.1] 20250614
 - Release Sharon
 
-<<<<<<< HEAD
-=======
-## [15.0.0.1]
-### Added
-
-### Breaking Changed
-
-### Changed
-
+## [15.0.0.1] 20250614
 ### Fixed
 - LVGL regression missing `lv.ANIM_OFF` and `lv.ANIM_ON` (#23544)
 - Berry fix `realline` (#23546)
 - LVGL HASPmota fix regression introduced with LVGL 9.3.0 (#23547)
 
-### Removed
-
-
-## [Released]
-
 ## [15.0.0] 20250613
 - Release Sharon
 
->>>>>>> 76d46511
 ## [14.6.0.2] 20250613
 ### Added
 - Allow temporary change of DisplayDimmer (#23406)
