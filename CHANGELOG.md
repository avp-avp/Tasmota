--- conflicted
+++ resolved
@@ -3,12 +3,10 @@
 
 ## [Released]
 
-## [14.3.0] 20241015
-- Release Robert
-
-<<<<<<< HEAD
-=======
-## [14.3.0.7] 
+## [14.4.0] 20241212
+- Release Rudolph
+
+## [14.3.0.7] 20241212
 ### Added
 - Support for TM1640 based IoTTimer by Stefan Oskamp (#21376)
 - Command `SetOption161 1` to disable display of state text (#22515)
@@ -146,12 +144,9 @@
 ### Fixed
 - EQ3 TRV firmware version 1.46 fails if the default true is used in subscribe on the notify characteristic (#22328)
 
-## [Released]
-
 ## [14.3.0] 20241015
 - Release Robert
 
->>>>>>> d6c1617f
 ## [14.2.0.6] 20241015
 ### Added
 - Support for Sonoff SPM v1.3.0 (#13447)
@@ -162,19 +157,11 @@
 - Command ``DaliSend <address>|<address+256>,<command>`` to send command (address+256 is repeat) on DALI bus
 - Command ``DaliQuery <address>|<address+256>,<command>`` to send command (address+256 is repeat) on DALI bus and wait up to DALI_TIMEOUT ms for response
 - Berry Serial `config` to change parity on-the-fly for RS-485 (#22285)
-<<<<<<< HEAD
-- Misubishi Electric HVAC Heat/Dry/Cool Auto operation mode (#22216)
-- Misubishi Electric HVAC Bridge to HomeBridge/Homekit locally (#22236)
-- Misubishi Electric HVAC Air Direction Control (#22241)
-- Misubishi Electric HVAC prohibit function (#22269)
-- Misubishi Electric HVAC compressor map and operation power and energy (#22290)
-=======
 - Mitsubishi Electric HVAC Heat/Dry/Cool Auto operation mode (#22216)
 - Mitsubishi Electric HVAC Bridge to HomeBridge/Homekit locally (#22236)
 - Mitsubishi Electric HVAC Air Direction Control (#22241)
 - Mitsubishi Electric HVAC prohibit function (#22269)
 - Mitsubishi Electric HVAC compressor map and operation power and energy (#22290)
->>>>>>> d6c1617f
 
 ### Changed
 - ESP32 platform update from 2024.09.10 to 2024.09.30 and Framework (Arduino Core) from v3.0.5 to v3.1.0.240926 (#22203)
