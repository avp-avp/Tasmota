<img src="https://github.com/arendst/Tasmota/blob/master/tools/logo/TASMOTA_FullLogo_Vector.svg" alt="Logo" align="right" height="76"/>

# RELEASE NOTES

## Migration Information

**This version removes support for direct migration from versions before v8.1.0 (Doris)**

See [migration path](https://tasmota.github.io/docs/Upgrading#migration-path) for instructions how to migrate to a major version. Pay attention to the following version breaks due to dynamic settings updates:

1. Migrate to **Sonoff-Tasmota 3.9.x**
2. Migrate to **Sonoff-Tasmota 4.x**
3. Migrate to **Sonoff-Tasmota 5.14**
4. Migrate to **Sonoff-Tasmota 6.7.1** (http://ota.tasmota.com/tasmota/release-6.7.1/)
5. Migrate to **Tasmota 7.2.0** (http://ota.tasmota.com/tasmota/release-7.2.0/)

--- Major change in parameter storage layout ---

6. Migrate to **Tasmota 8.5.1** (http://ota.tasmota.com/tasmota/release-8.5.1/)

--- Major change in internal GPIO function representation ---

7. Migrate to **Tasmota 9.1** (http://ota.tasmota.com/tasmota/release-9.1.0/)

While fallback or downgrading is common practice it was never supported due to Settings additions or changes in newer releases. Starting with release **v9.1.0 Imogen** the internal GPIO function representation has changed in such a way that fallback is only possible to the latest GPIO configuration before installing **v9.1.0**.

## Supported Core versions

This release will be supported from ESP8266/Arduino library Core version **2.7.4.9** due to reported security and stability issues on previous Core version. This will also support gzipped binaries.

Support of Core versions before 2.7.1 has been removed.

## Support of TLS

In addition to TLS using fingerprints now also user supplied CA certs, AWS IoT and Azure IoT is supported. Read [full documentation](https://tasmota.github.io/docs/AWS-IoT)

## Initial configuration tools

For initial configuration this release supports Webserver based **WifiManager** or **Serial** based command interface only. Support for **WPS** and **SmartConfig** has been removed.

## Initial installation

Easy initial installation of Tasmota can be performed using the [Tasmota WebInstaller](https://arendst.github.io/Tasmota-firmware/).

## Provided Binary Downloads

### ESP8266 or ESP8285 based
The following binary downloads have been compiled with ESP8266/Arduino library core version **2.7.4.9**.

- **tasmota.bin** = The Tasmota version with most drivers for 1M+ flash. **RECOMMENDED RELEASE BINARY**
- **tasmota-AF.bin** to **tasmota-VN.bin** = The Tasmota version in different languages for 1M+ flash.
- **tasmota-lite.bin** = The Lite version without most drivers and sensors for 1M+ flash.
- **tasmota-knx.bin** = The Knx version without some features but adds KNX support for 1M+ flash.
- **tasmota-sensors.bin** = The Sensors version adds more useful sensors for 1M+ flash.
- **tasmota-ir.bin** = The InfraRed Receiver and transmitter version allowing all available protocols provided by library IRremoteESP8266 but without most other features for 1M+ flash.
- **tasmota-display.bin** = The Display version without Energy Monitoring but adds display support for 1M+ flash.
- **tasmota-zbbridge.bin** = The dedicated Sonoff Zigbee Bridge version for 2M+ flash.
- **tasmota-zigbee.bin** = The dedicated cc25xx Zigbee Bridge version for 4M+ flash.

Above binaries are also available as gzipped version allowing faster uploads.

Latest released binaries can be downloaded from
- https://github.com/arendst/Tasmota-firmware/tree/main/release-firmware
- http://ota.tasmota.com/tasmota/release

Historical binaries can be downloaded from
- http://ota.tasmota.com/tasmota/release-9.5.0

The latter links can be used for OTA upgrades too like ``OtaUrl http://ota.tasmota.com/tasmota/release/tasmota.bin.gz``

### ESP32 based
The following binary downloads have been compiled with ESP32/Arduino library core version **1.0.7.3**.

- **tasmota32.bin** = The Tasmota version with most drivers including additional sensors and KNX for 4M+ flash.  **RECOMMENDED RELEASE BINARY**
- **tasmota32_8M.bin** = The Tasmota version with most drivers including additional sensors and KNX for 8M+ flash.
- **tasmota32_16M.bin** = The Tasmota version with most drivers including additional sensors and KNX for 16M+ flash.
- **tasmota32solo1.bin** = The Tasmota version with most drivers including additional sensors and KNX for single core ESP32 and 4M+ flash.
- **tasmota32-AF.bin** to **tasmota32-VN.bin** = The Tasmota version in different languages for 4M+ flash.
- **tasmota32-ir.bin** = The InfraRed Receiver and transmitter version allowing all available protocols provided by library IRremoteESP8266 but without most other features for 4M+ flash.
- **tasmota32-display.bin** = The Display version without Energy Monitoring but adds display support for 4M+ flash.
- **tasmota32-webcam.bin** = The Webcam version adds webcam support for 4M+ flash.
- **tasmota32-bluetooth.bin** = The Bluetooth version adds BLE support for 4M+ flash.
- **tasmota32-odroidgo.bin** = The Odroid-Go version is specifically tailored to Odroid_go hardware for 8M+ flash.
- **tasmota32-core2.bin** = The Core2 version is specifically tailored to M5Stack Core2 hardware for 8M+ flash.

Latest released binaries can be downloaded from
- https://github.com/arendst/Tasmota-firmware/tree/main/release-firmware
- http://ota.tasmota.com/tasmota32/release

Historical binaries can be downloaded from
- http://ota.tasmota.com/tasmota32/release-9.5.0

The latter links can be used for OTA upgrades too like ``OtaUrl http://ota.tasmota.com/tasmota32/release/tasmota32.bin``

## Additional information

[List](MODULES.md) of embedded modules.

[Complete list](BUILDS.md) of available feature and sensors.

<<<<<<< HEAD
## Changelog v9.5.0 Michael (Rossi)
=======
## Changelog v9.5.0.9
>>>>>>> f6748227
### Added
- Release of [Tasmota WebInstaller](https://arendst.github.io/Tasmota-firmware/)
- Command ``SetOption2 1`` to enable display of global temperature/humidity/pressure info to JSON sensor message
- Command ``SetOption127 1`` to force Wi-Fi in no-sleep mode even if ``Sleep 0`` is not enabled
- Command ``SetOption128 0|1`` web referer check disabling HTTP API commands if set to 0. Default set to 1 for backward compatibility [#12828](https://github.com/arendst/Tasmota/issues/12828)
- Command ``SetOption129 1`` to enable split total energy results [#13030](https://github.com/arendst/Tasmota/issues/13030)
- Command ``SetOption130 1`` adding heap size (and ESP32 fragmentation) to logging timestamp for debugging
- Command ``SetSensor1..127 0|1`` to globally disable individual sensor driver
- Command ``Subscribe2 ...`` to subscribe to a MQTT topic without appended "/#" [#12858](https://github.com/arendst/Tasmota/issues/12858)
- Command ``WebGetConfig <url>`` if ``#define USE_WEBGETCONFIG`` is enabled to restore/init configuration from external webserver [#13034](https://github.com/arendst/Tasmota/issues/13034)
- Command ``WebQuery <url> GET|POST|PUT|PATCH [<headers>] <body>`` to extent HTTP requests [#13209](https://github.com/arendst/Tasmota/issues/13209)
- Commands ``EnergyTotal<phase>``, ``EnergyToday<phase>`` and ``EnergyYesterday<phase>`` to (re)set energy values
- Commands ``EnergyUsage`` and ``EnergyExport`` to (re)set energy usage and export values
- Optional IP filter to command ``TCPStart`` [#12806](https://github.com/arendst/Tasmota/issues/12806)
- Neopool commands ``NPPHRes``, ``NPCLRes`` and ``NPIonRes`` [#12813](https://github.com/arendst/Tasmota/issues/12813)
- Support for second DNS server
- Support for influxdb using ``#define USE_INFLUXDB`` and several ``Ifx`` commands
- Support for AM2320 Temperature and Humidity Sensor by Lars Wessels [#12485](https://github.com/arendst/Tasmota/issues/12485)
- Support for Technoline WS2300-15 Anemometer [#12573](https://github.com/arendst/Tasmota/issues/12573)
- Support for Telaire T6700 Series CO2 sensor by Alexander Savchenko [#12618](https://github.com/arendst/Tasmota/issues/12618)
- Support for CAN bus and Freedom Won Battery Management System by Marius Bezuidenhout [#12651](https://github.com/arendst/Tasmota/issues/12651)
- Support for IEM3155 Wattmeter [#12940](https://github.com/arendst/Tasmota/issues/12940)
- Support for Hydreon RG-15 Solid State Rain sensor [#12974](https://github.com/arendst/Tasmota/issues/12974)
- Support for IKEA VINDRIKTNING particle concentration sensor [#12976](https://github.com/arendst/Tasmota/issues/12976)
- Support for Sensirion SCD40/SCD41 CO2 sensor [#13139](https://github.com/arendst/Tasmota/issues/13139)
- Support for BL0939 energy monitor as used in ESP32 based Sonoff Dual R3 V2 Pow [#13195](https://github.com/arendst/Tasmota/issues/13195)
- Support for BL0942 energy monitor [#13259](https://github.com/arendst/Tasmota/issues/13259)
- Support for HM330X SeedStudio Grove Particule sensor [#13250](https://github.com/arendst/Tasmota/issues/13250)
- Initial support for Tasmota Mesh (TasMesh) providing node/broker communication using ESP-NOW [#11939](https://github.com/arendst/Tasmota/issues/11939)
- Initial support for Wi-Fi extender [#12784](https://github.com/arendst/Tasmota/issues/12784)
- Rule event support as JSON payload [#12496](https://github.com/arendst/Tasmota/issues/12496)
- MQTT minimum password length restriction in GUI [#12553](https://github.com/arendst/Tasmota/issues/12553)
- ESP32 Berry partition manager [#12465](https://github.com/arendst/Tasmota/issues/12465)
- ESP32 Berry class ``webclient`` for HTTP/HTTPS requests
- ESP32 Berry support for I2S audio mp3 playback
- ESP32 Berry support for vararg
- ESP32 Berry support for Curve 25519 EC crypto
- ESP32 Berry support for ESP32/ESP32S2 DAC gpio
- ESP32 Berry support for Serial
- ESP32 Berry print stack trace when exception, more detailed with line numbers if `#define USE_BERRY_DEBUG`
- ESP32 support for (Yeelight) Mi Desk Pro using binary tasmota32solo1.bin
- ESP32-S2 support for GPIOs
- ESP32 add GPIO 6/7/8/11 to template and remove GPIO 28-31 (remapping so backwards compatible)
- ESP32 crash recorder ``Status 12`` for ESP32/ESP32-S2/ESP32-C3, supporting Esp-idf 3.3/4.4

### Breaking Changed
- ESP32 LVGL updated to v8.0.2

### Changed
- Move firmware binaries to https://github.com/arendst/Tasmota-firmware/tree/main/release-firmware
- Removed command ``EnergyReset`` as it is replaced by new commands
- IRremoteESP8266 library from v2.7.18 to v2.7.20
- NeoPixelBus library from v2.6.3 to v2.6.7
- Message ``Upload buffer miscompare`` into ``Not enough space``
- Command ``DisplayDimmer`` has now range 0..100 instead of 0..15
- Speed up initial GUI console refresh
- Enable UFILESYS, GUI_TRASH_FILE and GUI_EDIT_FILE for any device compiled with more than 1M flash size
- Supported sensor driver range extended from 96 to 128
- Relax NTP poll if no ntpserver can be resolved by DNS
- Shelly EM template needs to use GPIO ``ADE7953_IRQ 2``
- Make Sonoff L1 MusicSync persistent [#12008](https://github.com/arendst/Tasmota/issues/12008)
- Simplified configuration for ir-full and removal of tasmota-ircustom [#12428](https://github.com/arendst/Tasmota/issues/12428)
- Refactor platformio [#12442](https://github.com/arendst/Tasmota/issues/12442)
- Allow buttons to work in AP normal mode [#12518](https://github.com/arendst/Tasmota/issues/12518)
- Enable Ping and rule features for any device compiled with more than 1M flash size [#12539](https://github.com/arendst/Tasmota/issues/12539)
- Replace spaces by hyphens in final hostname [#12710](https://github.com/arendst/Tasmota/issues/12710)
- Default disable CORS for enhanced security and provide user compile option ``#define USE_CORS`` [#12827](https://github.com/arendst/Tasmota/issues/12827)
- Prometheus: All metrics are prefixed with ``tasmota_`` [#12842](https://github.com/arendst/Tasmota/issues/12842)
    Memory metrics have been cleaned up to work consistently between ESP8266 and ESP32
    The device name is reported as an info metric
- ESP32 core library from v1.0.6 to v1.0.7.4
- ESP32 Ethernet Phy Type information to IDF v3+
- ESP32 internal sensor driver id moved from 87 to 127
- ESP32 disable PSRAM on unsupported hardware
- ESP32 remove GPIO initialization to INPUT from not used GPIOs to allow JTAG support
- ESP32 M5 Stack Core2 uses UNIVERSAL_DISPLAY with enabled LVGL as default now
- ESP32 minimum PWM Frequency lowered to 2Hz [#13123](https://github.com/arendst/Tasmota/issues/13123)
- ESP32 shrinked Webcam build, uses now `USE_TASMOTA_DISCOVERY` [#13148](https://github.com/arendst/Tasmota/issues/13148)
- ESP32 Memory display to exclude IRAM (i.e. less by 40-50KB) [#13294](https://github.com/arendst/Tasmota/issues/13294)

### Fixed
- Sonoff L1 (lite) smoother color transitions
- DDS238-2 wrong reactive power value [#12283](https://github.com/arendst/Tasmota/issues/12283)
- NO VALID JSON regression from may 4th [#12440](https://github.com/arendst/Tasmota/issues/12440)
- Telegram response decoding stopped working after 20210621 and exception on long result message [#12451](https://github.com/arendst/Tasmota/issues/12451)
- Neopool compile error on DEBUG_TASMOTA_SENSOR [#12464](https://github.com/arendst/Tasmota/issues/12464)
- Scripter and Display MQTT errors due to MQTT_DATA move to String [#12525](https://github.com/arendst/Tasmota/issues/12525)
- Scripter moving average and sml input validation [#12541](https://github.com/arendst/Tasmota/issues/12541)
- Zigbee Hue angle encoding [#12545](https://github.com/arendst/Tasmota/issues/12545)
- Exception 28 when unable to send MQTT message and a topic name without a slash '/' [#12555](https://github.com/arendst/Tasmota/issues/12555)
- Wi-Fi initial setup workaround for 11n only routers [#12566](https://github.com/arendst/Tasmota/issues/12566)
- Discovery fails when using ``%hostname%`` in a topic [#12710](https://github.com/arendst/Tasmota/issues/12710)
- Neopool communication error [#12813](https://github.com/arendst/Tasmota/issues/12813)
- Shelly Dimmer 2 Energy usage [#12815](https://github.com/arendst/Tasmota/issues/12815)
- WDT reset on shutters with stepper motors during deceleration [#12849](https://github.com/arendst/Tasmota/issues/12849)
- Negative power values for ADE7953 based devices like Shelly EM [#12874](https://github.com/arendst/Tasmota/issues/12874)
- Unable to disable MusicSync mode on Sonoff L1 Lite regression from 9.3.0 [#12930](https://github.com/arendst/Tasmota/issues/12930)
- Wiegand support for keypad zero key in single key mode using ``SetOption124 1`` [#12960](https://github.com/arendst/Tasmota/issues/12960)
- Hass and Tasmota discovery prefix topic notifications [#12972](https://github.com/arendst/Tasmota/issues/12972)
- OpenTherm invalid JSON [#13028](https://github.com/arendst/Tasmota/issues/13028)
- MQTT TLS related connection timing errors [#13033](https://github.com/arendst/Tasmota/issues/13033)
- ESP32 core v2.0.0 setting hostname
- ESP32-C3 settings layout for configuration backup and restore
- ESP32-Solo OTA upgrade
- ESP32 Webcam add boundary marker before sending mjpeg image [#12376](https://github.com/arendst/Tasmota/issues/12376)
- ESP32 Berry button handlers and error messages [#12521](https://github.com/arendst/Tasmota/issues/12521)
- ESP32 do not use chip temperature sensor as global temperature if external temperature sensor is used [#12630](https://github.com/arendst/Tasmota/issues/12630)
- ESP32 buzzer in PWM mode exception [#12717](https://github.com/arendst/Tasmota/issues/12717)
- ESP32 crash when PSRAM is absent and ``BOARD_HAS_PSRAM`` set [#13037](https://github.com/arendst/Tasmota/issues/13037)<|MERGE_RESOLUTION|>--- conflicted
+++ resolved
@@ -64,12 +64,12 @@
 - http://ota.tasmota.com/tasmota/release
 
 Historical binaries can be downloaded from
-- http://ota.tasmota.com/tasmota/release-9.5.0
+- http://ota.tasmota.com/tasmota/release-9.6.0
 
 The latter links can be used for OTA upgrades too like ``OtaUrl http://ota.tasmota.com/tasmota/release/tasmota.bin.gz``
 
 ### ESP32 based
-The following binary downloads have been compiled with ESP32/Arduino library core version **1.0.7.3**.
+The following binary downloads have been compiled with ESP32/Arduino library core version **1.0.7.4**.
 
 - **tasmota32.bin** = The Tasmota version with most drivers including additional sensors and KNX for 4M+ flash.  **RECOMMENDED RELEASE BINARY**
 - **tasmota32_8M.bin** = The Tasmota version with most drivers including additional sensors and KNX for 8M+ flash.
@@ -88,7 +88,7 @@
 - http://ota.tasmota.com/tasmota32/release
 
 Historical binaries can be downloaded from
-- http://ota.tasmota.com/tasmota32/release-9.5.0
+- http://ota.tasmota.com/tasmota32/release-9.6.0
 
 The latter links can be used for OTA upgrades too like ``OtaUrl http://ota.tasmota.com/tasmota32/release/tasmota32.bin``
 
@@ -98,11 +98,7 @@
 
 [Complete list](BUILDS.md) of available feature and sensors.
 
-<<<<<<< HEAD
-## Changelog v9.5.0 Michael (Rossi)
-=======
-## Changelog v9.5.0.9
->>>>>>> f6748227
+## Changelog v9.6.0 Norman
 ### Added
 - Release of [Tasmota WebInstaller](https://arendst.github.io/Tasmota-firmware/)
 - Command ``SetOption2 1`` to enable display of global temperature/humidity/pressure info to JSON sensor message
