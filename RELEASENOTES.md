<picture>
  <source media="(prefers-color-scheme: dark)" srcset="./tools/logo/TASMOTA_FullLogo_Vector_White.svg">
  <img alt="Logo" src="./tools/logo/TASMOTA_FullLogo_Vector.svg" align="right" height="76">
</picture>

# RELEASE NOTES

## Migration Information

**This version removes support for direct migration from versions before v8.1.0 (Doris)**

See [migration path](https://tasmota.github.io/docs/Upgrading#migration-path) for instructions how to migrate to a major version.

**Do not upgrade from minimal to minimal version. It will most likely fail at some point and will require flashing via serial.** If you do have to use minimal versions, always OTA to a full version of the same release before applying next minimal version.

Pay attention to the following version breaks due to dynamic settings updates:

1. Migrate to **Sonoff-Tasmota 3.9.x**
2. Migrate to **Sonoff-Tasmota 4.x**
3. Migrate to **Sonoff-Tasmota 5.14** (http://ota.tasmota.com/tasmota/release_5.14.0/sonoff.bin) - NOTICE underscore as a dash is not supported in older versions
4. Migrate to **Sonoff-Tasmota 6.7.1** (http://ota.tasmota.com/tasmota/release_6.7.1/sonoff.bin) - NOTICE underscore as a dash is not supported in older versions
5. Migrate to **Tasmota 7.2.0** (http://ota.tasmota.com/tasmota/release-7.2.0/tasmota.bin)

--- Major change in parameter storage layout ---

6. Migrate to **Tasmota 8.5.1** (http://ota.tasmota.com/tasmota/release-8.5.1/tasmota.bin)

--- Major change in internal GPIO function representation ---

7. Migrate to **Tasmota 9.1** (http://ota.tasmota.com/tasmota/release-9.1.0/tasmota.bin.gz)
8. Upgrade to **latest release** (http://ota.tasmota.com/tasmota/release/tasmota.bin.gz)

While fallback or downgrading is common practice it was never supported due to Settings additions or changes in newer releases. Starting with release **v9.1.0 Imogen** the internal GPIO function representation has changed in such a way that fallback is only possible to the latest GPIO configuration before installing **v9.1.0**.

## Supported Core versions

This release will be supported from ESP8266/Arduino library Core version **2.7.8** due to reported security and stability issues on previous Core version. This will also support gzipped binaries.

This release will be supported from ESP32/Arduino library Core version **v3.1.0.241206**.

Support of ESP8266 Core versions before 2.7.8 and ESP32 Core versions before v3.1.0.241206 have been removed.

## Support of TLS

In addition to TLS using fingerprints now also user supplied CA certs, AWS IoT and Azure IoT is supported. Read [full documentation](https://tasmota.github.io/docs/AWS-IoT)

## Initial configuration tools

For initial configuration this release supports Webserver based **WifiManager** or **Serial** based command interface.

## Initial installation

Easy initial installation of Tasmota can be performed using the [Tasmota WebInstaller](https://tasmota.github.io/install/).

## Provided Binary Downloads

### ESP8266 or ESP8285 based
The following binary downloads have been compiled with ESP8266/Arduino library core version **2.7.8**.

- **tasmota.bin** = The Tasmota version with most drivers for 1M+ flash. **RECOMMENDED RELEASE BINARY**
- **tasmota-4M.bin** = The Tasmota version with most drivers and filesystem for 4M+ flash.
- **tasmota-AD.bin** to **tasmota-VN.bin** = The Tasmota version in different languages for 1M+ flash.
- **tasmota-lite.bin** = The Lite version without most drivers and sensors for 1M+ flash.
- **tasmota-knx.bin** = The Knx version without some features but adds KNX support for 1M+ flash.
- **tasmota-sensors.bin** = The Sensors version adds more useful sensors for 1M+ flash.
- **tasmota-ir.bin** = The InfraRed Receiver and transmitter version allowing all available protocols provided by library IRremoteESP8266 but without most other features for 1M+ flash.
- **tasmota-display.bin** = The Display version without Energy Monitoring but adds display support for 1M+ flash.
- **tasmota-zbbridge.bin** = The dedicated Sonoff Zigbee Bridge version for 2M+ flash.
- **tasmota-zigbee.bin** = The dedicated cc25xx Zigbee Bridge version for 4M+ flash.

Above binaries are also available as gzipped version allowing faster uploads.

Latest released binaries can be downloaded from
- https://github.com/arendst/Tasmota-firmware/tree/firmware/release-firmware
- http://ota.tasmota.com/tasmota/release

Historical binaries can be downloaded from
- http://ota.tasmota.com/tasmota/release-14.4.1

The latter links can be used for OTA upgrades too like ``OtaUrl http://ota.tasmota.com/tasmota/release/tasmota.bin.gz``

### ESP32, ESP32-C2, ESP32-C3, ESP32-C6, ESP32-S2 and ESP32-S3 based
The following binary downloads have been compiled with ESP32/Arduino library core version **v3.1.0.241206**.

- **tasmota32.bin** = The Tasmota version with most drivers including additional sensors and KNX for 4M+ flash.  **RECOMMENDED RELEASE BINARY**
- **tasmota32solo1.bin** = The Tasmota version with most drivers including additional sensors and KNX for single core ESP32 and 4M+ flash.
- **tasmota32s2.bin** = The Tasmota version with most drivers including additional sensors and KNX for ESP32-S2 with serial and 4M+ flash.
- **tasmota32s2cdc.bin** = The Tasmota version with most drivers including additional sensors and KNX for ESP32-S2 with serial over embedded USB CDC only and 4M+ flash.
- **tasmota32s3.bin** = The Tasmota version with most drivers including additional sensors and KNX for ESP32-S3 with USB HWCDC and fallback to serial and 4M+ flash.
- **tasmota32c2.bin** = The Tasmota version with most drivers including additional sensors and KNX for ESP32-C2 with serial and 4M+ flash.
- **tasmota32c3.bin** = The Tasmota version with most drivers including additional sensors and KNX for ESP32-C2 with USB HWCDC and fallback to serial and 4M+ flash.
- **tasmota32c6.bin** = The Tasmota version with most drivers including additional sensors and KNX for ESP32-C6 with USB HWCDC and fallback to serial and 4M+ flash.
- **tasmota32-AD.bin** to **tasmota32-VN.bin** = The Tasmota version in different languages for 4M+ flash.
- **tasmota32-bluetooth.bin** = The Bluetooth version adds BLE support for 4M+ flash.
- **tasmota32-display.bin** = The Display version without Energy Monitoring but adds display support for 4M+ flash.
- **tasmota32-ir.bin** = The InfraRed Receiver and transmitter version allowing all available protocols provided by library IRremoteESP8266 but without most other features for 4M+ flash.
- **tasmota32-lvgl.bin** = The LVGL version adds Light and Versatile Graphics Library (LVGL) display support for 4M+ flash.
- **tasmota32-nspanel.bin** = The Sonoff NSPanel Smart Scene Wall Switch version with HASPmota display support.
- **tasmota32-webcam.bin** = The Webcam version adds webcam support for 4M+ flash.
- **tasmota32-zbbridgepro.bin** - The Sonoff Zigbee Bridge Pro version with CC2652P firmware load support.

Latest released binaries can be downloaded from
- https://github.com/arendst/Tasmota-firmware/tree/firmware/release-firmware
- https://ota.tasmota.com/tasmota32/release

Historical binaries can be downloaded from
- https://ota.tasmota.com/tasmota32/release-14.4.1

The latter links can be used for OTA upgrades too like ``OtaUrl https://ota.tasmota.com/tasmota32/release/tasmota32.bin``

## Additional information

[List](MODULES.md) of embedded modules.

[Complete list](BUILDS.md) of available feature and sensors.

<<<<<<< HEAD
## Changelog v14.4.1 Rudolph
=======
## Changelog v14.4.1.4
>>>>>>> 3c66ace0
### Added
- Command `SetOption163 1` to disable display of Device name in GUI header
- Command `FileLog 0..4` to enable logging to filesystem using up to 16 rotating log files of 100kB (`#define FILE_LOG_SIZE 100`)
- Command `FileLog 10..14` to enable logging to filesystem using up to 16 log files of 100kB (`#define FILE_LOG_SIZE 100`)
- Command I2sLoop [#22807](https://github.com/arendst/Tasmota/issues/22807)
- Support for Lithuanian language translations by zzdovydas [#22971](https://github.com/arendst/Tasmota/issues/22971)
- Support for PCF85063 RTC [#22727](https://github.com/arendst/Tasmota/issues/22727)
- Support for Senseair S88 CO2 sensor [#22733](https://github.com/arendst/Tasmota/issues/22733)
- Support for C8-CO2-5K CO2 sensor [#22905](https://github.com/arendst/Tasmota/issues/22905)
- Support for ESP32 Two-Wire Automotive Interface (TWAI) or Controller Area Network (CAN) busses
- `#define FIX_JSON_HEXADECIMAL` to change JSON hexadecimal value "FF5F78" into "0xFF5F78" [#22919](https://github.com/arendst/Tasmota/issues/22919)
- Support for RC-switch decoding of 64-bit received data
- Support for WiZ Smart Remote using `#define USE_WIZMOTE` and command `SetOption164 1`
- `MqttTLS` field in `Status 6` to indicate if the MQTT connection is encrypted [#22995](https://github.com/arendst/Tasmota/issues/22995)
- Formatter `%_U` for `ext_snprintf_P()` to print uint64_t variable as decimal equivalent to `%llu`
- GPS driver select baudrate using GPIO GPS_RX1 (9600bps), GPS_RX2 (19200bps) or GPS_RX3 (38400bps) [#22869](https://github.com/arendst/Tasmota/issues/22869)
- I2S AAC support for web radio [#22787](https://github.com/arendst/Tasmota/issues/22787)
- I2S Opus stream and file support for opus/aac [#22795](https://github.com/arendst/Tasmota/issues/22795)
- ESP32 command `PixelType` to change the WS2812 color order and channel number [#22876](https://github.com/arendst/Tasmota/issues/22876)
- ESP32 TasmotaLED change dynamically the number of pixels [#22754](https://github.com/arendst/Tasmota/issues/22754)
- ESP32 expand `Pixels` with reverse, height and alternate [#22755](https://github.com/arendst/Tasmota/issues/22755)
- Display template for Waveshare ESP32-C6 LCD 1.47 [#22863](https://github.com/arendst/Tasmota/issues/22863)
- Berry `animate.crenel` primitive [#22673](https://github.com/arendst/Tasmota/issues/22673)
- Berry `tasmota.int(v, min, max)` function [#22723](https://github.com/arendst/Tasmota/issues/22723)
- Berry `bytes().appendhex()` [#22767](https://github.com/arendst/Tasmota/issues/22767)
- Berry `serial.read()` read only `n` bytes [#22835](https://github.com/arendst/Tasmota/issues/22835)
- Berry `tasmota.global.tele_period` and `tasmota.settings.tele_period` [#22865](https://github.com/arendst/Tasmota/issues/22865)
- Berry `tasmota.settings` entries for PixelType [#22912](https://github.com/arendst/Tasmota/issues/22912)
- Berry `tasmota.add_rule_once` and auto-remove rules with same pattern and id [#22900](https://github.com/arendst/Tasmota/issues/22900)
- Berry driver for M5Stack 8encoder [#22724](https://github.com/arendst/Tasmota/issues/22724)
- Berry driver for AXP2102 and M5CoreS3 [#22878](https://github.com/arendst/Tasmota/issues/22878)
- Berry driver for PN532 NFC/Mifare reader [#22899](https://github.com/arendst/Tasmota/issues/22899)
- Berry example for HeatFan WiFi Controller
- Berry WS2812 real-time Leds panel as app [#22788](https://github.com/arendst/Tasmota/issues/22788)
- Berry scroll to Leds_matrix [#22693](https://github.com/arendst/Tasmota/issues/22693)
- Berry unicode encoding to string parsing [#22713](https://github.com/arendst/Tasmota/issues/22713)
- Berry light_pixels values to `tasmota.settings` [#22762](https://github.com/arendst/Tasmota/issues/22762)
- Berry `tasmota.defer()` [#22976](https://github.com/arendst/Tasmota/issues/22976)
- Berry `bytes().appendb64()` [#22767](https://github.com/arendst/Tasmota/issues/22767)
- LVLG/HASPmota add color names from OpenHASP [#22879](https://github.com/arendst/Tasmota/issues/22879)
- LVGL `lv.set_paint_cb()` to register a callback when screen is refreshed [#22909](https://github.com/arendst/Tasmota/issues/22909)
- HASPmota support for `buttonmatrix` events [#22898](https://github.com/arendst/Tasmota/issues/22898)

### Changed
<<<<<<< HEAD
- Display removed PWM control of backlight GPIO regression from v14.1.0
- SSL clean up remnants of old fingerprint algorithm [#22645](https://github.com/arendst/Tasmota/issues/22645)
- Berry make Leds animate calls reentrant [#22643](https://github.com/arendst/Tasmota/issues/22643)
=======
- ESP32 Platform from 2024.12.30 to 2025.02.30, Framework (Arduino Core) from v3.1.0.241206 to v3.1.1.250203 and IDF to 5.3.2 [#22943](https://github.com/arendst/Tasmota/issues/22943)
- GPIOViewer from v1.5.6 to v1.6.1 (No functional change)
- Postpone save_data during light animation when fade is Off
- Allow negative values for AdcParam/AdcGpio INPUT, TEMP and RANGE parameters [#22809](https://github.com/arendst/Tasmota/issues/22809)
- Command `Pixels` has backwards compatible arguments fixing #22755 [#22791](https://github.com/arendst/Tasmota/issues/22791)
- ESP32 disable PSRAM check (and on restart some relay toggles) with `#define DISABLE_PSRAMCHECK true` [#21266](https://github.com/arendst/Tasmota/issues/21266)
- Berry `gpio.pin_mode` frees PWM on pin
- Berry bit-shift operators to `int64` [#22709](https://github.com/arendst/Tasmota/issues/22709)
- Berry callback now passes 5 arguments instead of 4 (in line with documentation) [#22908](https://github.com/arendst/Tasmota/issues/22908)
- HASPmota use 'roboto.ttf' for automatic sizing of default font [#22697](https://github.com/arendst/Tasmota/issues/22697)
- HASPmota add 'tag' attribute for free-form JSON [#22698](https://github.com/arendst/Tasmota/issues/22698)
- HASPmota support for `tabview` [#22707](https://github.com/arendst/Tasmota/issues/22707)
>>>>>>> 3c66ace0

### Fixed
- Shutter discovery message regression from v14.4.1 [#22730](https://github.com/arendst/Tasmota/issues/22730)
- LoraWan decoding of Dragino LDS02 and MerryIoT DW10 [#22880](https://github.com/arendst/Tasmota/issues/22880)
- ESP32 TasMesh broker MAC address all zeros [#23005](https://github.com/arendst/Tasmota/issues/23005)
- ESP32-Cx compilation fails on Windows [#22832](https://github.com/arendst/Tasmota/issues/22832)
- Sonoff SPM `PowerOnState` overrules `SSPMPowerOnState` in mixed 4Relay setup with 4Relay version 1.0.0
- Webcam compilation with `define USE_WEBCAM` but without `define ENABLE_RTSPSERVER` [#22686](https://github.com/arendst/Tasmota/issues/22686)
- Berry Zigbee fix wrong attributes [#22684](https://github.com/arendst/Tasmota/issues/22684)
- Berry walrus operator [#22685](https://github.com/arendst/Tasmota/issues/22685)
- Berry parser error in rare case [#22997](https://github.com/arendst/Tasmota/issues/22997)
- LVGL updated `Antiburn.tapp` [#22699](https://github.com/arendst/Tasmota/issues/22699)
- Matter Air Quality sensor [#22708](https://github.com/arendst/Tasmota/issues/22708)

## Changelog v14.4.0 Rudolph
### Added
- Command `WebColor20` to control color of Button when Off
- Command `SetOption161 1` to disable display of state text [#22515](https://github.com/arendst/Tasmota/issues/22515)
- Command `SetOption162 1` to disable adding export energy to energy today [#22578](https://github.com/arendst/Tasmota/issues/22578)
- DALI support for short addresses (gear) and groups
- DALI command `DaliGear` to set max found gear to speed up scan response
- DALI command `DaliGroup` to add gear to groups
- DALI command `DaliTarget` to set light control broadcast, group number or gear number
- DALI command `DaliGroupSliders 0..16` to show GUI group sliders with feedback disabling `DaliLight`
- DALI inverted signal configuration using GPIO DALI RX_i/TX_i
- Support for I2C over Serial [#22444](https://github.com/arendst/Tasmota/issues/22444)
- Support KNX for scripts [#22429](https://github.com/arendst/Tasmota/issues/22429)
- Support deep sleep (standby) for VL53L0X [#22441](https://github.com/arendst/Tasmota/issues/22441)
- Support for Shelly DALI Dimmer Gen3
- Support for HLK-LD2410S 24GHz smart wave motion sensor [#22253](https://github.com/arendst/Tasmota/issues/22253)
- Support for US AQI and EPA AQI in PMS5003x sensors [#22294](https://github.com/arendst/Tasmota/issues/22294)
- Support for MS5837 pressure and temperature sensor [#22376](https://github.com/arendst/Tasmota/issues/22376)
- Support for TM1640 based IoTTimer by Stefan Oskamp [#21376](https://github.com/arendst/Tasmota/issues/21376)
- Support for Sonoff POWCT Energy Export Active [#22596](https://github.com/arendst/Tasmota/issues/22596)
- HLK-LD2410 Engineering mode [#21880](https://github.com/arendst/Tasmota/issues/21880)
- Mitsubishi Electric HVAC Operation time for MiElHVAC [#22334](https://github.com/arendst/Tasmota/issues/22334)
- Mitsubishi Electric HVAC Outdoor Temperature for MiElHVAC [#22345](https://github.com/arendst/Tasmota/issues/22345)
- Mitsubishi Electric HVAC Compressor Frequency for MiElHVAC [#22347](https://github.com/arendst/Tasmota/issues/22347)
- Mitsubishi Electric HVAC Auto Clear Remote Temp for MiElHVAC [#22370](https://github.com/arendst/Tasmota/issues/22370)
- SolaxX1 Meter mode [#22330](https://github.com/arendst/Tasmota/issues/22330)
- Show Active Power Total with any multi-phase energy monitoring [#22579](https://github.com/arendst/Tasmota/issues/22579)
- ESP32 support for WPA2/3 Enterprise conditional in core v3.1.0.241206 [#22600](https://github.com/arendst/Tasmota/issues/22600)
- ESP32 ULP lp_core to Berry ULP module (#22567)[#22567](https://github.com/arendst/Tasmota/issues/22567)
- ESP32 new BLE filters by name and minimum RSSI [#22530](https://github.com/arendst/Tasmota/issues/22530)
- ESP32 Hybrid compile take custom boards settings in account [#22542](https://github.com/arendst/Tasmota/issues/22542)
- ESP32 MI32 legacy add config operations [#22458](https://github.com/arendst/Tasmota/issues/22458)
- BLE track devices with RPA [#22300](https://github.com/arendst/Tasmota/issues/22300)
- Berry add I2C read16/write16 supporting Little Endian [#22448](https://github.com/arendst/Tasmota/issues/22448)
- Berry drivers for PCA9535 (generic and in SenseCAP D1) [#22451](https://github.com/arendst/Tasmota/issues/22451)
- HASPmota `haspmota.get_pages()` to get the sorted list of pages [#22358](https://github.com/arendst/Tasmota/issues/22358)

### Breaking Changed
- ESP32 ArtNet switches from GRB to RGB encoding [#22556](https://github.com/arendst/Tasmota/issues/22556)

### Changed
- ESP32 Platform from 2024.09.30 to 2024.12.30, Framework (Arduino Core) from v3.1.0.240926 to v3.1.0.241206 and IDF to 5.3.2 [#22600](https://github.com/arendst/Tasmota/issues/22600)
- ESP32 LVGL library from v9.2.0 to v9.2.2 [#22385](https://github.com/arendst/Tasmota/issues/22385)
- ESP32 replaced NeoPixelBus with TasmotaLED [#22556](https://github.com/arendst/Tasmota/issues/22556)
- Redesign GUI adding feedback to buttons, shutters and lights
- Add GUI submenu headers and refresh configuration button text (#22592)
- Use command `WebButton1` to change GUI shutter 1 name
- RG-15 sensor name from RG-15 to RG15 [#22612](https://github.com/arendst/Tasmota/issues/22612)
- Unit (k)VAr(h) to (k)var(h) [#22435](https://github.com/arendst/Tasmota/issues/22435)
- AHT1X/AHT2X/AHT3X ready for virtual I2C [#22427](https://github.com/arendst/Tasmota/issues/22427)
- SGP4X ready for virtual I2C [#22427](https://github.com/arendst/Tasmota/issues/22427)
- SCD40 reduce logging levels [#22443](https://github.com/arendst/Tasmota/issues/22443)
- SCD40 ready for virtual I2C [#22443](https://github.com/arendst/Tasmota/issues/22443)
- Refactored `i2c_enabled` as array [#22387](https://github.com/arendst/Tasmota/issues/22387)
- DALI renamed commands `DaliCommission` to `DaliScan` and `DaliWeb` to `DaliLight`
- DALI set Tasmota light control as default
- Shutter optimized behavior to publish shutter data with sensor request [#22353](https://github.com/arendst/Tasmota/issues/22353)
- Prevent active BLE operations with unencrypted MI-format beacons [#22453](https://github.com/arendst/Tasmota/issues/22453)
- ESP32 max number of supported switches/buttons/relays from 28 to 32
- ESP32 max number of interlocks from 14 to 16
- HASPmota support for page delete and object updates [#22311](https://github.com/arendst/Tasmota/issues/22311)

### Fixed
- FUNC_COMMAND linked list command buffer corruption by shutter driver
- Shift595 output offsets and restart relay toggles
- Use HTML escape on File System Edit File load [#22492](https://github.com/arendst/Tasmota/issues/22492)
- Prevent crashing when `display.ini` is missing end `#` [#22471](https://github.com/arendst/Tasmota/issues/22471)
- KNX Scenes index change regression from v14.2.0.4 [#22405](https://github.com/arendst/Tasmota/issues/22405)
- Magic switch applying masking window to any power change [#22535](https://github.com/arendst/Tasmota/issues/22535)
- Shutter wrong power ON state [#22548](https://github.com/arendst/Tasmota/issues/22548)
- Alexa Hue with multiple devices [#22383](https://github.com/arendst/Tasmota/issues/22383)
- Mitsubishi Electric HVAC Standby Stage for MiElHVAC [#22430](https://github.com/arendst/Tasmota/issues/22430)
- EQ3 TRV firmware version 1.46 fails if the default true is used in subscribe on the notify characteristic [#22328](https://github.com/arendst/Tasmota/issues/22328)
- Ethernet on -DFRAMEWORK_ARDUINO_ITEAD framework regression from v14.3.0 [#22367](https://github.com/arendst/Tasmota/issues/22367)
- ESP8266 Device Group exception due to lack of stack space (#22271)[#22271](https://github.com/arendst/Tasmota/issues/22271)
- ESP32 Upgrade by file upload response based on file size [#22500](https://github.com/arendst/Tasmota/issues/22500)
- ESP32 Arduino Core IPv6 zones used by Matter [#22378](https://github.com/arendst/Tasmota/issues/22378)
- ESP32, ESP32-S2 and ESP32-S3 re-enable touch buttons [#22446](https://github.com/arendst/Tasmota/issues/22446)
- ESP32-S3 UART output mode for Tx [#22426](https://github.com/arendst/Tasmota/issues/22426)
- Matter provisioning with matter.js controller [#22470](https://github.com/arendst/Tasmota/issues/22470)<|MERGE_RESOLUTION|>--- conflicted
+++ resolved
@@ -36,9 +36,9 @@
 
 This release will be supported from ESP8266/Arduino library Core version **2.7.8** due to reported security and stability issues on previous Core version. This will also support gzipped binaries.
 
-This release will be supported from ESP32/Arduino library Core version **v3.1.0.241206**.
+This release will be supported from ESP32/Arduino library Core version **v3.1.1.250203**.
 
-Support of ESP8266 Core versions before 2.7.8 and ESP32 Core versions before v3.1.0.241206 have been removed.
+Support of ESP8266 Core versions before 2.7.8 and ESP32 Core versions before v3.1.1.250203 have been removed.
 
 ## Support of TLS
 
@@ -75,12 +75,12 @@
 - http://ota.tasmota.com/tasmota/release
 
 Historical binaries can be downloaded from
-- http://ota.tasmota.com/tasmota/release-14.4.1
+- http://ota.tasmota.com/tasmota/release-14.5.0
 
 The latter links can be used for OTA upgrades too like ``OtaUrl http://ota.tasmota.com/tasmota/release/tasmota.bin.gz``
 
 ### ESP32, ESP32-C2, ESP32-C3, ESP32-C6, ESP32-S2 and ESP32-S3 based
-The following binary downloads have been compiled with ESP32/Arduino library core version **v3.1.0.241206**.
+The following binary downloads have been compiled with ESP32/Arduino library core version **v3.1.1.250203**.
 
 - **tasmota32.bin** = The Tasmota version with most drivers including additional sensors and KNX for 4M+ flash.  **RECOMMENDED RELEASE BINARY**
 - **tasmota32solo1.bin** = The Tasmota version with most drivers including additional sensors and KNX for single core ESP32 and 4M+ flash.
@@ -104,7 +104,7 @@
 - https://ota.tasmota.com/tasmota32/release
 
 Historical binaries can be downloaded from
-- https://ota.tasmota.com/tasmota32/release-14.4.1
+- https://ota.tasmota.com/tasmota32/release-14.5.0
 
 The latter links can be used for OTA upgrades too like ``OtaUrl https://ota.tasmota.com/tasmota32/release/tasmota32.bin``
 
@@ -114,11 +114,7 @@
 
 [Complete list](BUILDS.md) of available feature and sensors.
 
-<<<<<<< HEAD
-## Changelog v14.4.1 Rudolph
-=======
-## Changelog v14.4.1.4
->>>>>>> 3c66ace0
+## Changelog v14.5.0 Ruth
 ### Added
 - Command `SetOption163 1` to disable display of Device name in GUI header
 - Command `FileLog 0..4` to enable logging to filesystem using up to 16 rotating log files of 100kB (`#define FILE_LOG_SIZE 100`)
@@ -163,11 +159,6 @@
 - HASPmota support for `buttonmatrix` events [#22898](https://github.com/arendst/Tasmota/issues/22898)
 
 ### Changed
-<<<<<<< HEAD
-- Display removed PWM control of backlight GPIO regression from v14.1.0
-- SSL clean up remnants of old fingerprint algorithm [#22645](https://github.com/arendst/Tasmota/issues/22645)
-- Berry make Leds animate calls reentrant [#22643](https://github.com/arendst/Tasmota/issues/22643)
-=======
 - ESP32 Platform from 2024.12.30 to 2025.02.30, Framework (Arduino Core) from v3.1.0.241206 to v3.1.1.250203 and IDF to 5.3.2 [#22943](https://github.com/arendst/Tasmota/issues/22943)
 - GPIOViewer from v1.5.6 to v1.6.1 (No functional change)
 - Postpone save_data during light animation when fade is Off
@@ -180,7 +171,6 @@
 - HASPmota use 'roboto.ttf' for automatic sizing of default font [#22697](https://github.com/arendst/Tasmota/issues/22697)
 - HASPmota add 'tag' attribute for free-form JSON [#22698](https://github.com/arendst/Tasmota/issues/22698)
 - HASPmota support for `tabview` [#22707](https://github.com/arendst/Tasmota/issues/22707)
->>>>>>> 3c66ace0
 
 ### Fixed
 - Shutter discovery message regression from v14.4.1 [#22730](https://github.com/arendst/Tasmota/issues/22730)
@@ -193,85 +183,4 @@
 - Berry walrus operator [#22685](https://github.com/arendst/Tasmota/issues/22685)
 - Berry parser error in rare case [#22997](https://github.com/arendst/Tasmota/issues/22997)
 - LVGL updated `Antiburn.tapp` [#22699](https://github.com/arendst/Tasmota/issues/22699)
-- Matter Air Quality sensor [#22708](https://github.com/arendst/Tasmota/issues/22708)
-
-## Changelog v14.4.0 Rudolph
-### Added
-- Command `WebColor20` to control color of Button when Off
-- Command `SetOption161 1` to disable display of state text [#22515](https://github.com/arendst/Tasmota/issues/22515)
-- Command `SetOption162 1` to disable adding export energy to energy today [#22578](https://github.com/arendst/Tasmota/issues/22578)
-- DALI support for short addresses (gear) and groups
-- DALI command `DaliGear` to set max found gear to speed up scan response
-- DALI command `DaliGroup` to add gear to groups
-- DALI command `DaliTarget` to set light control broadcast, group number or gear number
-- DALI command `DaliGroupSliders 0..16` to show GUI group sliders with feedback disabling `DaliLight`
-- DALI inverted signal configuration using GPIO DALI RX_i/TX_i
-- Support for I2C over Serial [#22444](https://github.com/arendst/Tasmota/issues/22444)
-- Support KNX for scripts [#22429](https://github.com/arendst/Tasmota/issues/22429)
-- Support deep sleep (standby) for VL53L0X [#22441](https://github.com/arendst/Tasmota/issues/22441)
-- Support for Shelly DALI Dimmer Gen3
-- Support for HLK-LD2410S 24GHz smart wave motion sensor [#22253](https://github.com/arendst/Tasmota/issues/22253)
-- Support for US AQI and EPA AQI in PMS5003x sensors [#22294](https://github.com/arendst/Tasmota/issues/22294)
-- Support for MS5837 pressure and temperature sensor [#22376](https://github.com/arendst/Tasmota/issues/22376)
-- Support for TM1640 based IoTTimer by Stefan Oskamp [#21376](https://github.com/arendst/Tasmota/issues/21376)
-- Support for Sonoff POWCT Energy Export Active [#22596](https://github.com/arendst/Tasmota/issues/22596)
-- HLK-LD2410 Engineering mode [#21880](https://github.com/arendst/Tasmota/issues/21880)
-- Mitsubishi Electric HVAC Operation time for MiElHVAC [#22334](https://github.com/arendst/Tasmota/issues/22334)
-- Mitsubishi Electric HVAC Outdoor Temperature for MiElHVAC [#22345](https://github.com/arendst/Tasmota/issues/22345)
-- Mitsubishi Electric HVAC Compressor Frequency for MiElHVAC [#22347](https://github.com/arendst/Tasmota/issues/22347)
-- Mitsubishi Electric HVAC Auto Clear Remote Temp for MiElHVAC [#22370](https://github.com/arendst/Tasmota/issues/22370)
-- SolaxX1 Meter mode [#22330](https://github.com/arendst/Tasmota/issues/22330)
-- Show Active Power Total with any multi-phase energy monitoring [#22579](https://github.com/arendst/Tasmota/issues/22579)
-- ESP32 support for WPA2/3 Enterprise conditional in core v3.1.0.241206 [#22600](https://github.com/arendst/Tasmota/issues/22600)
-- ESP32 ULP lp_core to Berry ULP module (#22567)[#22567](https://github.com/arendst/Tasmota/issues/22567)
-- ESP32 new BLE filters by name and minimum RSSI [#22530](https://github.com/arendst/Tasmota/issues/22530)
-- ESP32 Hybrid compile take custom boards settings in account [#22542](https://github.com/arendst/Tasmota/issues/22542)
-- ESP32 MI32 legacy add config operations [#22458](https://github.com/arendst/Tasmota/issues/22458)
-- BLE track devices with RPA [#22300](https://github.com/arendst/Tasmota/issues/22300)
-- Berry add I2C read16/write16 supporting Little Endian [#22448](https://github.com/arendst/Tasmota/issues/22448)
-- Berry drivers for PCA9535 (generic and in SenseCAP D1) [#22451](https://github.com/arendst/Tasmota/issues/22451)
-- HASPmota `haspmota.get_pages()` to get the sorted list of pages [#22358](https://github.com/arendst/Tasmota/issues/22358)
-
-### Breaking Changed
-- ESP32 ArtNet switches from GRB to RGB encoding [#22556](https://github.com/arendst/Tasmota/issues/22556)
-
-### Changed
-- ESP32 Platform from 2024.09.30 to 2024.12.30, Framework (Arduino Core) from v3.1.0.240926 to v3.1.0.241206 and IDF to 5.3.2 [#22600](https://github.com/arendst/Tasmota/issues/22600)
-- ESP32 LVGL library from v9.2.0 to v9.2.2 [#22385](https://github.com/arendst/Tasmota/issues/22385)
-- ESP32 replaced NeoPixelBus with TasmotaLED [#22556](https://github.com/arendst/Tasmota/issues/22556)
-- Redesign GUI adding feedback to buttons, shutters and lights
-- Add GUI submenu headers and refresh configuration button text (#22592)
-- Use command `WebButton1` to change GUI shutter 1 name
-- RG-15 sensor name from RG-15 to RG15 [#22612](https://github.com/arendst/Tasmota/issues/22612)
-- Unit (k)VAr(h) to (k)var(h) [#22435](https://github.com/arendst/Tasmota/issues/22435)
-- AHT1X/AHT2X/AHT3X ready for virtual I2C [#22427](https://github.com/arendst/Tasmota/issues/22427)
-- SGP4X ready for virtual I2C [#22427](https://github.com/arendst/Tasmota/issues/22427)
-- SCD40 reduce logging levels [#22443](https://github.com/arendst/Tasmota/issues/22443)
-- SCD40 ready for virtual I2C [#22443](https://github.com/arendst/Tasmota/issues/22443)
-- Refactored `i2c_enabled` as array [#22387](https://github.com/arendst/Tasmota/issues/22387)
-- DALI renamed commands `DaliCommission` to `DaliScan` and `DaliWeb` to `DaliLight`
-- DALI set Tasmota light control as default
-- Shutter optimized behavior to publish shutter data with sensor request [#22353](https://github.com/arendst/Tasmota/issues/22353)
-- Prevent active BLE operations with unencrypted MI-format beacons [#22453](https://github.com/arendst/Tasmota/issues/22453)
-- ESP32 max number of supported switches/buttons/relays from 28 to 32
-- ESP32 max number of interlocks from 14 to 16
-- HASPmota support for page delete and object updates [#22311](https://github.com/arendst/Tasmota/issues/22311)
-
-### Fixed
-- FUNC_COMMAND linked list command buffer corruption by shutter driver
-- Shift595 output offsets and restart relay toggles
-- Use HTML escape on File System Edit File load [#22492](https://github.com/arendst/Tasmota/issues/22492)
-- Prevent crashing when `display.ini` is missing end `#` [#22471](https://github.com/arendst/Tasmota/issues/22471)
-- KNX Scenes index change regression from v14.2.0.4 [#22405](https://github.com/arendst/Tasmota/issues/22405)
-- Magic switch applying masking window to any power change [#22535](https://github.com/arendst/Tasmota/issues/22535)
-- Shutter wrong power ON state [#22548](https://github.com/arendst/Tasmota/issues/22548)
-- Alexa Hue with multiple devices [#22383](https://github.com/arendst/Tasmota/issues/22383)
-- Mitsubishi Electric HVAC Standby Stage for MiElHVAC [#22430](https://github.com/arendst/Tasmota/issues/22430)
-- EQ3 TRV firmware version 1.46 fails if the default true is used in subscribe on the notify characteristic [#22328](https://github.com/arendst/Tasmota/issues/22328)
-- Ethernet on -DFRAMEWORK_ARDUINO_ITEAD framework regression from v14.3.0 [#22367](https://github.com/arendst/Tasmota/issues/22367)
-- ESP8266 Device Group exception due to lack of stack space (#22271)[#22271](https://github.com/arendst/Tasmota/issues/22271)
-- ESP32 Upgrade by file upload response based on file size [#22500](https://github.com/arendst/Tasmota/issues/22500)
-- ESP32 Arduino Core IPv6 zones used by Matter [#22378](https://github.com/arendst/Tasmota/issues/22378)
-- ESP32, ESP32-S2 and ESP32-S3 re-enable touch buttons [#22446](https://github.com/arendst/Tasmota/issues/22446)
-- ESP32-S3 UART output mode for Tx [#22426](https://github.com/arendst/Tasmota/issues/22426)
-- Matter provisioning with matter.js controller [#22470](https://github.com/arendst/Tasmota/issues/22470)+- Matter Air Quality sensor [#22708](https://github.com/arendst/Tasmota/issues/22708)