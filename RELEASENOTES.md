--- conflicted
+++ resolved
@@ -36,9 +36,9 @@
 
 This release will be supported from ESP8266/Arduino library Core version **2.7.8** due to reported security and stability issues on previous Core version. This will also support gzipped binaries.
 
-This release will be supported from ESP32/Arduino library Core version **v3.1.3.250411**.
+This release will be supported from ESP32/Arduino library Core version **v3.1.3.250504**.
 
-Support of ESP8266 Core versions before 2.7.8 and ESP32 Core versions before v3.1.3.250411 have been removed.
+Support of ESP8266 Core versions before 2.7.8 and ESP32 Core versions before v3.1.3.250504 have been removed.
 
 ## Support of TLS
 
@@ -75,12 +75,12 @@
 - http://ota.tasmota.com/tasmota/release
 
 Historical binaries can be downloaded from
-- http://ota.tasmota.com/tasmota/release-14.6.0
+- http://ota.tasmota.com/tasmota/release-15.0.0
 
 The latter links can be used for OTA upgrades too like ``OtaUrl http://ota.tasmota.com/tasmota/release/tasmota.bin.gz``
 
 ### ESP32, ESP32-C2, ESP32-C3, ESP32-C6, ESP32-S2 and ESP32-S3 based
-The following binary downloads have been compiled with ESP32/Arduino library core version **v3.1.3.250411**.
+The following binary downloads have been compiled with ESP32/Arduino library core version **v3.1.3.250504**.
 
 - **tasmota32.bin** = The Tasmota version with most drivers including additional sensors and KNX for 4M+ flash.  **RECOMMENDED RELEASE BINARY**
 - **tasmota32solo1.bin** = The Tasmota version with most drivers including additional sensors and KNX for single core ESP32 and 4M+ flash.
@@ -104,7 +104,7 @@
 - https://ota.tasmota.com/tasmota32/release
 
 Historical binaries can be downloaded from
-- https://ota.tasmota.com/tasmota32/release-14.6.0
+- https://ota.tasmota.com/tasmota32/release-15.0.0
 
 The latter links can be used for OTA upgrades too like ``OtaUrl https://ota.tasmota.com/tasmota32/release/tasmota32.bin``
 
@@ -114,11 +114,7 @@
 
 [Complete list](BUILDS.md) of available feature and sensors.
 
-<<<<<<< HEAD
-## Changelog v14.6.0 Ryan
-=======
-## Changelog v14.6.0.2
->>>>>>> 40023442
+## Changelog v15.0.0 Sharon
 ### Added
 - Provide serial upload port from VSC to PIO [#23436](https://github.com/arendst/Tasmota/issues/23436)
 - Command `JsonPP 0..7` to enable (>0) JSON Pretty Print on user interfaces and set number of indents
