--- conflicted
+++ resolved
@@ -1,4 +1,3 @@
-<<<<<<< HEAD
 name: Build_firmware_master
 
 on:
@@ -40,16 +39,19 @@
       - name: Set up Python
         uses: actions/setup-python@v5
         with:
-          python-version: '3.x'
-      - name: Install dependencies
-        run: |
-          pip install wheel
-          pip install -U platformio
-          cp ./platformio_override_sample.ini ./platformio_override.ini
-      - name: Add "release" to footer
-        run: |
-          sed -i -e "s/TASMOTA_SHA_SHORT/TASMOTA_SHA_SHORT release-/g" ./tasmota/include/tasmota_version.h
-      - name: Run PlatformIO
+          python-version: '3.13'
+      - name: Install dependencies
+        run: |
+          pip install wheel
+          pip install -U platformio
+          cp ./platformio_override_sample.ini ./platformio_override.ini
+      - name: Add "release" to footer
+        run: |
+          sed -i -e "s/TASMOTA_SHA_SHORT/TASMOTA_SHA_SHORT release-/g" ./tasmota/include/tasmota_version.h
+      - name: Run PlatformIO
+        env:
+          PYTHONIOENCODING: utf-8
+          PYTHONUTF8: '1'
         run: platformio run -e ${{ matrix.variant }}
       - name: Upload safeboot firmware artifacts
         uses: actions/upload-artifact@v4
@@ -81,16 +83,19 @@
       - name: Set up Python
         uses: actions/setup-python@v5
         with:
-          python-version: '3.x'
-      - name: Install dependencies
-        run: |
-          pip install wheel
-          pip install -U platformio
-          cp ./platformio_override_sample.ini ./platformio_override.ini
-      - name: Add "release" to footer
-        run: |
-          sed -i -e "s/TASMOTA_SHA_SHORT/TASMOTA_SHA_SHORT release-/g" ./tasmota/include/tasmota_version.h
-      - name: Run PlatformIO
+          python-version: '3.13'
+      - name: Install dependencies
+        run: |
+          pip install wheel
+          pip install -U platformio
+          cp ./platformio_override_sample.ini ./platformio_override.ini
+      - name: Add "release" to footer
+        run: |
+          sed -i -e "s/TASMOTA_SHA_SHORT/TASMOTA_SHA_SHORT release-/g" ./tasmota/include/tasmota_version.h
+      - name: Run PlatformIO
+        env:
+          PYTHONIOENCODING: utf-8
+          PYTHONUTF8: '1'
         run: platformio run -e ${{ matrix.variant }}
       - name: Upload firmware artifacts
         uses: actions/upload-artifact@v4
@@ -128,7 +133,7 @@
       - name: Set up Python
         uses: actions/setup-python@v5
         with:
-          python-version: '3.x'
+          python-version: '3.13'
       - name: Install dependencies
         run: |
           pip install wheel
@@ -147,6 +152,9 @@
         run: |
           sed -i -e "s/TASMOTA_SHA_SHORT/TASMOTA_SHA_SHORT release-/g" ./tasmota/include/tasmota_version.h
       - name: Run PlatformIO
+        env:
+          PYTHONIOENCODING: utf-8
+          PYTHONUTF8: '1'
         run: platformio run -e ${{ matrix.variant }}
       - name: Upload firmware artifacts
         uses: actions/upload-artifact@v4
@@ -170,7 +178,7 @@
       - name: Set up Python
         uses: actions/setup-python@v5
         with:
-          python-version: '3.x'
+          python-version: '3.13'
       - name: Install dependencies
         run: |
           pip install wheel
@@ -189,6 +197,9 @@
         run: |
           sed -i -e "s/TASMOTA_SHA_SHORT/TASMOTA_SHA_SHORT release-/g" ./tasmota/include/tasmota_version.h
       - name: Run PlatformIO
+        env:
+          PYTHONIOENCODING: utf-8
+          PYTHONUTF8: '1'
         run: platformio run -e ${{ matrix.variant }}-${{ matrix.language }}
       - name: Upload language firmware artifacts
         uses: actions/upload-artifact@v4
@@ -232,252 +243,4 @@
          curl -X POST https://api.github.com/repos/arendst/Tasmota-firmware/actions/workflows/fetch_deploy.yml/dispatches \
          -H 'Accept: application/vnd.github.everest-preview+json' \
          -u ${{ secrets.API_TOKEN_GITHUB }} \
-         --data '{"ref": "gh_actions"}'
-=======
-name: Build_firmware_master
-
-on:
-  workflow_dispatch:      # Start a workflow
-  push:
-    branches: master
-    paths-ignore:
-    - '.github/**'        # Ignore changes towards the .github directory
-    - '**.md'             # Do no build if *.md files changes
-
-# Ensures that only one deploy task per branch/environment will run at a time.
-concurrency:
-  group: environment-${{ github.ref }}
-  cancel-in-progress: true
-
-jobs:
-  safeboot-images:
-    runs-on: ubuntu-latest
-    if: github.repository == 'arendst/Tasmota'
-    continue-on-error: true
-    strategy:
-      matrix:
-        variant:
-          - tasmota32-safeboot
-          - tasmota32solo1-safeboot
-          - tasmota32c2-safeboot
-          - tasmota32c3-safeboot
-          - tasmota32c3ser-safeboot
-          - tasmota32s2-safeboot
-          - tasmota32s2cdc-safeboot
-          - tasmota32s3-safeboot
-          - tasmota32s3ser-safeboot
-          - tasmota32c6-safeboot
-          - tasmota32c6ser-safeboot
-    steps:
-      - uses: actions/checkout@v4
-        with:
-          ref: master
-      - name: Set up Python
-        uses: actions/setup-python@v5
-        with:
-          python-version: '3.13'
-      - name: Install dependencies
-        run: |
-          pip install wheel
-          pip install -U platformio
-          cp ./platformio_override_sample.ini ./platformio_override.ini
-      - name: Add "release" to footer
-        run: |
-          sed -i -e "s/TASMOTA_SHA_SHORT/TASMOTA_SHA_SHORT release-/g" ./tasmota/include/tasmota_version.h
-      - name: Run PlatformIO
-        env:
-          PYTHONIOENCODING: utf-8
-          PYTHONUTF8: '1'
-        run: platformio run -e ${{ matrix.variant }}
-      - name: Upload safeboot firmware artifacts
-        uses: actions/upload-artifact@v4
-        with:
-          name: ${{ matrix.variant }}
-          path: ./build_output
-
-  base-images:
-    runs-on: ubuntu-latest
-    if: github.repository == 'arendst/Tasmota'
-    continue-on-error: true
-    strategy:
-      matrix:
-        variant:
-          - tasmota
-          - tasmota-4M
-          - tasmota-minimal
-          - tasmota-display
-          - tasmota-ir
-          - tasmota-knx
-          - tasmota-lite
-          - tasmota-sensors
-          - tasmota-zbbridge
-          - tasmota-zigbee
-    steps:
-      - uses: actions/checkout@v4
-        with:
-          ref: master
-      - name: Set up Python
-        uses: actions/setup-python@v5
-        with:
-          python-version: '3.13'
-      - name: Install dependencies
-        run: |
-          pip install wheel
-          pip install -U platformio
-          cp ./platformio_override_sample.ini ./platformio_override.ini
-      - name: Add "release" to footer
-        run: |
-          sed -i -e "s/TASMOTA_SHA_SHORT/TASMOTA_SHA_SHORT release-/g" ./tasmota/include/tasmota_version.h
-      - name: Run PlatformIO
-        env:
-          PYTHONIOENCODING: utf-8
-          PYTHONUTF8: '1'
-        run: platformio run -e ${{ matrix.variant }}
-      - name: Upload firmware artifacts
-        uses: actions/upload-artifact@v4
-        with:
-          name: ${{ matrix.variant }}
-          path: ./build_output
-
-  base32-images:
-    needs: safeboot-images
-    runs-on: ubuntu-latest
-    if: github.repository == 'arendst/Tasmota'
-    continue-on-error: true
-    strategy:
-      matrix:
-        variant:
-          - tasmota32
-          - tasmota32-zbbrdgpro
-          - tasmota32-webcam
-          - tasmota32-bluetooth
-          - tasmota32-nspanel
-          - tasmota32-display
-          - tasmota32-ir
-          - tasmota32-lvgl
-          - tasmota32c2
-          - tasmota32c3
-          - tasmota32c6
-          - tasmota32s2
-          - tasmota32s2cdc
-          - tasmota32s3
-          - tasmota32solo1
-    steps:
-      - uses: actions/checkout@v4
-        with:
-          ref: master
-      - name: Set up Python
-        uses: actions/setup-python@v5
-        with:
-          python-version: '3.13'
-      - name: Install dependencies
-        run: |
-          pip install wheel
-          pip install -U platformio
-          cp ./platformio_override_sample.ini ./platformio_override.ini
-      - name: Download safeboot firmwares
-        uses: actions/download-artifact@v4
-        with:
-          pattern: tasmota32*
-          path: ./temp
-      - name: Move safeboot files
-        run: |
-          mkdir -p ./firmware/firmware
-          find ./temp -type f -exec cp -t ./firmware/firmware {} +
-      - name: Add "release" to footer
-        run: |
-          sed -i -e "s/TASMOTA_SHA_SHORT/TASMOTA_SHA_SHORT release-/g" ./tasmota/include/tasmota_version.h
-      - name: Run PlatformIO
-        env:
-          PYTHONIOENCODING: utf-8
-          PYTHONUTF8: '1'
-        run: platformio run -e ${{ matrix.variant }}
-      - name: Upload firmware artifacts
-        uses: actions/upload-artifact@v4
-        with:
-          name: ${{ matrix.variant }}
-          path: ./build_output
-
-  language-images:
-    needs: safeboot-images
-    runs-on: ubuntu-latest
-    if: github.repository == 'arendst/Tasmota'
-    continue-on-error: true
-    strategy:
-      matrix:
-        variant: [ tasmota, tasmota32 ]
-        language: [ AD, AF, BG, BR, CN, CZ, DE, ES, FR, FY, GR, HE, HU, IT, KO, LT, NL, PL, PT, RO, RU, SE, SK, TR, TW, UK, VN ]
-    steps:
-      - uses: actions/checkout@v4
-        with:
-          ref: master
-      - name: Set up Python
-        uses: actions/setup-python@v5
-        with:
-          python-version: '3.13'
-      - name: Install dependencies
-        run: |
-          pip install wheel
-          pip install -U platformio
-          cp ./platformio_override_sample.ini ./platformio_override.ini
-      - name: Download safeboot firmwares
-        uses: actions/download-artifact@v4
-        with:
-          pattern: tasmota32*
-          path: ./temp
-      - name: Move safeboot files
-        run: |
-          mkdir -p ./firmware/firmware
-          find ./temp -type f -exec cp -t ./firmware/firmware {} +
-      - name: Add "release" to footer
-        run: |
-          sed -i -e "s/TASMOTA_SHA_SHORT/TASMOTA_SHA_SHORT release-/g" ./tasmota/include/tasmota_version.h
-      - name: Run PlatformIO
-        env:
-          PYTHONIOENCODING: utf-8
-          PYTHONUTF8: '1'
-        run: platformio run -e ${{ matrix.variant }}-${{ matrix.language }}
-      - name: Upload language firmware artifacts
-        uses: actions/upload-artifact@v4
-        with:
-          name: ${{ matrix.variant }}-${{ matrix.language }}
-          path: ./build_output
-
-  Release:
-    needs: [base-images, base32-images, language-images]
-    runs-on: ubuntu-latest
-    continue-on-error: true
-    steps:
-    - uses: actions/checkout@v4
-    - name: Download all Tasmota artifacts
-      uses: actions/download-artifact@v4
-      with:
-        pattern: tasmota*
-        path: ./temp
-    - name: Move files
-      run: |
-        mkdir -p ./release
-        find ./temp -type f -exec cp -t ./release {} +
-    - name: Display structure of downloaded files
-      run: ls -R ./release/
-    - name: Release
-      uses: jason2866/action-gh-release@v1.2
-      #if: startsWith(github.ref, 'refs/tags/')
-      with:
-        tag_name: ${{ github.run_number }}
-        files: |
-          ./release/tasmota*
-      env:
-        GITHUB_TOKEN: ${{ secrets.GITHUB_TOKEN }}
-
-  Start_final_copy:
-    needs: Release
-    runs-on: ubuntu-latest
-    steps:
-    - name: Dispatch workflow in arendst/Tasmota-firmware
-      run: |
-         curl -X POST https://api.github.com/repos/arendst/Tasmota-firmware/actions/workflows/fetch_deploy.yml/dispatches \
-         -H 'Accept: application/vnd.github.everest-preview+json' \
-         -u ${{ secrets.API_TOKEN_GITHUB }} \
-         --data '{"ref": "gh_actions"}'
->>>>>>> 40023442
+         --data '{"ref": "gh_actions"}'