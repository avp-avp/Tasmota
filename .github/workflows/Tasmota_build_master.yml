<<<<<<< HEAD
name: Build_firmware

on:
  push:
    branches: master

jobs:
  tasmota_pull:
    runs-on: ubuntu-latest
    continue-on-error: true
    steps:
    - uses: actions/checkout@v1
    - name: Use Tasmota master
      run: |
        git config --local user.name "Platformio BUILD"
        git switch -c work
        git remote add -f Tasmota "https://github.com/arendst/Tasmota.git"
        git merge Tasmota/master --allow-unrelated-histories
    - name: Push Tasmota   # Push updates of latest Tasmota master to repo
      uses: ad-m/github-push-action@master
      with:
        github_token: ${{ secrets.GITHUB_TOKEN }}
        branch: 'master'
        force: true


  tasmota:
    needs: tasmota_pull
    runs-on: ubuntu-latest
    continue-on-error: true
    steps:
    - uses: actions/checkout@v1
    - name: Set up Python
      uses: actions/setup-python@v1
    - name: Install dependencies
      run: |
        pip install -U platformio
    - name: Run PlatformIO
      run: |
        platformio run -e tasmota
    - uses: actions/upload-artifact@v2
      with:
        name: firmware
        path: ./build_output


  tasmota-minimal:
    needs: tasmota_pull
    runs-on: ubuntu-latest
    continue-on-error: true
    steps:
    - uses: actions/checkout@v1
    - name: Set up Python
      uses: actions/setup-python@v1
    - name: Install dependencies
      run: |
        pip install -U platformio
    - name: Run PlatformIO
      run: |
        platformio run -e tasmota-minimal
    - uses: actions/upload-artifact@v2
      with:
        name: firmware
        path: ./build_output


  tasmota-lite:
    needs: tasmota_pull
    runs-on: ubuntu-latest
    continue-on-error: true
    steps:
    - uses: actions/checkout@v1
    - name: Set up Python
      uses: actions/setup-python@v1
    - name: Install dependencies
      run: |
        pip install -U platformio
    - name: Run PlatformIO
      run: |
        platformio run -e tasmota-lite
    - uses: actions/upload-artifact@v2
      with:
        name: firmware
        path: ./build_output


  tasmota-knx:
    needs: tasmota_pull
    runs-on: ubuntu-latest
    continue-on-error: true
    steps:
    - uses: actions/checkout@v1
    - name: Set up Python
      uses: actions/setup-python@v1
    - name: Install dependencies
      run: |
        pip install -U platformio
    - name: Run PlatformIO
      run: |
        platformio run -e tasmota-knx
    - uses: actions/upload-artifact@v2
      with:
        name: firmware
        path: ./build_output


  tasmota-sensors:
    needs: tasmota_pull
    runs-on: ubuntu-latest
    continue-on-error: true
    steps:
    - uses: actions/checkout@v1
    - name: Set up Python
      uses: actions/setup-python@v1
    - name: Install dependencies
      run: |
        pip install -U platformio
    - name: Run PlatformIO
      run: |
        platformio run -e tasmota-sensors
    - uses: actions/upload-artifact@v2
      with:
        name: firmware
        path: ./build_output


  tasmota-display:
    needs: tasmota_pull
    runs-on: ubuntu-latest
    continue-on-error: true
    steps:
    - uses: actions/checkout@v1
    - name: Set up Python
      uses: actions/setup-python@v1
    - name: Install dependencies
      run: |
        pip install -U platformio
    - name: Run PlatformIO
      run: |
        platformio run -e tasmota-display
    - uses: actions/upload-artifact@v2
      with:
        name: firmware
        path: ./build_output


  tasmota-ir:
    needs: tasmota_pull
    runs-on: ubuntu-latest
    continue-on-error: true
    steps:
    - uses: actions/checkout@v1
    - name: Set up Python
      uses: actions/setup-python@v1
    - name: Install dependencies
      run: |
        pip install -U platformio
    - name: Run PlatformIO
      run: |
        platformio run -e tasmota-ir
    - uses: actions/upload-artifact@v2
      with:
        name: firmware
        path: ./build_output


  tasmota-ircustom:
    needs: tasmota_pull
    runs-on: ubuntu-latest
    continue-on-error: true
    steps:
    - uses: actions/checkout@v1
    - name: Set up Python
      uses: actions/setup-python@v1
    - name: Install dependencies
      run: |
        pip install -U platformio
    - name: Run PlatformIO
      run: |
        platformio run -e tasmota-ircustom
    - uses: actions/upload-artifact@v2
      with:
        name: firmware
        path: ./build_output


  tasmota-zbbridge:
    needs: tasmota_pull
    runs-on: ubuntu-latest
    continue-on-error: true
    steps:
    - uses: actions/checkout@v1
    - name: Set up Python
      uses: actions/setup-python@v1
    - name: Install dependencies
      run: |
        pip install -U platformio
    - name: Run PlatformIO
      run: |
        platformio run -e tasmota-zbbridge
    - uses: actions/upload-artifact@v2
      with:
        name: firmware
        path: ./build_output


  tasmota-AF:
    needs: tasmota_pull
    runs-on: ubuntu-latest
    continue-on-error: true
    steps:
    - uses: actions/checkout@v1
    - name: Set up Python
      uses: actions/setup-python@v1
    - name: Install dependencies
      run: |
        pip install -U platformio
    - name: Run PlatformIO
      run: |
        platformio run -e tasmota-AF
    - uses: actions/upload-artifact@v2
      with:
        name: firmware
        path: ./build_output


  tasmota-BG:
    needs: tasmota_pull
    runs-on: ubuntu-latest
    continue-on-error: true
    steps:
    - uses: actions/checkout@v1
    - name: Set up Python
      uses: actions/setup-python@v1
    - name: Install dependencies
      run: |
        pip install -U platformio
    - name: Run PlatformIO
      run: |
        platformio run -e tasmota-BG
    - uses: actions/upload-artifact@v2
      with:
        name: firmware
        path: ./build_output


  tasmota-BR:
    needs: tasmota_pull
    runs-on: ubuntu-latest
    continue-on-error: true
    steps:
    - uses: actions/checkout@v1
    - name: Set up Python
      uses: actions/setup-python@v1
    - name: Install dependencies
      run: |
        pip install -U platformio
    - name: Run PlatformIO
      run: |
        platformio run -e tasmota-BR
    - uses: actions/upload-artifact@v2
      with:
        name: firmware
        path: ./build_output


  tasmota-CN:
    needs: tasmota_pull
    runs-on: ubuntu-latest
    continue-on-error: true
    steps:
    - uses: actions/checkout@v1
    - name: Set up Python
      uses: actions/setup-python@v1
    - name: Install dependencies
      run: |
        pip install -U platformio
    - name: Run PlatformIO
      run: |
        platformio run -e tasmota-CN
    - uses: actions/upload-artifact@v2
      with:
        name: firmware
        path: ./build_output


  tasmota-CZ:
    needs: tasmota_pull
    runs-on: ubuntu-latest
    continue-on-error: true
    steps:
    - uses: actions/checkout@v1
    - name: Set up Python
      uses: actions/setup-python@v1
    - name: Install dependencies
      run: |
        pip install -U platformio
    - name: Run PlatformIO
      run: |
        platformio run -e tasmota-CZ
    - uses: actions/upload-artifact@v2
      with:
        name: firmware
        path: ./build_output


  tasmota-DE:
    needs: tasmota_pull
    runs-on: ubuntu-latest
    continue-on-error: true
    steps:
    - uses: actions/checkout@v1
    - name: Set up Python
      uses: actions/setup-python@v1
    - name: Install dependencies
      run: |
        pip install -U platformio
    - name: Run PlatformIO
      run: |
        platformio run -e tasmota-DE
    - uses: actions/upload-artifact@v2
      with:
        name: firmware
        path: ./build_output


  tasmota-ES:
    needs: tasmota_pull
    runs-on: ubuntu-latest
    continue-on-error: true
    steps:
    - uses: actions/checkout@v1
    - name: Set up Python
      uses: actions/setup-python@v1
    - name: Install dependencies
      run: |
        pip install -U platformio
    - name: Run PlatformIO
      run: |
        platformio run -e tasmota-ES
    - uses: actions/upload-artifact@v2
      with:
        name: firmware
        path: ./build_output


  tasmota-FR:
    needs: tasmota_pull
    runs-on: ubuntu-latest
    continue-on-error: true
    steps:
    - uses: actions/checkout@v1
    - name: Set up Python
      uses: actions/setup-python@v1
    - name: Install dependencies
      run: |
        pip install -U platformio
    - name: Run PlatformIO
      run: |
        platformio run -e tasmota-FR
    - uses: actions/upload-artifact@v2
      with:
        name: firmware
        path: ./build_output


  tasmota-FY:
    needs: tasmota_pull
    runs-on: ubuntu-latest
    continue-on-error: true
    steps:
    - uses: actions/checkout@v1
    - name: Set up Python
      uses: actions/setup-python@v1
    - name: Install dependencies
      run: |
        pip install -U platformio
    - name: Run PlatformIO
      run: |
        platformio run -e tasmota-FY
    - uses: actions/upload-artifact@v2
      with:
        name: firmware
        path: ./build_output


  tasmota-GR:
    needs: tasmota_pull
    runs-on: ubuntu-latest
    continue-on-error: true
    steps:
    - uses: actions/checkout@v1
    - name: Set up Python
      uses: actions/setup-python@v1
    - name: Install dependencies
      run: |
        pip install -U platformio
    - name: Run PlatformIO
      run: |
        platformio run -e tasmota-GR
    - uses: actions/upload-artifact@v2
      with:
        name: firmware
        path: ./build_output


  tasmota-HE:
    needs: tasmota_pull
    runs-on: ubuntu-latest
    continue-on-error: true
    steps:
    - uses: actions/checkout@v1
    - name: Set up Python
      uses: actions/setup-python@v1
    - name: Install dependencies
      run: |
        pip install -U platformio
    - name: Run PlatformIO
      run: |
        platformio run -e tasmota-HE
    - uses: actions/upload-artifact@v2
      with:
        name: firmware
        path: ./build_output


  tasmota-HU:
    needs: tasmota_pull
    runs-on: ubuntu-latest
    continue-on-error: true
    steps:
    - uses: actions/checkout@v1
    - name: Set up Python
      uses: actions/setup-python@v1
    - name: Install dependencies
      run: |
        pip install -U platformio
    - name: Run PlatformIO
      run: |
        platformio run -e tasmota-HU
    - uses: actions/upload-artifact@v2
      with:
        name: firmware
        path: ./build_output


  tasmota-IT:
    needs: tasmota_pull
    runs-on: ubuntu-latest
    continue-on-error: true
    steps:
    - uses: actions/checkout@v1
    - name: Set up Python
      uses: actions/setup-python@v1
    - name: Install dependencies
      run: |
        pip install -U platformio
    - name: Run PlatformIO
      run: |
        platformio run -e tasmota-IT
    - uses: actions/upload-artifact@v2
      with:
        name: firmware
        path: ./build_output


  tasmota-KO:
    needs: tasmota_pull
    runs-on: ubuntu-latest
    continue-on-error: true
    steps:
    - uses: actions/checkout@v1
    - name: Set up Python
      uses: actions/setup-python@v1
    - name: Install dependencies
      run: |
        pip install -U platformio
    - name: Run PlatformIO
      run: |
        platformio run -e tasmota-KO
    - uses: actions/upload-artifact@v2
      with:
        name: firmware
        path: ./build_output


  tasmota-NL:
    needs: tasmota_pull
    runs-on: ubuntu-latest
    continue-on-error: true
    steps:
    - uses: actions/checkout@v1
    - name: Set up Python
      uses: actions/setup-python@v1
    - name: Install dependencies
      run: |
        pip install -U platformio
    - name: Run PlatformIO
      run: |
        platformio run -e tasmota-NL
    - uses: actions/upload-artifact@v2
      with:
        name: firmware
        path: ./build_output


  tasmota-PL:
    needs: tasmota_pull
    runs-on: ubuntu-latest
    continue-on-error: true
    steps:
    - uses: actions/checkout@v1
    - name: Set up Python
      uses: actions/setup-python@v1
    - name: Install dependencies
      run: |
        pip install -U platformio
    - name: Run PlatformIO
      run: |
        platformio run -e tasmota-PL
    - uses: actions/upload-artifact@v2
      with:
        name: firmware
        path: ./build_output


  tasmota-PT:
    needs: tasmota_pull
    runs-on: ubuntu-latest
    continue-on-error: true
    steps:
    - uses: actions/checkout@v1
    - name: Set up Python
      uses: actions/setup-python@v1
    - name: Install dependencies
      run: |
        pip install -U platformio
    - name: Run PlatformIO
      run: |
        platformio run -e tasmota-PT
    - uses: actions/upload-artifact@v2
      with:
        name: firmware
        path: ./build_output


  tasmota-RO:
    needs: tasmota_pull
    runs-on: ubuntu-latest
    continue-on-error: true
    steps:
    - uses: actions/checkout@v1
    - name: Set up Python
      uses: actions/setup-python@v1
    - name: Install dependencies
      run: |
        pip install -U platformio
    - name: Run PlatformIO
      run: |
        platformio run -e tasmota-RO
    - uses: actions/upload-artifact@v2
      with:
        name: firmware
        path: ./build_output


  tasmota-RU:
    needs: tasmota_pull
    runs-on: ubuntu-latest
    continue-on-error: true
    steps:
    - uses: actions/checkout@v1
    - name: Set up Python
      uses: actions/setup-python@v1
    - name: Install dependencies
      run: |
        pip install -U platformio
    - name: Run PlatformIO
      run: |
        platformio run -e tasmota-RU
    - uses: actions/upload-artifact@v2
      with:
        name: firmware
        path: ./build_output


  tasmota-SE:
    needs: tasmota_pull
    runs-on: ubuntu-latest
    continue-on-error: true
    steps:
    - uses: actions/checkout@v1
    - name: Set up Python
      uses: actions/setup-python@v1
    - name: Install dependencies
      run: |
        pip install -U platformio
    - name: Run PlatformIO
      run: |
        platformio run -e tasmota-SE
    - uses: actions/upload-artifact@v2
      with:
        name: firmware
        path: ./build_output


  tasmota-SK:
    needs: tasmota_pull
    runs-on: ubuntu-latest
    continue-on-error: true
    steps:
    - uses: actions/checkout@v1
    - name: Set up Python
      uses: actions/setup-python@v1
    - name: Install dependencies
      run: |
        pip install -U platformio
    - name: Run PlatformIO
      run: |
        platformio run -e tasmota-SK
    - uses: actions/upload-artifact@v2
      with:
        name: firmware
        path: ./build_output


  tasmota-TR:
    needs: tasmota_pull
    runs-on: ubuntu-latest
    continue-on-error: true
    steps:
    - uses: actions/checkout@v1
    - name: Set up Python
      uses: actions/setup-python@v1
    - name: Install dependencies
      run: |
        pip install -U platformio
    - name: Run PlatformIO
      run: |
        platformio run -e tasmota-TR
    - uses: actions/upload-artifact@v2
      with:
        name: firmware
        path: ./build_output


  tasmota-TW:
    needs: tasmota_pull
    runs-on: ubuntu-latest
    continue-on-error: true
    steps:
    - uses: actions/checkout@v1
    - name: Set up Python
      uses: actions/setup-python@v1
    - name: Install dependencies
      run: |
        pip install -U platformio
    - name: Run PlatformIO
      run: |
        platformio run -e tasmota-TW
    - uses: actions/upload-artifact@v2
      with:
        name: firmware
        path: ./build_output


  tasmota-UK:
    needs: tasmota_pull
    runs-on: ubuntu-latest
    continue-on-error: true
    steps:
    - uses: actions/checkout@v1
    - name: Set up Python
      uses: actions/setup-python@v1
    - name: Install dependencies
      run: |
        pip install -U platformio
    - name: Run PlatformIO
      run: |
        platformio run -e tasmota-UK
    - uses: actions/upload-artifact@v2
      with:
        name: firmware
        path: ./build_output


  tasmota-VN:
    needs: tasmota_pull
    runs-on: ubuntu-latest
    continue-on-error: true
    steps:
    - uses: actions/checkout@v1
    - name: Set up Python
      uses: actions/setup-python@v1
    - name: Install dependencies
      run: |
        pip install -U platformio
    - name: Run PlatformIO
      run: |
        platformio run -e tasmota-VN
    - uses: actions/upload-artifact@v2
      with:
        name: firmware
        path: ./build_output


  tasmota32:
    needs: tasmota_pull
    runs-on: ubuntu-latest
    continue-on-error: true
    steps:
    - uses: actions/checkout@v1
    - name: Set up Python
      uses: actions/setup-python@v1
    - name: Install dependencies
      run: |
        pip install -U platformio
    - name: Run PlatformIO
      run: |
        platformio run -e tasmota32
    - uses: actions/upload-artifact@v2
      with:
        name: firmware
        path: ./build_output


  tasmota32-lite:
    needs: tasmota_pull
    runs-on: ubuntu-latest
    continue-on-error: true
    steps:
    - uses: actions/checkout@v1
    - name: Set up Python
      uses: actions/setup-python@v1
    - name: Install dependencies
      run: |
        pip install -U platformio
    - name: Run PlatformIO
      run: |
        platformio run -e tasmota32-lite
    - uses: actions/upload-artifact@v2
      with:
        name: firmware
        path: ./build_output


  tasmota32-webcam:
    needs: tasmota_pull
    runs-on: ubuntu-latest
    continue-on-error: true
    steps:
    - uses: actions/checkout@v1
    - name: Set up Python
      uses: actions/setup-python@v1
    - name: Install dependencies
      run: |
        pip install -U platformio
    - name: Run PlatformIO
      run: |
        platformio run -e tasmota32-webcam
    - uses: actions/upload-artifact@v2
      with:
        name: firmware
        path: ./build_output


  tasmota32-odroidgo:
    needs: tasmota_pull
    runs-on: ubuntu-latest
    continue-on-error: true
    steps:
    - uses: actions/checkout@v1
    - name: Set up Python
      uses: actions/setup-python@v1
    - name: Install dependencies
      run: |
        pip install -U platformio
    - name: Run PlatformIO
      run: |
        platformio run -e tasmota32-odroidgo
    - uses: actions/upload-artifact@v2
      with:
        name: firmware
        path: ./build_output


  tasmota32-core2:
    needs: tasmota_pull
    runs-on: ubuntu-latest
    continue-on-error: true
    steps:
    - uses: actions/checkout@v1
    - name: Set up Python
      uses: actions/setup-python@v1
    - name: Install dependencies
      run: |
        pip install -U platformio
    - name: Run PlatformIO
      run: |
        platformio run -e tasmota32-core2
    - uses: actions/upload-artifact@v2
      with:
        name: firmware
        path: ./build_output


  tasmota32-bluetooth:
    needs: tasmota_pull
    runs-on: ubuntu-latest
    continue-on-error: true
    steps:
    - uses: actions/checkout@v1
    - name: Set up Python
      uses: actions/setup-python@v1
    - name: Install dependencies
      run: |
        pip install -U platformio
    - name: Run PlatformIO
      run: |
        platformio run -e tasmota32-bluetooth
    - uses: actions/upload-artifact@v2
      with:
        name: firmware
        path: ./build_output


  tasmota32-knx:
    needs: tasmota_pull
    runs-on: ubuntu-latest
    continue-on-error: true
    steps:
    - uses: actions/checkout@v1
    - name: Set up Python
      uses: actions/setup-python@v1
    - name: Install dependencies
      run: |
        pip install -U platformio
    - name: Run PlatformIO
      run: |
        platformio run -e tasmota32-knx
    - uses: actions/upload-artifact@v2
      with:
        name: firmware
        path: ./build_output


  tasmota32-sensors:
    needs: tasmota_pull
    runs-on: ubuntu-latest
    continue-on-error: true
    steps:
    - uses: actions/checkout@v1
    - name: Set up Python
      uses: actions/setup-python@v1
    - name: Install dependencies
      run: |
        pip install -U platformio
    - name: Run PlatformIO
      run: |
        platformio run -e tasmota32-sensors
    - uses: actions/upload-artifact@v2
      with:
        name: firmware
        path: ./build_output


  tasmota32-display:
    needs: tasmota_pull
    runs-on: ubuntu-latest
    continue-on-error: true
    steps:
    - uses: actions/checkout@v1
    - name: Set up Python
      uses: actions/setup-python@v1
    - name: Install dependencies
      run: |
        pip install -U platformio
    - name: Run PlatformIO
      run: |
        platformio run -e tasmota32-display
    - uses: actions/upload-artifact@v2
      with:
        name: firmware
        path: ./build_output


  tasmota32-ir:
    needs: tasmota_pull
    runs-on: ubuntu-latest
    continue-on-error: true
    steps:
    - uses: actions/checkout@v1
    - name: Set up Python
      uses: actions/setup-python@v1
    - name: Install dependencies
      run: |
        pip install -U platformio
    - name: Run PlatformIO
      run: |
        platformio run -e tasmota32-ir
    - uses: actions/upload-artifact@v2
      with:
        name: firmware
        path: ./build_output


  tasmota32-ircustom:
    needs: tasmota_pull
    runs-on: ubuntu-latest
    continue-on-error: true
    steps:
    - uses: actions/checkout@v1
    - name: Set up Python
      uses: actions/setup-python@v1
    - name: Install dependencies
      run: |
        pip install -U platformio
    - name: Run PlatformIO
      run: |
        platformio run -e tasmota32-ircustom
    - uses: actions/upload-artifact@v2
      with:
        name: firmware
        path: ./build_output


  tasmota32-AF:
    needs: tasmota_pull
    runs-on: ubuntu-latest
    continue-on-error: true
    steps:
    - uses: actions/checkout@v1
    - name: Set up Python
      uses: actions/setup-python@v1
    - name: Install dependencies
      run: |
        pip install -U platformio
    - name: Run PlatformIO
      run: |
        platformio run -e tasmota32-AF
    - uses: actions/upload-artifact@v2
      with:
        name: firmware
        path: ./build_output


  tasmota32-BG:
    needs: tasmota_pull
    runs-on: ubuntu-latest
    continue-on-error: true
    steps:
    - uses: actions/checkout@v1
    - name: Set up Python
      uses: actions/setup-python@v1
    - name: Install dependencies
      run: |
        pip install -U platformio
    - name: Run PlatformIO
      run: |
        platformio run -e tasmota32-BG
    - uses: actions/upload-artifact@v2
      with:
        name: firmware
        path: ./build_output


  tasmota32-BR:
    needs: tasmota_pull
    runs-on: ubuntu-latest
    continue-on-error: true
    steps:
    - uses: actions/checkout@v1
    - name: Set up Python
      uses: actions/setup-python@v1
    - name: Install dependencies
      run: |
        pip install -U platformio
    - name: Run PlatformIO
      run: |
        platformio run -e tasmota32-BR
    - uses: actions/upload-artifact@v2
      with:
        name: firmware
        path: ./build_output


  tasmota32-CN:
    needs: tasmota_pull
    runs-on: ubuntu-latest
    continue-on-error: true
    steps:
    - uses: actions/checkout@v1
    - name: Set up Python
      uses: actions/setup-python@v1
    - name: Install dependencies
      run: |
        pip install -U platformio
    - name: Run PlatformIO
      run: |
        platformio run -e tasmota32-CN
    - uses: actions/upload-artifact@v2
      with:
        name: firmware
        path: ./build_output


  tasmota32-CZ:
    needs: tasmota_pull
    runs-on: ubuntu-latest
    continue-on-error: true
    steps:
    - uses: actions/checkout@v1
    - name: Set up Python
      uses: actions/setup-python@v1
    - name: Install dependencies
      run: |
        pip install -U platformio
    - name: Run PlatformIO
      run: |
        platformio run -e tasmota32-CZ
    - uses: actions/upload-artifact@v2
      with:
        name: firmware
        path: ./build_output


  tasmota32-DE:
    needs: tasmota_pull
    runs-on: ubuntu-latest
    continue-on-error: true
    steps:
    - uses: actions/checkout@v1
    - name: Set up Python
      uses: actions/setup-python@v1
    - name: Install dependencies
      run: |
        pip install -U platformio
    - name: Run PlatformIO
      run: |
        platformio run -e tasmota32-DE
    - uses: actions/upload-artifact@v2
      with:
        name: firmware
        path: ./build_output


  tasmota32-ES:
    needs: tasmota_pull
    runs-on: ubuntu-latest
    continue-on-error: true
    steps:
    - uses: actions/checkout@v1
    - name: Set up Python
      uses: actions/setup-python@v1
    - name: Install dependencies
      run: |
        pip install -U platformio
    - name: Run PlatformIO
      run: |
        platformio run -e tasmota32-ES
    - uses: actions/upload-artifact@v2
      with:
        name: firmware
        path: ./build_output


  tasmota32-FR:
    needs: tasmota_pull
    runs-on: ubuntu-latest
    continue-on-error: true
    steps:
    - uses: actions/checkout@v1
    - name: Set up Python
      uses: actions/setup-python@v1
    - name: Install dependencies
      run: |
        pip install -U platformio
    - name: Run PlatformIO
      run: |
        platformio run -e tasmota32-FR
    - uses: actions/upload-artifact@v2
      with:
        name: firmware
        path: ./build_output


  tasmota32-FY:
    needs: tasmota_pull
    runs-on: ubuntu-latest
    continue-on-error: true
    steps:
    - uses: actions/checkout@v1
    - name: Set up Python
      uses: actions/setup-python@v1
    - name: Install dependencies
      run: |
        pip install -U platformio
    - name: Run PlatformIO
      run: |
        platformio run -e tasmota32-FY
    - uses: actions/upload-artifact@v2
      with:
        name: firmware
        path: ./build_output


  tasmota32-GR:
    needs: tasmota_pull
    runs-on: ubuntu-latest
    continue-on-error: true
    steps:
    - uses: actions/checkout@v1
    - name: Set up Python
      uses: actions/setup-python@v1
    - name: Install dependencies
      run: |
        pip install -U platformio
    - name: Run PlatformIO
      run: |
        platformio run -e tasmota32-GR
    - uses: actions/upload-artifact@v2
      with:
        name: firmware
        path: ./build_output


  tasmota32-HE:
    needs: tasmota_pull
    runs-on: ubuntu-latest
    continue-on-error: true
    steps:
    - uses: actions/checkout@v1
    - name: Set up Python
      uses: actions/setup-python@v1
    - name: Install dependencies
      run: |
        pip install -U platformio
    - name: Run PlatformIO
      run: |
        platformio run -e tasmota32-HE
    - uses: actions/upload-artifact@v2
      with:
        name: firmware
        path: ./build_output


  tasmota32-HU:
    needs: tasmota_pull
    runs-on: ubuntu-latest
    continue-on-error: true
    steps:
    - uses: actions/checkout@v1
    - name: Set up Python
      uses: actions/setup-python@v1
    - name: Install dependencies
      run: |
        pip install -U platformio
    - name: Run PlatformIO
      run: |
        platformio run -e tasmota32-HU
    - uses: actions/upload-artifact@v2
      with:
        name: firmware
        path: ./build_output


  tasmota32-IT:
    needs: tasmota_pull
    runs-on: ubuntu-latest
    continue-on-error: true
    steps:
    - uses: actions/checkout@v1
    - name: Set up Python
      uses: actions/setup-python@v1
    - name: Install dependencies
      run: |
        pip install -U platformio
    - name: Run PlatformIO
      run: |
        platformio run -e tasmota32-IT
    - uses: actions/upload-artifact@v2
      with:
        name: firmware
        path: ./build_output


  tasmota32-KO:
    needs: tasmota_pull
    runs-on: ubuntu-latest
    continue-on-error: true
    steps:
    - uses: actions/checkout@v1
    - name: Set up Python
      uses: actions/setup-python@v1
    - name: Install dependencies
      run: |
        pip install -U platformio
    - name: Run PlatformIO
      run: |
        platformio run -e tasmota32-KO
    - uses: actions/upload-artifact@v2
      with:
        name: firmware
        path: ./build_output


  tasmota32-NL:
    needs: tasmota_pull
    runs-on: ubuntu-latest
    continue-on-error: true
    steps:
    - uses: actions/checkout@v1
    - name: Set up Python
      uses: actions/setup-python@v1
    - name: Install dependencies
      run: |
        pip install -U platformio
    - name: Run PlatformIO
      run: |
        platformio run -e tasmota32-NL
    - uses: actions/upload-artifact@v2
      with:
        name: firmware
        path: ./build_output


  tasmota32-PL:
    needs: tasmota_pull
    runs-on: ubuntu-latest
    continue-on-error: true
    steps:
    - uses: actions/checkout@v1
    - name: Set up Python
      uses: actions/setup-python@v1
    - name: Install dependencies
      run: |
        pip install -U platformio
    - name: Run PlatformIO
      run: |
        platformio run -e tasmota32-PL
    - uses: actions/upload-artifact@v2
      with:
        name: firmware
        path: ./build_output


  tasmota32-PT:
    needs: tasmota_pull
    runs-on: ubuntu-latest
    continue-on-error: true
    steps:
    - uses: actions/checkout@v1
    - name: Set up Python
      uses: actions/setup-python@v1
    - name: Install dependencies
      run: |
        pip install -U platformio
    - name: Run PlatformIO
      run: |
        platformio run -e tasmota32-PT
    - uses: actions/upload-artifact@v2
      with:
        name: firmware
        path: ./build_output


  tasmota32-RO:
    needs: tasmota_pull
    runs-on: ubuntu-latest
    continue-on-error: true
    steps:
    - uses: actions/checkout@v1
    - name: Set up Python
      uses: actions/setup-python@v1
    - name: Install dependencies
      run: |
        pip install -U platformio
    - name: Run PlatformIO
      run: |
        platformio run -e tasmota32-RO
    - uses: actions/upload-artifact@v2
      with:
        name: firmware
        path: ./build_output


  tasmota32-RU:
    needs: tasmota_pull
    runs-on: ubuntu-latest
    continue-on-error: true
    steps:
    - uses: actions/checkout@v1
    - name: Set up Python
      uses: actions/setup-python@v1
    - name: Install dependencies
      run: |
        pip install -U platformio
    - name: Run PlatformIO
      run: |
        platformio run -e tasmota32-RU
    - uses: actions/upload-artifact@v2
      with:
        name: firmware
        path: ./build_output


  tasmota32-SE:
    needs: tasmota_pull
    runs-on: ubuntu-latest
    continue-on-error: true
    steps:
    - uses: actions/checkout@v1
    - name: Set up Python
      uses: actions/setup-python@v1
    - name: Install dependencies
      run: |
        pip install -U platformio
    - name: Run PlatformIO
      run: |
        platformio run -e tasmota32-SE
    - uses: actions/upload-artifact@v2
      with:
        name: firmware
        path: ./build_output


  tasmota32-SK:
    needs: tasmota_pull
    runs-on: ubuntu-latest
    continue-on-error: true
    steps:
    - uses: actions/checkout@v1
    - name: Set up Python
      uses: actions/setup-python@v1
    - name: Install dependencies
      run: |
        pip install -U platformio
    - name: Run PlatformIO
      run: |
        platformio run -e tasmota32-SK
    - uses: actions/upload-artifact@v2
      with:
        name: firmware
        path: ./build_output


  tasmota32-TR:
    needs: tasmota_pull
    runs-on: ubuntu-latest
    continue-on-error: true
    steps:
    - uses: actions/checkout@v1
    - name: Set up Python
      uses: actions/setup-python@v1
    - name: Install dependencies
      run: |
        pip install -U platformio
    - name: Run PlatformIO
      run: |
        platformio run -e tasmota32-TR
    - uses: actions/upload-artifact@v2
      with:
        name: firmware
        path: ./build_output


  tasmota32-TW:
    needs: tasmota_pull
    runs-on: ubuntu-latest
    continue-on-error: true
    steps:
    - uses: actions/checkout@v1
    - name: Set up Python
      uses: actions/setup-python@v1
    - name: Install dependencies
      run: |
        pip install -U platformio
    - name: Run PlatformIO
      run: |
        platformio run -e tasmota32-TW
    - uses: actions/upload-artifact@v2
      with:
        name: firmware
        path: ./build_output


  tasmota32-UK:
    needs: tasmota_pull
    runs-on: ubuntu-latest
    continue-on-error: true
    steps:
    - uses: actions/checkout@v1
    - name: Set up Python
      uses: actions/setup-python@v1
    - name: Install dependencies
      run: |
        pip install -U platformio
    - name: Run PlatformIO
      run: |
        platformio run -e tasmota32-UK
    - uses: actions/upload-artifact@v2
      with:
        name: firmware
        path: ./build_output


  tasmota32-VN:
    needs: tasmota_pull
    runs-on: ubuntu-latest
    continue-on-error: true
    steps:
    - uses: actions/checkout@v1
    - name: Set up Python
      uses: actions/setup-python@v1
    - name: Install dependencies
      run: |
        pip install -U platformio
    - name: Run PlatformIO
      run: |
        platformio run -e tasmota32-VN
    - uses: actions/upload-artifact@v2
      with:
        name: firmware
        path: ./build_output


  Upload:
    needs: [tasmota-VN, tasmota32-ircustom, tasmota32-VN, tasmota32-TW, tasmota32-TR]
    runs-on: ubuntu-latest
    continue-on-error: true
    steps:
    - uses: actions/checkout@v1
    - uses: actions/download-artifact@v2
      with:
        name: firmware
        path: ./mv_firmware
    - name: Display structure of downloaded files
      run: ls -R
      working-directory: ./mv_firmware
    - name: Move firmware files in sub-folders
      run: |
        mkdir -p ./firmware/tasmota/languages
        mkdir -p ./firmware/tasmota32/languages
        mkdir -p ./firmware/tasmota32/ESP32_needed_files/
        mkdir -p ./firmware/tasmota32/Odroid_go_needed_files/
        mkdir -p ./firmware/map
        [ ! -f ./mv_firmware/map/* ] || mv ./mv_firmware/map/* ./firmware/map/
        [ ! -f ./mv_firmware/firmware/tasmota.* ] || mv ./mv_firmware/firmware/tasmota.* ./firmware/tasmota/
        [ ! -f ./mv_firmware/firmware/tasmota-sensors.* ] || mv ./mv_firmware/firmware/tasmota-sensors.* ./firmware/tasmota/
        [ ! -f ./mv_firmware/firmware/tasmota-minimal.* ] || mv ./mv_firmware/firmware/tasmota-minimal.* ./firmware/tasmota/
        [ ! -f ./mv_firmware/firmware/tasmota-lite.* ] || mv ./mv_firmware/firmware/tasmota-lite.* ./firmware/tasmota/
        [ ! -f ./mv_firmware/firmware/tasmota-ir*.* ] || mv ./mv_firmware/firmware/tasmota-ir*.* ./firmware/tasmota/
        [ ! -f ./mv_firmware/firmware/tasmota-display.* ] || mv ./mv_firmware/firmware/tasmota-display.* ./firmware/tasmota/
        [ ! -f ./mv_firmware/firmware/tasmota-knx.* ] || mv ./mv_firmware/firmware/tasmota-knx.* ./firmware/tasmota/
        [ ! -f ./mv_firmware/firmware/tasmota-zbbridge.* ] || mv ./mv_firmware/firmware/tasmota-zbbridge.* ./firmware/tasmota/
        [ ! -f ./mv_firmware/firmware/tasmota32.* ] || mv ./mv_firmware/firmware/tasmota32.* ./firmware/tasmota32/
        [ ! -f ./mv_firmware/firmware/tasmota32-sensors.* ] || mv ./mv_firmware/firmware/tasmota32-sensors.* ./firmware/tasmota32/
        [ ! -f ./mv_firmware/firmware/tasmota32-lite.* ] || mv ./mv_firmware/firmware/tasmota32-lite.* ./firmware/tasmota32/
        [ ! -f ./mv_firmware/firmware/tasmota32-ir*.* ] || mv ./mv_firmware/firmware/tasmota32-ir*.* ./firmware/tasmota32/
        [ ! -f ./mv_firmware/firmware/tasmota32-display.* ] || mv ./mv_firmware/firmware/tasmota32-display.* ./firmware/tasmota32/
        [ ! -f ./mv_firmware/firmware/tasmota32-web*.* ] || mv ./mv_firmware/firmware/tasmota32-web*.* ./firmware/tasmota32/
        [ ! -f ./mv_firmware/firmware/tasmota32-odroidgo.* ] || mv ./mv_firmware/firmware/tasmota32-odroidgo.* ./firmware/tasmota32/
        [ ! -f ./mv_firmware/firmware/tasmota32-core2.* ] || mv ./mv_firmware/firmware/tasmota32-core2.* ./firmware/tasmota32/
        [ ! -f ./mv_firmware/firmware/tasmota32-bluetooth.* ] || mv ./mv_firmware/firmware/tasmota32-bluetooth.* ./firmware/tasmota32/
        [ ! -f ./mv_firmware/firmware/tasmota32-knx.* ] || mv ./mv_firmware/firmware/tasmota32-knx.* ./firmware/tasmota32/
        [ ! -f ./mv_firmware/firmware/tasmota32* ] || mv ./mv_firmware/firmware/tasmota32* ./firmware/tasmota32/languages/
        [ ! -f ./mv_firmware/firmware/* ] || mv ./mv_firmware/firmware/* ./firmware/tasmota/languages/
        [ ! -f ./tools/Esptool/ESP32/*.* ] || mv ./tools/Esptool/ESP32/*.* ./firmware/tasmota32/ESP32_needed_files/
        [ ! -f ./tools/Esptool/Odroid_go/*.* ] || mv ./tools/Esptool/Odroid_go/*.* ./firmware/tasmota32/Odroid_go_needed_files/
        [ ! -f ./FIRMWARE.md ] || mv -f ./RELEASENOTES.md ./README.md
    - name: Commit files  # transfer the new binaries back into the repository
      run: |
        git config --local user.name "Platformio BUILD"
        git rm -r --cached .
        git add ./README.md
        git add -f ./firmware/*.*
        git commit -m "Tasmota ESP Binaries http://tasmota.com"
    - name: Push changes  # push the firmware files to branch firmware
      uses: ad-m/github-push-action@master
      with:
        github_token: ${{ secrets.GITHUB_TOKEN }}
        branch: 'release-firmware'
        force: true
=======
name: Build_firmware

on:
  push:
    branches: master

jobs:
  tasmota_pull:
    runs-on: ubuntu-latest
    continue-on-error: true
    steps:
    - uses: actions/checkout@v1
    - name: Use Tasmota master
      run: |
        git config --local user.name "Platformio BUILD"
        git switch -c work
        git remote add -f Tasmota "https://github.com/arendst/Tasmota.git"
        git merge Tasmota/master --allow-unrelated-histories
    - name: Push Tasmota   # Push updates of latest Tasmota master to repo
      uses: ad-m/github-push-action@master
      with:
        github_token: ${{ secrets.GITHUB_TOKEN }}
        branch: 'master'
        force: true


  tasmota:
    needs: tasmota_pull
    runs-on: ubuntu-latest
    continue-on-error: true
    steps:
    - uses: actions/checkout@v1
    - name: Set up Python
      uses: actions/setup-python@v1
    - name: Install dependencies
      run: |
        pip install -U platformio
    - name: Run PlatformIO
      run: |
        platformio run -e tasmota
    - uses: actions/upload-artifact@v2
      with:
        name: firmware
        path: ./build_output


  tasmota-minimal:
    needs: tasmota_pull
    runs-on: ubuntu-latest
    continue-on-error: true
    steps:
    - uses: actions/checkout@v1
    - name: Set up Python
      uses: actions/setup-python@v1
    - name: Install dependencies
      run: |
        pip install -U platformio
    - name: Run PlatformIO
      run: |
        platformio run -e tasmota-minimal
    - uses: actions/upload-artifact@v2
      with:
        name: firmware
        path: ./build_output


  tasmota-lite:
    needs: tasmota_pull
    runs-on: ubuntu-latest
    continue-on-error: true
    steps:
    - uses: actions/checkout@v1
    - name: Set up Python
      uses: actions/setup-python@v1
    - name: Install dependencies
      run: |
        pip install -U platformio
    - name: Run PlatformIO
      run: |
        platformio run -e tasmota-lite
    - uses: actions/upload-artifact@v2
      with:
        name: firmware
        path: ./build_output


  tasmota-knx:
    needs: tasmota_pull
    runs-on: ubuntu-latest
    continue-on-error: true
    steps:
    - uses: actions/checkout@v1
    - name: Set up Python
      uses: actions/setup-python@v1
    - name: Install dependencies
      run: |
        pip install -U platformio
    - name: Run PlatformIO
      run: |
        platformio run -e tasmota-knx
    - uses: actions/upload-artifact@v2
      with:
        name: firmware
        path: ./build_output


  tasmota-sensors:
    needs: tasmota_pull
    runs-on: ubuntu-latest
    continue-on-error: true
    steps:
    - uses: actions/checkout@v1
    - name: Set up Python
      uses: actions/setup-python@v1
    - name: Install dependencies
      run: |
        pip install -U platformio
    - name: Run PlatformIO
      run: |
        platformio run -e tasmota-sensors
    - uses: actions/upload-artifact@v2
      with:
        name: firmware
        path: ./build_output


  tasmota-display:
    needs: tasmota_pull
    runs-on: ubuntu-latest
    continue-on-error: true
    steps:
    - uses: actions/checkout@v1
    - name: Set up Python
      uses: actions/setup-python@v1
    - name: Install dependencies
      run: |
        pip install -U platformio
    - name: Run PlatformIO
      run: |
        platformio run -e tasmota-display
    - uses: actions/upload-artifact@v2
      with:
        name: firmware
        path: ./build_output


  tasmota-ir:
    needs: tasmota_pull
    runs-on: ubuntu-latest
    continue-on-error: true
    steps:
    - uses: actions/checkout@v1
    - name: Set up Python
      uses: actions/setup-python@v1
    - name: Install dependencies
      run: |
        pip install -U platformio
    - name: Run PlatformIO
      run: |
        platformio run -e tasmota-ir
    - uses: actions/upload-artifact@v2
      with:
        name: firmware
        path: ./build_output


  tasmota-ircustom:
    needs: tasmota_pull
    runs-on: ubuntu-latest
    continue-on-error: true
    steps:
    - uses: actions/checkout@v1
    - name: Set up Python
      uses: actions/setup-python@v1
    - name: Install dependencies
      run: |
        pip install -U platformio
    - name: Run PlatformIO
      run: |
        platformio run -e tasmota-ircustom
    - uses: actions/upload-artifact@v2
      with:
        name: firmware
        path: ./build_output


  tasmota-zbbridge:
    needs: tasmota_pull
    runs-on: ubuntu-latest
    continue-on-error: true
    steps:
    - uses: actions/checkout@v1
    - name: Set up Python
      uses: actions/setup-python@v1
    - name: Install dependencies
      run: |
        pip install -U platformio
    - name: Run PlatformIO
      run: |
        platformio run -e tasmota-zbbridge
    - uses: actions/upload-artifact@v2
      with:
        name: firmware
        path: ./build_output


  tasmota-AF:
    needs: tasmota_pull
    runs-on: ubuntu-latest
    continue-on-error: true
    steps:
    - uses: actions/checkout@v1
    - name: Set up Python
      uses: actions/setup-python@v1
    - name: Install dependencies
      run: |
        pip install -U platformio
    - name: Run PlatformIO
      run: |
        platformio run -e tasmota-AF
    - uses: actions/upload-artifact@v2
      with:
        name: firmware
        path: ./build_output


  tasmota-BG:
    needs: tasmota_pull
    runs-on: ubuntu-latest
    continue-on-error: true
    steps:
    - uses: actions/checkout@v1
    - name: Set up Python
      uses: actions/setup-python@v1
    - name: Install dependencies
      run: |
        pip install -U platformio
    - name: Run PlatformIO
      run: |
        platformio run -e tasmota-BG
    - uses: actions/upload-artifact@v2
      with:
        name: firmware
        path: ./build_output


  tasmota-BR:
    needs: tasmota_pull
    runs-on: ubuntu-latest
    continue-on-error: true
    steps:
    - uses: actions/checkout@v1
    - name: Set up Python
      uses: actions/setup-python@v1
    - name: Install dependencies
      run: |
        pip install -U platformio
    - name: Run PlatformIO
      run: |
        platformio run -e tasmota-BR
    - uses: actions/upload-artifact@v2
      with:
        name: firmware
        path: ./build_output


  tasmota-CN:
    needs: tasmota_pull
    runs-on: ubuntu-latest
    continue-on-error: true
    steps:
    - uses: actions/checkout@v1
    - name: Set up Python
      uses: actions/setup-python@v1
    - name: Install dependencies
      run: |
        pip install -U platformio
    - name: Run PlatformIO
      run: |
        platformio run -e tasmota-CN
    - uses: actions/upload-artifact@v2
      with:
        name: firmware
        path: ./build_output


  tasmota-CZ:
    needs: tasmota_pull
    runs-on: ubuntu-latest
    continue-on-error: true
    steps:
    - uses: actions/checkout@v1
    - name: Set up Python
      uses: actions/setup-python@v1
    - name: Install dependencies
      run: |
        pip install -U platformio
    - name: Run PlatformIO
      run: |
        platformio run -e tasmota-CZ
    - uses: actions/upload-artifact@v2
      with:
        name: firmware
        path: ./build_output


  tasmota-DE:
    needs: tasmota_pull
    runs-on: ubuntu-latest
    continue-on-error: true
    steps:
    - uses: actions/checkout@v1
    - name: Set up Python
      uses: actions/setup-python@v1
    - name: Install dependencies
      run: |
        pip install -U platformio
    - name: Run PlatformIO
      run: |
        platformio run -e tasmota-DE
    - uses: actions/upload-artifact@v2
      with:
        name: firmware
        path: ./build_output


  tasmota-ES:
    needs: tasmota_pull
    runs-on: ubuntu-latest
    continue-on-error: true
    steps:
    - uses: actions/checkout@v1
    - name: Set up Python
      uses: actions/setup-python@v1
    - name: Install dependencies
      run: |
        pip install -U platformio
    - name: Run PlatformIO
      run: |
        platformio run -e tasmota-ES
    - uses: actions/upload-artifact@v2
      with:
        name: firmware
        path: ./build_output


  tasmota-FR:
    needs: tasmota_pull
    runs-on: ubuntu-latest
    continue-on-error: true
    steps:
    - uses: actions/checkout@v1
    - name: Set up Python
      uses: actions/setup-python@v1
    - name: Install dependencies
      run: |
        pip install -U platformio
    - name: Run PlatformIO
      run: |
        platformio run -e tasmota-FR
    - uses: actions/upload-artifact@v2
      with:
        name: firmware
        path: ./build_output


  tasmota-FY:
    needs: tasmota_pull
    runs-on: ubuntu-latest
    continue-on-error: true
    steps:
    - uses: actions/checkout@v1
    - name: Set up Python
      uses: actions/setup-python@v1
    - name: Install dependencies
      run: |
        pip install -U platformio
    - name: Run PlatformIO
      run: |
        platformio run -e tasmota-FY
    - uses: actions/upload-artifact@v2
      with:
        name: firmware
        path: ./build_output


  tasmota-GR:
    needs: tasmota_pull
    runs-on: ubuntu-latest
    continue-on-error: true
    steps:
    - uses: actions/checkout@v1
    - name: Set up Python
      uses: actions/setup-python@v1
    - name: Install dependencies
      run: |
        pip install -U platformio
    - name: Run PlatformIO
      run: |
        platformio run -e tasmota-GR
    - uses: actions/upload-artifact@v2
      with:
        name: firmware
        path: ./build_output


  tasmota-HE:
    needs: tasmota_pull
    runs-on: ubuntu-latest
    continue-on-error: true
    steps:
    - uses: actions/checkout@v1
    - name: Set up Python
      uses: actions/setup-python@v1
    - name: Install dependencies
      run: |
        pip install -U platformio
    - name: Run PlatformIO
      run: |
        platformio run -e tasmota-HE
    - uses: actions/upload-artifact@v2
      with:
        name: firmware
        path: ./build_output


  tasmota-HU:
    needs: tasmota_pull
    runs-on: ubuntu-latest
    continue-on-error: true
    steps:
    - uses: actions/checkout@v1
    - name: Set up Python
      uses: actions/setup-python@v1
    - name: Install dependencies
      run: |
        pip install -U platformio
    - name: Run PlatformIO
      run: |
        platformio run -e tasmota-HU
    - uses: actions/upload-artifact@v2
      with:
        name: firmware
        path: ./build_output


  tasmota-IT:
    needs: tasmota_pull
    runs-on: ubuntu-latest
    continue-on-error: true
    steps:
    - uses: actions/checkout@v1
    - name: Set up Python
      uses: actions/setup-python@v1
    - name: Install dependencies
      run: |
        pip install -U platformio
    - name: Run PlatformIO
      run: |
        platformio run -e tasmota-IT
    - uses: actions/upload-artifact@v2
      with:
        name: firmware
        path: ./build_output


  tasmota-KO:
    needs: tasmota_pull
    runs-on: ubuntu-latest
    continue-on-error: true
    steps:
    - uses: actions/checkout@v1
    - name: Set up Python
      uses: actions/setup-python@v1
    - name: Install dependencies
      run: |
        pip install -U platformio
    - name: Run PlatformIO
      run: |
        platformio run -e tasmota-KO
    - uses: actions/upload-artifact@v2
      with:
        name: firmware
        path: ./build_output


  tasmota-NL:
    needs: tasmota_pull
    runs-on: ubuntu-latest
    continue-on-error: true
    steps:
    - uses: actions/checkout@v1
    - name: Set up Python
      uses: actions/setup-python@v1
    - name: Install dependencies
      run: |
        pip install -U platformio
    - name: Run PlatformIO
      run: |
        platformio run -e tasmota-NL
    - uses: actions/upload-artifact@v2
      with:
        name: firmware
        path: ./build_output


  tasmota-PL:
    needs: tasmota_pull
    runs-on: ubuntu-latest
    continue-on-error: true
    steps:
    - uses: actions/checkout@v1
    - name: Set up Python
      uses: actions/setup-python@v1
    - name: Install dependencies
      run: |
        pip install -U platformio
    - name: Run PlatformIO
      run: |
        platformio run -e tasmota-PL
    - uses: actions/upload-artifact@v2
      with:
        name: firmware
        path: ./build_output


  tasmota-PT:
    needs: tasmota_pull
    runs-on: ubuntu-latest
    continue-on-error: true
    steps:
    - uses: actions/checkout@v1
    - name: Set up Python
      uses: actions/setup-python@v1
    - name: Install dependencies
      run: |
        pip install -U platformio
    - name: Run PlatformIO
      run: |
        platformio run -e tasmota-PT
    - uses: actions/upload-artifact@v2
      with:
        name: firmware
        path: ./build_output


  tasmota-RO:
    needs: tasmota_pull
    runs-on: ubuntu-latest
    continue-on-error: true
    steps:
    - uses: actions/checkout@v1
    - name: Set up Python
      uses: actions/setup-python@v1
    - name: Install dependencies
      run: |
        pip install -U platformio
    - name: Run PlatformIO
      run: |
        platformio run -e tasmota-RO
    - uses: actions/upload-artifact@v2
      with:
        name: firmware
        path: ./build_output


  tasmota-RU:
    needs: tasmota_pull
    runs-on: ubuntu-latest
    continue-on-error: true
    steps:
    - uses: actions/checkout@v1
    - name: Set up Python
      uses: actions/setup-python@v1
    - name: Install dependencies
      run: |
        pip install -U platformio
    - name: Run PlatformIO
      run: |
        platformio run -e tasmota-RU
    - uses: actions/upload-artifact@v2
      with:
        name: firmware
        path: ./build_output


  tasmota-SE:
    needs: tasmota_pull
    runs-on: ubuntu-latest
    continue-on-error: true
    steps:
    - uses: actions/checkout@v1
    - name: Set up Python
      uses: actions/setup-python@v1
    - name: Install dependencies
      run: |
        pip install -U platformio
    - name: Run PlatformIO
      run: |
        platformio run -e tasmota-SE
    - uses: actions/upload-artifact@v2
      with:
        name: firmware
        path: ./build_output


  tasmota-SK:
    needs: tasmota_pull
    runs-on: ubuntu-latest
    continue-on-error: true
    steps:
    - uses: actions/checkout@v1
    - name: Set up Python
      uses: actions/setup-python@v1
    - name: Install dependencies
      run: |
        pip install -U platformio
    - name: Run PlatformIO
      run: |
        platformio run -e tasmota-SK
    - uses: actions/upload-artifact@v2
      with:
        name: firmware
        path: ./build_output


  tasmota-TR:
    needs: tasmota_pull
    runs-on: ubuntu-latest
    continue-on-error: true
    steps:
    - uses: actions/checkout@v1
    - name: Set up Python
      uses: actions/setup-python@v1
    - name: Install dependencies
      run: |
        pip install -U platformio
    - name: Run PlatformIO
      run: |
        platformio run -e tasmota-TR
    - uses: actions/upload-artifact@v2
      with:
        name: firmware
        path: ./build_output


  tasmota-TW:
    needs: tasmota_pull
    runs-on: ubuntu-latest
    continue-on-error: true
    steps:
    - uses: actions/checkout@v1
    - name: Set up Python
      uses: actions/setup-python@v1
    - name: Install dependencies
      run: |
        pip install -U platformio
    - name: Run PlatformIO
      run: |
        platformio run -e tasmota-TW
    - uses: actions/upload-artifact@v2
      with:
        name: firmware
        path: ./build_output


  tasmota-UK:
    needs: tasmota_pull
    runs-on: ubuntu-latest
    continue-on-error: true
    steps:
    - uses: actions/checkout@v1
    - name: Set up Python
      uses: actions/setup-python@v1
    - name: Install dependencies
      run: |
        pip install -U platformio
    - name: Run PlatformIO
      run: |
        platformio run -e tasmota-UK
    - uses: actions/upload-artifact@v2
      with:
        name: firmware
        path: ./build_output


  tasmota-VN:
    needs: tasmota_pull
    runs-on: ubuntu-latest
    continue-on-error: true
    steps:
    - uses: actions/checkout@v1
    - name: Set up Python
      uses: actions/setup-python@v1
    - name: Install dependencies
      run: |
        pip install -U platformio
    - name: Run PlatformIO
      run: |
        platformio run -e tasmota-VN
    - uses: actions/upload-artifact@v2
      with:
        name: firmware
        path: ./build_output


  tasmota32:
    needs: tasmota_pull
    runs-on: ubuntu-latest
    continue-on-error: true
    steps:
    - uses: actions/checkout@v1
    - name: Set up Python
      uses: actions/setup-python@v1
    - name: Install dependencies
      run: |
        pip install -U platformio
    - name: Run PlatformIO
      run: |
        platformio run -e tasmota32
    - uses: actions/upload-artifact@v2
      with:
        name: firmware
        path: ./build_output


  tasmota32-webcam:
    needs: tasmota_pull
    runs-on: ubuntu-latest
    continue-on-error: true
    steps:
    - uses: actions/checkout@v1
    - name: Set up Python
      uses: actions/setup-python@v1
    - name: Install dependencies
      run: |
        pip install -U platformio
    - name: Run PlatformIO
      run: |
        platformio run -e tasmota32-webcam
    - uses: actions/upload-artifact@v2
      with:
        name: firmware
        path: ./build_output


  tasmota32-odroidgo:
    needs: tasmota_pull
    runs-on: ubuntu-latest
    continue-on-error: true
    steps:
    - uses: actions/checkout@v1
    - name: Set up Python
      uses: actions/setup-python@v1
    - name: Install dependencies
      run: |
        pip install -U platformio
    - name: Run PlatformIO
      run: |
        platformio run -e tasmota32-odroidgo
    - uses: actions/upload-artifact@v2
      with:
        name: firmware
        path: ./build_output


  tasmota32-core2:
    needs: tasmota_pull
    runs-on: ubuntu-latest
    continue-on-error: true
    steps:
    - uses: actions/checkout@v1
    - name: Set up Python
      uses: actions/setup-python@v1
    - name: Install dependencies
      run: |
        pip install -U platformio
    - name: Run PlatformIO
      run: |
        platformio run -e tasmota32-core2
    - uses: actions/upload-artifact@v2
      with:
        name: firmware
        path: ./build_output


  tasmota32-bluetooth:
    needs: tasmota_pull
    runs-on: ubuntu-latest
    continue-on-error: true
    steps:
    - uses: actions/checkout@v1
    - name: Set up Python
      uses: actions/setup-python@v1
    - name: Install dependencies
      run: |
        pip install -U platformio
    - name: Run PlatformIO
      run: |
        platformio run -e tasmota32-bluetooth
    - uses: actions/upload-artifact@v2
      with:
        name: firmware
        path: ./build_output


  tasmota32-display:
    needs: tasmota_pull
    runs-on: ubuntu-latest
    continue-on-error: true
    steps:
    - uses: actions/checkout@v1
    - name: Set up Python
      uses: actions/setup-python@v1
    - name: Install dependencies
      run: |
        pip install -U platformio
    - name: Run PlatformIO
      run: |
        platformio run -e tasmota32-display
    - uses: actions/upload-artifact@v2
      with:
        name: firmware
        path: ./build_output


  tasmota32-ir:
    needs: tasmota_pull
    runs-on: ubuntu-latest
    continue-on-error: true
    steps:
    - uses: actions/checkout@v1
    - name: Set up Python
      uses: actions/setup-python@v1
    - name: Install dependencies
      run: |
        pip install -U platformio
    - name: Run PlatformIO
      run: |
        platformio run -e tasmota32-ir
    - uses: actions/upload-artifact@v2
      with:
        name: firmware
        path: ./build_output


  tasmota32-ircustom:
    needs: tasmota_pull
    runs-on: ubuntu-latest
    continue-on-error: true
    steps:
    - uses: actions/checkout@v1
    - name: Set up Python
      uses: actions/setup-python@v1
    - name: Install dependencies
      run: |
        pip install -U platformio
    - name: Run PlatformIO
      run: |
        platformio run -e tasmota32-ircustom
    - uses: actions/upload-artifact@v2
      with:
        name: firmware
        path: ./build_output


  tasmota32-AF:
    needs: tasmota_pull
    runs-on: ubuntu-latest
    continue-on-error: true
    steps:
    - uses: actions/checkout@v1
    - name: Set up Python
      uses: actions/setup-python@v1
    - name: Install dependencies
      run: |
        pip install -U platformio
    - name: Run PlatformIO
      run: |
        platformio run -e tasmota32-AF
    - uses: actions/upload-artifact@v2
      with:
        name: firmware
        path: ./build_output


  tasmota32-BG:
    needs: tasmota_pull
    runs-on: ubuntu-latest
    continue-on-error: true
    steps:
    - uses: actions/checkout@v1
    - name: Set up Python
      uses: actions/setup-python@v1
    - name: Install dependencies
      run: |
        pip install -U platformio
    - name: Run PlatformIO
      run: |
        platformio run -e tasmota32-BG
    - uses: actions/upload-artifact@v2
      with:
        name: firmware
        path: ./build_output


  tasmota32-BR:
    needs: tasmota_pull
    runs-on: ubuntu-latest
    continue-on-error: true
    steps:
    - uses: actions/checkout@v1
    - name: Set up Python
      uses: actions/setup-python@v1
    - name: Install dependencies
      run: |
        pip install -U platformio
    - name: Run PlatformIO
      run: |
        platformio run -e tasmota32-BR
    - uses: actions/upload-artifact@v2
      with:
        name: firmware
        path: ./build_output


  tasmota32-CN:
    needs: tasmota_pull
    runs-on: ubuntu-latest
    continue-on-error: true
    steps:
    - uses: actions/checkout@v1
    - name: Set up Python
      uses: actions/setup-python@v1
    - name: Install dependencies
      run: |
        pip install -U platformio
    - name: Run PlatformIO
      run: |
        platformio run -e tasmota32-CN
    - uses: actions/upload-artifact@v2
      with:
        name: firmware
        path: ./build_output


  tasmota32-CZ:
    needs: tasmota_pull
    runs-on: ubuntu-latest
    continue-on-error: true
    steps:
    - uses: actions/checkout@v1
    - name: Set up Python
      uses: actions/setup-python@v1
    - name: Install dependencies
      run: |
        pip install -U platformio
    - name: Run PlatformIO
      run: |
        platformio run -e tasmota32-CZ
    - uses: actions/upload-artifact@v2
      with:
        name: firmware
        path: ./build_output


  tasmota32-DE:
    needs: tasmota_pull
    runs-on: ubuntu-latest
    continue-on-error: true
    steps:
    - uses: actions/checkout@v1
    - name: Set up Python
      uses: actions/setup-python@v1
    - name: Install dependencies
      run: |
        pip install -U platformio
    - name: Run PlatformIO
      run: |
        platformio run -e tasmota32-DE
    - uses: actions/upload-artifact@v2
      with:
        name: firmware
        path: ./build_output


  tasmota32-ES:
    needs: tasmota_pull
    runs-on: ubuntu-latest
    continue-on-error: true
    steps:
    - uses: actions/checkout@v1
    - name: Set up Python
      uses: actions/setup-python@v1
    - name: Install dependencies
      run: |
        pip install -U platformio
    - name: Run PlatformIO
      run: |
        platformio run -e tasmota32-ES
    - uses: actions/upload-artifact@v2
      with:
        name: firmware
        path: ./build_output


  tasmota32-FR:
    needs: tasmota_pull
    runs-on: ubuntu-latest
    continue-on-error: true
    steps:
    - uses: actions/checkout@v1
    - name: Set up Python
      uses: actions/setup-python@v1
    - name: Install dependencies
      run: |
        pip install -U platformio
    - name: Run PlatformIO
      run: |
        platformio run -e tasmota32-FR
    - uses: actions/upload-artifact@v2
      with:
        name: firmware
        path: ./build_output


  tasmota32-FY:
    needs: tasmota_pull
    runs-on: ubuntu-latest
    continue-on-error: true
    steps:
    - uses: actions/checkout@v1
    - name: Set up Python
      uses: actions/setup-python@v1
    - name: Install dependencies
      run: |
        pip install -U platformio
    - name: Run PlatformIO
      run: |
        platformio run -e tasmota32-FY
    - uses: actions/upload-artifact@v2
      with:
        name: firmware
        path: ./build_output


  tasmota32-GR:
    needs: tasmota_pull
    runs-on: ubuntu-latest
    continue-on-error: true
    steps:
    - uses: actions/checkout@v1
    - name: Set up Python
      uses: actions/setup-python@v1
    - name: Install dependencies
      run: |
        pip install -U platformio
    - name: Run PlatformIO
      run: |
        platformio run -e tasmota32-GR
    - uses: actions/upload-artifact@v2
      with:
        name: firmware
        path: ./build_output


  tasmota32-HE:
    needs: tasmota_pull
    runs-on: ubuntu-latest
    continue-on-error: true
    steps:
    - uses: actions/checkout@v1
    - name: Set up Python
      uses: actions/setup-python@v1
    - name: Install dependencies
      run: |
        pip install -U platformio
    - name: Run PlatformIO
      run: |
        platformio run -e tasmota32-HE
    - uses: actions/upload-artifact@v2
      with:
        name: firmware
        path: ./build_output


  tasmota32-HU:
    needs: tasmota_pull
    runs-on: ubuntu-latest
    continue-on-error: true
    steps:
    - uses: actions/checkout@v1
    - name: Set up Python
      uses: actions/setup-python@v1
    - name: Install dependencies
      run: |
        pip install -U platformio
    - name: Run PlatformIO
      run: |
        platformio run -e tasmota32-HU
    - uses: actions/upload-artifact@v2
      with:
        name: firmware
        path: ./build_output


  tasmota32-IT:
    needs: tasmota_pull
    runs-on: ubuntu-latest
    continue-on-error: true
    steps:
    - uses: actions/checkout@v1
    - name: Set up Python
      uses: actions/setup-python@v1
    - name: Install dependencies
      run: |
        pip install -U platformio
    - name: Run PlatformIO
      run: |
        platformio run -e tasmota32-IT
    - uses: actions/upload-artifact@v2
      with:
        name: firmware
        path: ./build_output


  tasmota32-KO:
    needs: tasmota_pull
    runs-on: ubuntu-latest
    continue-on-error: true
    steps:
    - uses: actions/checkout@v1
    - name: Set up Python
      uses: actions/setup-python@v1
    - name: Install dependencies
      run: |
        pip install -U platformio
    - name: Run PlatformIO
      run: |
        platformio run -e tasmota32-KO
    - uses: actions/upload-artifact@v2
      with:
        name: firmware
        path: ./build_output


  tasmota32-NL:
    needs: tasmota_pull
    runs-on: ubuntu-latest
    continue-on-error: true
    steps:
    - uses: actions/checkout@v1
    - name: Set up Python
      uses: actions/setup-python@v1
    - name: Install dependencies
      run: |
        pip install -U platformio
    - name: Run PlatformIO
      run: |
        platformio run -e tasmota32-NL
    - uses: actions/upload-artifact@v2
      with:
        name: firmware
        path: ./build_output


  tasmota32-PL:
    needs: tasmota_pull
    runs-on: ubuntu-latest
    continue-on-error: true
    steps:
    - uses: actions/checkout@v1
    - name: Set up Python
      uses: actions/setup-python@v1
    - name: Install dependencies
      run: |
        pip install -U platformio
    - name: Run PlatformIO
      run: |
        platformio run -e tasmota32-PL
    - uses: actions/upload-artifact@v2
      with:
        name: firmware
        path: ./build_output


  tasmota32-PT:
    needs: tasmota_pull
    runs-on: ubuntu-latest
    continue-on-error: true
    steps:
    - uses: actions/checkout@v1
    - name: Set up Python
      uses: actions/setup-python@v1
    - name: Install dependencies
      run: |
        pip install -U platformio
    - name: Run PlatformIO
      run: |
        platformio run -e tasmota32-PT
    - uses: actions/upload-artifact@v2
      with:
        name: firmware
        path: ./build_output


  tasmota32-RO:
    needs: tasmota_pull
    runs-on: ubuntu-latest
    continue-on-error: true
    steps:
    - uses: actions/checkout@v1
    - name: Set up Python
      uses: actions/setup-python@v1
    - name: Install dependencies
      run: |
        pip install -U platformio
    - name: Run PlatformIO
      run: |
        platformio run -e tasmota32-RO
    - uses: actions/upload-artifact@v2
      with:
        name: firmware
        path: ./build_output


  tasmota32-RU:
    needs: tasmota_pull
    runs-on: ubuntu-latest
    continue-on-error: true
    steps:
    - uses: actions/checkout@v1
    - name: Set up Python
      uses: actions/setup-python@v1
    - name: Install dependencies
      run: |
        pip install -U platformio
    - name: Run PlatformIO
      run: |
        platformio run -e tasmota32-RU
    - uses: actions/upload-artifact@v2
      with:
        name: firmware
        path: ./build_output


  tasmota32-SE:
    needs: tasmota_pull
    runs-on: ubuntu-latest
    continue-on-error: true
    steps:
    - uses: actions/checkout@v1
    - name: Set up Python
      uses: actions/setup-python@v1
    - name: Install dependencies
      run: |
        pip install -U platformio
    - name: Run PlatformIO
      run: |
        platformio run -e tasmota32-SE
    - uses: actions/upload-artifact@v2
      with:
        name: firmware
        path: ./build_output


  tasmota32-SK:
    needs: tasmota_pull
    runs-on: ubuntu-latest
    continue-on-error: true
    steps:
    - uses: actions/checkout@v1
    - name: Set up Python
      uses: actions/setup-python@v1
    - name: Install dependencies
      run: |
        pip install -U platformio
    - name: Run PlatformIO
      run: |
        platformio run -e tasmota32-SK
    - uses: actions/upload-artifact@v2
      with:
        name: firmware
        path: ./build_output


  tasmota32-TR:
    needs: tasmota_pull
    runs-on: ubuntu-latest
    continue-on-error: true
    steps:
    - uses: actions/checkout@v1
    - name: Set up Python
      uses: actions/setup-python@v1
    - name: Install dependencies
      run: |
        pip install -U platformio
    - name: Run PlatformIO
      run: |
        platformio run -e tasmota32-TR
    - uses: actions/upload-artifact@v2
      with:
        name: firmware
        path: ./build_output


  tasmota32-TW:
    needs: tasmota_pull
    runs-on: ubuntu-latest
    continue-on-error: true
    steps:
    - uses: actions/checkout@v1
    - name: Set up Python
      uses: actions/setup-python@v1
    - name: Install dependencies
      run: |
        pip install -U platformio
    - name: Run PlatformIO
      run: |
        platformio run -e tasmota32-TW
    - uses: actions/upload-artifact@v2
      with:
        name: firmware
        path: ./build_output


  tasmota32-UK:
    needs: tasmota_pull
    runs-on: ubuntu-latest
    continue-on-error: true
    steps:
    - uses: actions/checkout@v1
    - name: Set up Python
      uses: actions/setup-python@v1
    - name: Install dependencies
      run: |
        pip install -U platformio
    - name: Run PlatformIO
      run: |
        platformio run -e tasmota32-UK
    - uses: actions/upload-artifact@v2
      with:
        name: firmware
        path: ./build_output


  tasmota32-VN:
    needs: tasmota_pull
    runs-on: ubuntu-latest
    continue-on-error: true
    steps:
    - uses: actions/checkout@v1
    - name: Set up Python
      uses: actions/setup-python@v1
    - name: Install dependencies
      run: |
        pip install -U platformio
    - name: Run PlatformIO
      run: |
        platformio run -e tasmota32-VN
    - uses: actions/upload-artifact@v2
      with:
        name: firmware
        path: ./build_output


  Upload:
    needs: [tasmota-VN, tasmota32-ircustom, tasmota32-VN, tasmota32-TW, tasmota32-TR]
    runs-on: ubuntu-latest
    continue-on-error: true
    steps:
    - uses: actions/checkout@v1
    - uses: actions/download-artifact@v2
      with:
        name: firmware
        path: ./mv_firmware
    - name: Display structure of downloaded files
      run: ls -R
      working-directory: ./mv_firmware
    - name: Move firmware files in sub-folders
      run: |
        mkdir -p ./firmware/tasmota/languages
        mkdir -p ./firmware/tasmota32/languages
        mkdir -p ./firmware/tasmota32/ESP32_needed_files/
        mkdir -p ./firmware/tasmota32/Odroid_go_needed_files/
        mkdir -p ./firmware/map
        [ ! -f ./mv_firmware/map/* ] || mv ./mv_firmware/map/* ./firmware/map/
        [ ! -f ./mv_firmware/firmware/tasmota.* ] || mv ./mv_firmware/firmware/tasmota.* ./firmware/tasmota/
        [ ! -f ./mv_firmware/firmware/tasmota-sensors.* ] || mv ./mv_firmware/firmware/tasmota-sensors.* ./firmware/tasmota/
        [ ! -f ./mv_firmware/firmware/tasmota-minimal.* ] || mv ./mv_firmware/firmware/tasmota-minimal.* ./firmware/tasmota/
        [ ! -f ./mv_firmware/firmware/tasmota-lite.* ] || mv ./mv_firmware/firmware/tasmota-lite.* ./firmware/tasmota/
        [ ! -f ./mv_firmware/firmware/tasmota-ir*.* ] || mv ./mv_firmware/firmware/tasmota-ir*.* ./firmware/tasmota/
        [ ! -f ./mv_firmware/firmware/tasmota-display.* ] || mv ./mv_firmware/firmware/tasmota-display.* ./firmware/tasmota/
        [ ! -f ./mv_firmware/firmware/tasmota-knx.* ] || mv ./mv_firmware/firmware/tasmota-knx.* ./firmware/tasmota/
        [ ! -f ./mv_firmware/firmware/tasmota-zbbridge.* ] || mv ./mv_firmware/firmware/tasmota-zbbridge.* ./firmware/tasmota/
        [ ! -f ./mv_firmware/firmware/tasmota32.* ] || mv ./mv_firmware/firmware/tasmota32.* ./firmware/tasmota32/
        [ ! -f ./mv_firmware/firmware/tasmota32-ir*.* ] || mv ./mv_firmware/firmware/tasmota32-ir*.* ./firmware/tasmota32/
        [ ! -f ./mv_firmware/firmware/tasmota32-display.* ] || mv ./mv_firmware/firmware/tasmota32-display.* ./firmware/tasmota32/
        [ ! -f ./mv_firmware/firmware/tasmota32-web*.* ] || mv ./mv_firmware/firmware/tasmota32-web*.* ./firmware/tasmota32/
        [ ! -f ./mv_firmware/firmware/tasmota32-odroidgo.* ] || mv ./mv_firmware/firmware/tasmota32-odroidgo.* ./firmware/tasmota32/
        [ ! -f ./mv_firmware/firmware/tasmota32-core2.* ] || mv ./mv_firmware/firmware/tasmota32-core2.* ./firmware/tasmota32/
        [ ! -f ./mv_firmware/firmware/tasmota32-bluetooth.* ] || mv ./mv_firmware/firmware/tasmota32-bluetooth.* ./firmware/tasmota32/
        [ ! -f ./mv_firmware/firmware/tasmota32* ] || mv ./mv_firmware/firmware/tasmota32* ./firmware/tasmota32/languages/
        [ ! -f ./mv_firmware/firmware/* ] || mv ./mv_firmware/firmware/* ./firmware/tasmota/languages/
        [ ! -f ./tools/Esptool/ESP32/*.* ] || mv ./tools/Esptool/ESP32/*.* ./firmware/tasmota32/ESP32_needed_files/
        [ ! -f ./tools/Esptool/Odroid_go/*.* ] || mv ./tools/Esptool/Odroid_go/*.* ./firmware/tasmota32/Odroid_go_needed_files/
        [ ! -f ./FIRMWARE.md ] || mv -f ./RELEASENOTES.md ./README.md
    - name: Commit files  # transfer the new binaries back into the repository
      run: |
        git config --local user.name "Platformio BUILD"
        git rm -r --cached .
        git add ./README.md
        git add -f ./firmware/*.*
        git commit -m "Tasmota ESP Binaries http://tasmota.com"
    - name: Push changes  # push the firmware files to branch firmware
      uses: ad-m/github-push-action@master
      with:
        github_token: ${{ secrets.GITHUB_TOKEN }}
        branch: 'release-firmware'
        force: true
>>>>>>> 31734c20
<|MERGE_RESOLUTION|>--- conflicted
+++ resolved
@@ -1,1488 +1,3 @@
-<<<<<<< HEAD
-name: Build_firmware
-
-on:
-  push:
-    branches: master
-
-jobs:
-  tasmota_pull:
-    runs-on: ubuntu-latest
-    continue-on-error: true
-    steps:
-    - uses: actions/checkout@v1
-    - name: Use Tasmota master
-      run: |
-        git config --local user.name "Platformio BUILD"
-        git switch -c work
-        git remote add -f Tasmota "https://github.com/arendst/Tasmota.git"
-        git merge Tasmota/master --allow-unrelated-histories
-    - name: Push Tasmota   # Push updates of latest Tasmota master to repo
-      uses: ad-m/github-push-action@master
-      with:
-        github_token: ${{ secrets.GITHUB_TOKEN }}
-        branch: 'master'
-        force: true
-
-
-  tasmota:
-    needs: tasmota_pull
-    runs-on: ubuntu-latest
-    continue-on-error: true
-    steps:
-    - uses: actions/checkout@v1
-    - name: Set up Python
-      uses: actions/setup-python@v1
-    - name: Install dependencies
-      run: |
-        pip install -U platformio
-    - name: Run PlatformIO
-      run: |
-        platformio run -e tasmota
-    - uses: actions/upload-artifact@v2
-      with:
-        name: firmware
-        path: ./build_output
-
-
-  tasmota-minimal:
-    needs: tasmota_pull
-    runs-on: ubuntu-latest
-    continue-on-error: true
-    steps:
-    - uses: actions/checkout@v1
-    - name: Set up Python
-      uses: actions/setup-python@v1
-    - name: Install dependencies
-      run: |
-        pip install -U platformio
-    - name: Run PlatformIO
-      run: |
-        platformio run -e tasmota-minimal
-    - uses: actions/upload-artifact@v2
-      with:
-        name: firmware
-        path: ./build_output
-
-
-  tasmota-lite:
-    needs: tasmota_pull
-    runs-on: ubuntu-latest
-    continue-on-error: true
-    steps:
-    - uses: actions/checkout@v1
-    - name: Set up Python
-      uses: actions/setup-python@v1
-    - name: Install dependencies
-      run: |
-        pip install -U platformio
-    - name: Run PlatformIO
-      run: |
-        platformio run -e tasmota-lite
-    - uses: actions/upload-artifact@v2
-      with:
-        name: firmware
-        path: ./build_output
-
-
-  tasmota-knx:
-    needs: tasmota_pull
-    runs-on: ubuntu-latest
-    continue-on-error: true
-    steps:
-    - uses: actions/checkout@v1
-    - name: Set up Python
-      uses: actions/setup-python@v1
-    - name: Install dependencies
-      run: |
-        pip install -U platformio
-    - name: Run PlatformIO
-      run: |
-        platformio run -e tasmota-knx
-    - uses: actions/upload-artifact@v2
-      with:
-        name: firmware
-        path: ./build_output
-
-
-  tasmota-sensors:
-    needs: tasmota_pull
-    runs-on: ubuntu-latest
-    continue-on-error: true
-    steps:
-    - uses: actions/checkout@v1
-    - name: Set up Python
-      uses: actions/setup-python@v1
-    - name: Install dependencies
-      run: |
-        pip install -U platformio
-    - name: Run PlatformIO
-      run: |
-        platformio run -e tasmota-sensors
-    - uses: actions/upload-artifact@v2
-      with:
-        name: firmware
-        path: ./build_output
-
-
-  tasmota-display:
-    needs: tasmota_pull
-    runs-on: ubuntu-latest
-    continue-on-error: true
-    steps:
-    - uses: actions/checkout@v1
-    - name: Set up Python
-      uses: actions/setup-python@v1
-    - name: Install dependencies
-      run: |
-        pip install -U platformio
-    - name: Run PlatformIO
-      run: |
-        platformio run -e tasmota-display
-    - uses: actions/upload-artifact@v2
-      with:
-        name: firmware
-        path: ./build_output
-
-
-  tasmota-ir:
-    needs: tasmota_pull
-    runs-on: ubuntu-latest
-    continue-on-error: true
-    steps:
-    - uses: actions/checkout@v1
-    - name: Set up Python
-      uses: actions/setup-python@v1
-    - name: Install dependencies
-      run: |
-        pip install -U platformio
-    - name: Run PlatformIO
-      run: |
-        platformio run -e tasmota-ir
-    - uses: actions/upload-artifact@v2
-      with:
-        name: firmware
-        path: ./build_output
-
-
-  tasmota-ircustom:
-    needs: tasmota_pull
-    runs-on: ubuntu-latest
-    continue-on-error: true
-    steps:
-    - uses: actions/checkout@v1
-    - name: Set up Python
-      uses: actions/setup-python@v1
-    - name: Install dependencies
-      run: |
-        pip install -U platformio
-    - name: Run PlatformIO
-      run: |
-        platformio run -e tasmota-ircustom
-    - uses: actions/upload-artifact@v2
-      with:
-        name: firmware
-        path: ./build_output
-
-
-  tasmota-zbbridge:
-    needs: tasmota_pull
-    runs-on: ubuntu-latest
-    continue-on-error: true
-    steps:
-    - uses: actions/checkout@v1
-    - name: Set up Python
-      uses: actions/setup-python@v1
-    - name: Install dependencies
-      run: |
-        pip install -U platformio
-    - name: Run PlatformIO
-      run: |
-        platformio run -e tasmota-zbbridge
-    - uses: actions/upload-artifact@v2
-      with:
-        name: firmware
-        path: ./build_output
-
-
-  tasmota-AF:
-    needs: tasmota_pull
-    runs-on: ubuntu-latest
-    continue-on-error: true
-    steps:
-    - uses: actions/checkout@v1
-    - name: Set up Python
-      uses: actions/setup-python@v1
-    - name: Install dependencies
-      run: |
-        pip install -U platformio
-    - name: Run PlatformIO
-      run: |
-        platformio run -e tasmota-AF
-    - uses: actions/upload-artifact@v2
-      with:
-        name: firmware
-        path: ./build_output
-
-
-  tasmota-BG:
-    needs: tasmota_pull
-    runs-on: ubuntu-latest
-    continue-on-error: true
-    steps:
-    - uses: actions/checkout@v1
-    - name: Set up Python
-      uses: actions/setup-python@v1
-    - name: Install dependencies
-      run: |
-        pip install -U platformio
-    - name: Run PlatformIO
-      run: |
-        platformio run -e tasmota-BG
-    - uses: actions/upload-artifact@v2
-      with:
-        name: firmware
-        path: ./build_output
-
-
-  tasmota-BR:
-    needs: tasmota_pull
-    runs-on: ubuntu-latest
-    continue-on-error: true
-    steps:
-    - uses: actions/checkout@v1
-    - name: Set up Python
-      uses: actions/setup-python@v1
-    - name: Install dependencies
-      run: |
-        pip install -U platformio
-    - name: Run PlatformIO
-      run: |
-        platformio run -e tasmota-BR
-    - uses: actions/upload-artifact@v2
-      with:
-        name: firmware
-        path: ./build_output
-
-
-  tasmota-CN:
-    needs: tasmota_pull
-    runs-on: ubuntu-latest
-    continue-on-error: true
-    steps:
-    - uses: actions/checkout@v1
-    - name: Set up Python
-      uses: actions/setup-python@v1
-    - name: Install dependencies
-      run: |
-        pip install -U platformio
-    - name: Run PlatformIO
-      run: |
-        platformio run -e tasmota-CN
-    - uses: actions/upload-artifact@v2
-      with:
-        name: firmware
-        path: ./build_output
-
-
-  tasmota-CZ:
-    needs: tasmota_pull
-    runs-on: ubuntu-latest
-    continue-on-error: true
-    steps:
-    - uses: actions/checkout@v1
-    - name: Set up Python
-      uses: actions/setup-python@v1
-    - name: Install dependencies
-      run: |
-        pip install -U platformio
-    - name: Run PlatformIO
-      run: |
-        platformio run -e tasmota-CZ
-    - uses: actions/upload-artifact@v2
-      with:
-        name: firmware
-        path: ./build_output
-
-
-  tasmota-DE:
-    needs: tasmota_pull
-    runs-on: ubuntu-latest
-    continue-on-error: true
-    steps:
-    - uses: actions/checkout@v1
-    - name: Set up Python
-      uses: actions/setup-python@v1
-    - name: Install dependencies
-      run: |
-        pip install -U platformio
-    - name: Run PlatformIO
-      run: |
-        platformio run -e tasmota-DE
-    - uses: actions/upload-artifact@v2
-      with:
-        name: firmware
-        path: ./build_output
-
-
-  tasmota-ES:
-    needs: tasmota_pull
-    runs-on: ubuntu-latest
-    continue-on-error: true
-    steps:
-    - uses: actions/checkout@v1
-    - name: Set up Python
-      uses: actions/setup-python@v1
-    - name: Install dependencies
-      run: |
-        pip install -U platformio
-    - name: Run PlatformIO
-      run: |
-        platformio run -e tasmota-ES
-    - uses: actions/upload-artifact@v2
-      with:
-        name: firmware
-        path: ./build_output
-
-
-  tasmota-FR:
-    needs: tasmota_pull
-    runs-on: ubuntu-latest
-    continue-on-error: true
-    steps:
-    - uses: actions/checkout@v1
-    - name: Set up Python
-      uses: actions/setup-python@v1
-    - name: Install dependencies
-      run: |
-        pip install -U platformio
-    - name: Run PlatformIO
-      run: |
-        platformio run -e tasmota-FR
-    - uses: actions/upload-artifact@v2
-      with:
-        name: firmware
-        path: ./build_output
-
-
-  tasmota-FY:
-    needs: tasmota_pull
-    runs-on: ubuntu-latest
-    continue-on-error: true
-    steps:
-    - uses: actions/checkout@v1
-    - name: Set up Python
-      uses: actions/setup-python@v1
-    - name: Install dependencies
-      run: |
-        pip install -U platformio
-    - name: Run PlatformIO
-      run: |
-        platformio run -e tasmota-FY
-    - uses: actions/upload-artifact@v2
-      with:
-        name: firmware
-        path: ./build_output
-
-
-  tasmota-GR:
-    needs: tasmota_pull
-    runs-on: ubuntu-latest
-    continue-on-error: true
-    steps:
-    - uses: actions/checkout@v1
-    - name: Set up Python
-      uses: actions/setup-python@v1
-    - name: Install dependencies
-      run: |
-        pip install -U platformio
-    - name: Run PlatformIO
-      run: |
-        platformio run -e tasmota-GR
-    - uses: actions/upload-artifact@v2
-      with:
-        name: firmware
-        path: ./build_output
-
-
-  tasmota-HE:
-    needs: tasmota_pull
-    runs-on: ubuntu-latest
-    continue-on-error: true
-    steps:
-    - uses: actions/checkout@v1
-    - name: Set up Python
-      uses: actions/setup-python@v1
-    - name: Install dependencies
-      run: |
-        pip install -U platformio
-    - name: Run PlatformIO
-      run: |
-        platformio run -e tasmota-HE
-    - uses: actions/upload-artifact@v2
-      with:
-        name: firmware
-        path: ./build_output
-
-
-  tasmota-HU:
-    needs: tasmota_pull
-    runs-on: ubuntu-latest
-    continue-on-error: true
-    steps:
-    - uses: actions/checkout@v1
-    - name: Set up Python
-      uses: actions/setup-python@v1
-    - name: Install dependencies
-      run: |
-        pip install -U platformio
-    - name: Run PlatformIO
-      run: |
-        platformio run -e tasmota-HU
-    - uses: actions/upload-artifact@v2
-      with:
-        name: firmware
-        path: ./build_output
-
-
-  tasmota-IT:
-    needs: tasmota_pull
-    runs-on: ubuntu-latest
-    continue-on-error: true
-    steps:
-    - uses: actions/checkout@v1
-    - name: Set up Python
-      uses: actions/setup-python@v1
-    - name: Install dependencies
-      run: |
-        pip install -U platformio
-    - name: Run PlatformIO
-      run: |
-        platformio run -e tasmota-IT
-    - uses: actions/upload-artifact@v2
-      with:
-        name: firmware
-        path: ./build_output
-
-
-  tasmota-KO:
-    needs: tasmota_pull
-    runs-on: ubuntu-latest
-    continue-on-error: true
-    steps:
-    - uses: actions/checkout@v1
-    - name: Set up Python
-      uses: actions/setup-python@v1
-    - name: Install dependencies
-      run: |
-        pip install -U platformio
-    - name: Run PlatformIO
-      run: |
-        platformio run -e tasmota-KO
-    - uses: actions/upload-artifact@v2
-      with:
-        name: firmware
-        path: ./build_output
-
-
-  tasmota-NL:
-    needs: tasmota_pull
-    runs-on: ubuntu-latest
-    continue-on-error: true
-    steps:
-    - uses: actions/checkout@v1
-    - name: Set up Python
-      uses: actions/setup-python@v1
-    - name: Install dependencies
-      run: |
-        pip install -U platformio
-    - name: Run PlatformIO
-      run: |
-        platformio run -e tasmota-NL
-    - uses: actions/upload-artifact@v2
-      with:
-        name: firmware
-        path: ./build_output
-
-
-  tasmota-PL:
-    needs: tasmota_pull
-    runs-on: ubuntu-latest
-    continue-on-error: true
-    steps:
-    - uses: actions/checkout@v1
-    - name: Set up Python
-      uses: actions/setup-python@v1
-    - name: Install dependencies
-      run: |
-        pip install -U platformio
-    - name: Run PlatformIO
-      run: |
-        platformio run -e tasmota-PL
-    - uses: actions/upload-artifact@v2
-      with:
-        name: firmware
-        path: ./build_output
-
-
-  tasmota-PT:
-    needs: tasmota_pull
-    runs-on: ubuntu-latest
-    continue-on-error: true
-    steps:
-    - uses: actions/checkout@v1
-    - name: Set up Python
-      uses: actions/setup-python@v1
-    - name: Install dependencies
-      run: |
-        pip install -U platformio
-    - name: Run PlatformIO
-      run: |
-        platformio run -e tasmota-PT
-    - uses: actions/upload-artifact@v2
-      with:
-        name: firmware
-        path: ./build_output
-
-
-  tasmota-RO:
-    needs: tasmota_pull
-    runs-on: ubuntu-latest
-    continue-on-error: true
-    steps:
-    - uses: actions/checkout@v1
-    - name: Set up Python
-      uses: actions/setup-python@v1
-    - name: Install dependencies
-      run: |
-        pip install -U platformio
-    - name: Run PlatformIO
-      run: |
-        platformio run -e tasmota-RO
-    - uses: actions/upload-artifact@v2
-      with:
-        name: firmware
-        path: ./build_output
-
-
-  tasmota-RU:
-    needs: tasmota_pull
-    runs-on: ubuntu-latest
-    continue-on-error: true
-    steps:
-    - uses: actions/checkout@v1
-    - name: Set up Python
-      uses: actions/setup-python@v1
-    - name: Install dependencies
-      run: |
-        pip install -U platformio
-    - name: Run PlatformIO
-      run: |
-        platformio run -e tasmota-RU
-    - uses: actions/upload-artifact@v2
-      with:
-        name: firmware
-        path: ./build_output
-
-
-  tasmota-SE:
-    needs: tasmota_pull
-    runs-on: ubuntu-latest
-    continue-on-error: true
-    steps:
-    - uses: actions/checkout@v1
-    - name: Set up Python
-      uses: actions/setup-python@v1
-    - name: Install dependencies
-      run: |
-        pip install -U platformio
-    - name: Run PlatformIO
-      run: |
-        platformio run -e tasmota-SE
-    - uses: actions/upload-artifact@v2
-      with:
-        name: firmware
-        path: ./build_output
-
-
-  tasmota-SK:
-    needs: tasmota_pull
-    runs-on: ubuntu-latest
-    continue-on-error: true
-    steps:
-    - uses: actions/checkout@v1
-    - name: Set up Python
-      uses: actions/setup-python@v1
-    - name: Install dependencies
-      run: |
-        pip install -U platformio
-    - name: Run PlatformIO
-      run: |
-        platformio run -e tasmota-SK
-    - uses: actions/upload-artifact@v2
-      with:
-        name: firmware
-        path: ./build_output
-
-
-  tasmota-TR:
-    needs: tasmota_pull
-    runs-on: ubuntu-latest
-    continue-on-error: true
-    steps:
-    - uses: actions/checkout@v1
-    - name: Set up Python
-      uses: actions/setup-python@v1
-    - name: Install dependencies
-      run: |
-        pip install -U platformio
-    - name: Run PlatformIO
-      run: |
-        platformio run -e tasmota-TR
-    - uses: actions/upload-artifact@v2
-      with:
-        name: firmware
-        path: ./build_output
-
-
-  tasmota-TW:
-    needs: tasmota_pull
-    runs-on: ubuntu-latest
-    continue-on-error: true
-    steps:
-    - uses: actions/checkout@v1
-    - name: Set up Python
-      uses: actions/setup-python@v1
-    - name: Install dependencies
-      run: |
-        pip install -U platformio
-    - name: Run PlatformIO
-      run: |
-        platformio run -e tasmota-TW
-    - uses: actions/upload-artifact@v2
-      with:
-        name: firmware
-        path: ./build_output
-
-
-  tasmota-UK:
-    needs: tasmota_pull
-    runs-on: ubuntu-latest
-    continue-on-error: true
-    steps:
-    - uses: actions/checkout@v1
-    - name: Set up Python
-      uses: actions/setup-python@v1
-    - name: Install dependencies
-      run: |
-        pip install -U platformio
-    - name: Run PlatformIO
-      run: |
-        platformio run -e tasmota-UK
-    - uses: actions/upload-artifact@v2
-      with:
-        name: firmware
-        path: ./build_output
-
-
-  tasmota-VN:
-    needs: tasmota_pull
-    runs-on: ubuntu-latest
-    continue-on-error: true
-    steps:
-    - uses: actions/checkout@v1
-    - name: Set up Python
-      uses: actions/setup-python@v1
-    - name: Install dependencies
-      run: |
-        pip install -U platformio
-    - name: Run PlatformIO
-      run: |
-        platformio run -e tasmota-VN
-    - uses: actions/upload-artifact@v2
-      with:
-        name: firmware
-        path: ./build_output
-
-
-  tasmota32:
-    needs: tasmota_pull
-    runs-on: ubuntu-latest
-    continue-on-error: true
-    steps:
-    - uses: actions/checkout@v1
-    - name: Set up Python
-      uses: actions/setup-python@v1
-    - name: Install dependencies
-      run: |
-        pip install -U platformio
-    - name: Run PlatformIO
-      run: |
-        platformio run -e tasmota32
-    - uses: actions/upload-artifact@v2
-      with:
-        name: firmware
-        path: ./build_output
-
-
-  tasmota32-lite:
-    needs: tasmota_pull
-    runs-on: ubuntu-latest
-    continue-on-error: true
-    steps:
-    - uses: actions/checkout@v1
-    - name: Set up Python
-      uses: actions/setup-python@v1
-    - name: Install dependencies
-      run: |
-        pip install -U platformio
-    - name: Run PlatformIO
-      run: |
-        platformio run -e tasmota32-lite
-    - uses: actions/upload-artifact@v2
-      with:
-        name: firmware
-        path: ./build_output
-
-
-  tasmota32-webcam:
-    needs: tasmota_pull
-    runs-on: ubuntu-latest
-    continue-on-error: true
-    steps:
-    - uses: actions/checkout@v1
-    - name: Set up Python
-      uses: actions/setup-python@v1
-    - name: Install dependencies
-      run: |
-        pip install -U platformio
-    - name: Run PlatformIO
-      run: |
-        platformio run -e tasmota32-webcam
-    - uses: actions/upload-artifact@v2
-      with:
-        name: firmware
-        path: ./build_output
-
-
-  tasmota32-odroidgo:
-    needs: tasmota_pull
-    runs-on: ubuntu-latest
-    continue-on-error: true
-    steps:
-    - uses: actions/checkout@v1
-    - name: Set up Python
-      uses: actions/setup-python@v1
-    - name: Install dependencies
-      run: |
-        pip install -U platformio
-    - name: Run PlatformIO
-      run: |
-        platformio run -e tasmota32-odroidgo
-    - uses: actions/upload-artifact@v2
-      with:
-        name: firmware
-        path: ./build_output
-
-
-  tasmota32-core2:
-    needs: tasmota_pull
-    runs-on: ubuntu-latest
-    continue-on-error: true
-    steps:
-    - uses: actions/checkout@v1
-    - name: Set up Python
-      uses: actions/setup-python@v1
-    - name: Install dependencies
-      run: |
-        pip install -U platformio
-    - name: Run PlatformIO
-      run: |
-        platformio run -e tasmota32-core2
-    - uses: actions/upload-artifact@v2
-      with:
-        name: firmware
-        path: ./build_output
-
-
-  tasmota32-bluetooth:
-    needs: tasmota_pull
-    runs-on: ubuntu-latest
-    continue-on-error: true
-    steps:
-    - uses: actions/checkout@v1
-    - name: Set up Python
-      uses: actions/setup-python@v1
-    - name: Install dependencies
-      run: |
-        pip install -U platformio
-    - name: Run PlatformIO
-      run: |
-        platformio run -e tasmota32-bluetooth
-    - uses: actions/upload-artifact@v2
-      with:
-        name: firmware
-        path: ./build_output
-
-
-  tasmota32-knx:
-    needs: tasmota_pull
-    runs-on: ubuntu-latest
-    continue-on-error: true
-    steps:
-    - uses: actions/checkout@v1
-    - name: Set up Python
-      uses: actions/setup-python@v1
-    - name: Install dependencies
-      run: |
-        pip install -U platformio
-    - name: Run PlatformIO
-      run: |
-        platformio run -e tasmota32-knx
-    - uses: actions/upload-artifact@v2
-      with:
-        name: firmware
-        path: ./build_output
-
-
-  tasmota32-sensors:
-    needs: tasmota_pull
-    runs-on: ubuntu-latest
-    continue-on-error: true
-    steps:
-    - uses: actions/checkout@v1
-    - name: Set up Python
-      uses: actions/setup-python@v1
-    - name: Install dependencies
-      run: |
-        pip install -U platformio
-    - name: Run PlatformIO
-      run: |
-        platformio run -e tasmota32-sensors
-    - uses: actions/upload-artifact@v2
-      with:
-        name: firmware
-        path: ./build_output
-
-
-  tasmota32-display:
-    needs: tasmota_pull
-    runs-on: ubuntu-latest
-    continue-on-error: true
-    steps:
-    - uses: actions/checkout@v1
-    - name: Set up Python
-      uses: actions/setup-python@v1
-    - name: Install dependencies
-      run: |
-        pip install -U platformio
-    - name: Run PlatformIO
-      run: |
-        platformio run -e tasmota32-display
-    - uses: actions/upload-artifact@v2
-      with:
-        name: firmware
-        path: ./build_output
-
-
-  tasmota32-ir:
-    needs: tasmota_pull
-    runs-on: ubuntu-latest
-    continue-on-error: true
-    steps:
-    - uses: actions/checkout@v1
-    - name: Set up Python
-      uses: actions/setup-python@v1
-    - name: Install dependencies
-      run: |
-        pip install -U platformio
-    - name: Run PlatformIO
-      run: |
-        platformio run -e tasmota32-ir
-    - uses: actions/upload-artifact@v2
-      with:
-        name: firmware
-        path: ./build_output
-
-
-  tasmota32-ircustom:
-    needs: tasmota_pull
-    runs-on: ubuntu-latest
-    continue-on-error: true
-    steps:
-    - uses: actions/checkout@v1
-    - name: Set up Python
-      uses: actions/setup-python@v1
-    - name: Install dependencies
-      run: |
-        pip install -U platformio
-    - name: Run PlatformIO
-      run: |
-        platformio run -e tasmota32-ircustom
-    - uses: actions/upload-artifact@v2
-      with:
-        name: firmware
-        path: ./build_output
-
-
-  tasmota32-AF:
-    needs: tasmota_pull
-    runs-on: ubuntu-latest
-    continue-on-error: true
-    steps:
-    - uses: actions/checkout@v1
-    - name: Set up Python
-      uses: actions/setup-python@v1
-    - name: Install dependencies
-      run: |
-        pip install -U platformio
-    - name: Run PlatformIO
-      run: |
-        platformio run -e tasmota32-AF
-    - uses: actions/upload-artifact@v2
-      with:
-        name: firmware
-        path: ./build_output
-
-
-  tasmota32-BG:
-    needs: tasmota_pull
-    runs-on: ubuntu-latest
-    continue-on-error: true
-    steps:
-    - uses: actions/checkout@v1
-    - name: Set up Python
-      uses: actions/setup-python@v1
-    - name: Install dependencies
-      run: |
-        pip install -U platformio
-    - name: Run PlatformIO
-      run: |
-        platformio run -e tasmota32-BG
-    - uses: actions/upload-artifact@v2
-      with:
-        name: firmware
-        path: ./build_output
-
-
-  tasmota32-BR:
-    needs: tasmota_pull
-    runs-on: ubuntu-latest
-    continue-on-error: true
-    steps:
-    - uses: actions/checkout@v1
-    - name: Set up Python
-      uses: actions/setup-python@v1
-    - name: Install dependencies
-      run: |
-        pip install -U platformio
-    - name: Run PlatformIO
-      run: |
-        platformio run -e tasmota32-BR
-    - uses: actions/upload-artifact@v2
-      with:
-        name: firmware
-        path: ./build_output
-
-
-  tasmota32-CN:
-    needs: tasmota_pull
-    runs-on: ubuntu-latest
-    continue-on-error: true
-    steps:
-    - uses: actions/checkout@v1
-    - name: Set up Python
-      uses: actions/setup-python@v1
-    - name: Install dependencies
-      run: |
-        pip install -U platformio
-    - name: Run PlatformIO
-      run: |
-        platformio run -e tasmota32-CN
-    - uses: actions/upload-artifact@v2
-      with:
-        name: firmware
-        path: ./build_output
-
-
-  tasmota32-CZ:
-    needs: tasmota_pull
-    runs-on: ubuntu-latest
-    continue-on-error: true
-    steps:
-    - uses: actions/checkout@v1
-    - name: Set up Python
-      uses: actions/setup-python@v1
-    - name: Install dependencies
-      run: |
-        pip install -U platformio
-    - name: Run PlatformIO
-      run: |
-        platformio run -e tasmota32-CZ
-    - uses: actions/upload-artifact@v2
-      with:
-        name: firmware
-        path: ./build_output
-
-
-  tasmota32-DE:
-    needs: tasmota_pull
-    runs-on: ubuntu-latest
-    continue-on-error: true
-    steps:
-    - uses: actions/checkout@v1
-    - name: Set up Python
-      uses: actions/setup-python@v1
-    - name: Install dependencies
-      run: |
-        pip install -U platformio
-    - name: Run PlatformIO
-      run: |
-        platformio run -e tasmota32-DE
-    - uses: actions/upload-artifact@v2
-      with:
-        name: firmware
-        path: ./build_output
-
-
-  tasmota32-ES:
-    needs: tasmota_pull
-    runs-on: ubuntu-latest
-    continue-on-error: true
-    steps:
-    - uses: actions/checkout@v1
-    - name: Set up Python
-      uses: actions/setup-python@v1
-    - name: Install dependencies
-      run: |
-        pip install -U platformio
-    - name: Run PlatformIO
-      run: |
-        platformio run -e tasmota32-ES
-    - uses: actions/upload-artifact@v2
-      with:
-        name: firmware
-        path: ./build_output
-
-
-  tasmota32-FR:
-    needs: tasmota_pull
-    runs-on: ubuntu-latest
-    continue-on-error: true
-    steps:
-    - uses: actions/checkout@v1
-    - name: Set up Python
-      uses: actions/setup-python@v1
-    - name: Install dependencies
-      run: |
-        pip install -U platformio
-    - name: Run PlatformIO
-      run: |
-        platformio run -e tasmota32-FR
-    - uses: actions/upload-artifact@v2
-      with:
-        name: firmware
-        path: ./build_output
-
-
-  tasmota32-FY:
-    needs: tasmota_pull
-    runs-on: ubuntu-latest
-    continue-on-error: true
-    steps:
-    - uses: actions/checkout@v1
-    - name: Set up Python
-      uses: actions/setup-python@v1
-    - name: Install dependencies
-      run: |
-        pip install -U platformio
-    - name: Run PlatformIO
-      run: |
-        platformio run -e tasmota32-FY
-    - uses: actions/upload-artifact@v2
-      with:
-        name: firmware
-        path: ./build_output
-
-
-  tasmota32-GR:
-    needs: tasmota_pull
-    runs-on: ubuntu-latest
-    continue-on-error: true
-    steps:
-    - uses: actions/checkout@v1
-    - name: Set up Python
-      uses: actions/setup-python@v1
-    - name: Install dependencies
-      run: |
-        pip install -U platformio
-    - name: Run PlatformIO
-      run: |
-        platformio run -e tasmota32-GR
-    - uses: actions/upload-artifact@v2
-      with:
-        name: firmware
-        path: ./build_output
-
-
-  tasmota32-HE:
-    needs: tasmota_pull
-    runs-on: ubuntu-latest
-    continue-on-error: true
-    steps:
-    - uses: actions/checkout@v1
-    - name: Set up Python
-      uses: actions/setup-python@v1
-    - name: Install dependencies
-      run: |
-        pip install -U platformio
-    - name: Run PlatformIO
-      run: |
-        platformio run -e tasmota32-HE
-    - uses: actions/upload-artifact@v2
-      with:
-        name: firmware
-        path: ./build_output
-
-
-  tasmota32-HU:
-    needs: tasmota_pull
-    runs-on: ubuntu-latest
-    continue-on-error: true
-    steps:
-    - uses: actions/checkout@v1
-    - name: Set up Python
-      uses: actions/setup-python@v1
-    - name: Install dependencies
-      run: |
-        pip install -U platformio
-    - name: Run PlatformIO
-      run: |
-        platformio run -e tasmota32-HU
-    - uses: actions/upload-artifact@v2
-      with:
-        name: firmware
-        path: ./build_output
-
-
-  tasmota32-IT:
-    needs: tasmota_pull
-    runs-on: ubuntu-latest
-    continue-on-error: true
-    steps:
-    - uses: actions/checkout@v1
-    - name: Set up Python
-      uses: actions/setup-python@v1
-    - name: Install dependencies
-      run: |
-        pip install -U platformio
-    - name: Run PlatformIO
-      run: |
-        platformio run -e tasmota32-IT
-    - uses: actions/upload-artifact@v2
-      with:
-        name: firmware
-        path: ./build_output
-
-
-  tasmota32-KO:
-    needs: tasmota_pull
-    runs-on: ubuntu-latest
-    continue-on-error: true
-    steps:
-    - uses: actions/checkout@v1
-    - name: Set up Python
-      uses: actions/setup-python@v1
-    - name: Install dependencies
-      run: |
-        pip install -U platformio
-    - name: Run PlatformIO
-      run: |
-        platformio run -e tasmota32-KO
-    - uses: actions/upload-artifact@v2
-      with:
-        name: firmware
-        path: ./build_output
-
-
-  tasmota32-NL:
-    needs: tasmota_pull
-    runs-on: ubuntu-latest
-    continue-on-error: true
-    steps:
-    - uses: actions/checkout@v1
-    - name: Set up Python
-      uses: actions/setup-python@v1
-    - name: Install dependencies
-      run: |
-        pip install -U platformio
-    - name: Run PlatformIO
-      run: |
-        platformio run -e tasmota32-NL
-    - uses: actions/upload-artifact@v2
-      with:
-        name: firmware
-        path: ./build_output
-
-
-  tasmota32-PL:
-    needs: tasmota_pull
-    runs-on: ubuntu-latest
-    continue-on-error: true
-    steps:
-    - uses: actions/checkout@v1
-    - name: Set up Python
-      uses: actions/setup-python@v1
-    - name: Install dependencies
-      run: |
-        pip install -U platformio
-    - name: Run PlatformIO
-      run: |
-        platformio run -e tasmota32-PL
-    - uses: actions/upload-artifact@v2
-      with:
-        name: firmware
-        path: ./build_output
-
-
-  tasmota32-PT:
-    needs: tasmota_pull
-    runs-on: ubuntu-latest
-    continue-on-error: true
-    steps:
-    - uses: actions/checkout@v1
-    - name: Set up Python
-      uses: actions/setup-python@v1
-    - name: Install dependencies
-      run: |
-        pip install -U platformio
-    - name: Run PlatformIO
-      run: |
-        platformio run -e tasmota32-PT
-    - uses: actions/upload-artifact@v2
-      with:
-        name: firmware
-        path: ./build_output
-
-
-  tasmota32-RO:
-    needs: tasmota_pull
-    runs-on: ubuntu-latest
-    continue-on-error: true
-    steps:
-    - uses: actions/checkout@v1
-    - name: Set up Python
-      uses: actions/setup-python@v1
-    - name: Install dependencies
-      run: |
-        pip install -U platformio
-    - name: Run PlatformIO
-      run: |
-        platformio run -e tasmota32-RO
-    - uses: actions/upload-artifact@v2
-      with:
-        name: firmware
-        path: ./build_output
-
-
-  tasmota32-RU:
-    needs: tasmota_pull
-    runs-on: ubuntu-latest
-    continue-on-error: true
-    steps:
-    - uses: actions/checkout@v1
-    - name: Set up Python
-      uses: actions/setup-python@v1
-    - name: Install dependencies
-      run: |
-        pip install -U platformio
-    - name: Run PlatformIO
-      run: |
-        platformio run -e tasmota32-RU
-    - uses: actions/upload-artifact@v2
-      with:
-        name: firmware
-        path: ./build_output
-
-
-  tasmota32-SE:
-    needs: tasmota_pull
-    runs-on: ubuntu-latest
-    continue-on-error: true
-    steps:
-    - uses: actions/checkout@v1
-    - name: Set up Python
-      uses: actions/setup-python@v1
-    - name: Install dependencies
-      run: |
-        pip install -U platformio
-    - name: Run PlatformIO
-      run: |
-        platformio run -e tasmota32-SE
-    - uses: actions/upload-artifact@v2
-      with:
-        name: firmware
-        path: ./build_output
-
-
-  tasmota32-SK:
-    needs: tasmota_pull
-    runs-on: ubuntu-latest
-    continue-on-error: true
-    steps:
-    - uses: actions/checkout@v1
-    - name: Set up Python
-      uses: actions/setup-python@v1
-    - name: Install dependencies
-      run: |
-        pip install -U platformio
-    - name: Run PlatformIO
-      run: |
-        platformio run -e tasmota32-SK
-    - uses: actions/upload-artifact@v2
-      with:
-        name: firmware
-        path: ./build_output
-
-
-  tasmota32-TR:
-    needs: tasmota_pull
-    runs-on: ubuntu-latest
-    continue-on-error: true
-    steps:
-    - uses: actions/checkout@v1
-    - name: Set up Python
-      uses: actions/setup-python@v1
-    - name: Install dependencies
-      run: |
-        pip install -U platformio
-    - name: Run PlatformIO
-      run: |
-        platformio run -e tasmota32-TR
-    - uses: actions/upload-artifact@v2
-      with:
-        name: firmware
-        path: ./build_output
-
-
-  tasmota32-TW:
-    needs: tasmota_pull
-    runs-on: ubuntu-latest
-    continue-on-error: true
-    steps:
-    - uses: actions/checkout@v1
-    - name: Set up Python
-      uses: actions/setup-python@v1
-    - name: Install dependencies
-      run: |
-        pip install -U platformio
-    - name: Run PlatformIO
-      run: |
-        platformio run -e tasmota32-TW
-    - uses: actions/upload-artifact@v2
-      with:
-        name: firmware
-        path: ./build_output
-
-
-  tasmota32-UK:
-    needs: tasmota_pull
-    runs-on: ubuntu-latest
-    continue-on-error: true
-    steps:
-    - uses: actions/checkout@v1
-    - name: Set up Python
-      uses: actions/setup-python@v1
-    - name: Install dependencies
-      run: |
-        pip install -U platformio
-    - name: Run PlatformIO
-      run: |
-        platformio run -e tasmota32-UK
-    - uses: actions/upload-artifact@v2
-      with:
-        name: firmware
-        path: ./build_output
-
-
-  tasmota32-VN:
-    needs: tasmota_pull
-    runs-on: ubuntu-latest
-    continue-on-error: true
-    steps:
-    - uses: actions/checkout@v1
-    - name: Set up Python
-      uses: actions/setup-python@v1
-    - name: Install dependencies
-      run: |
-        pip install -U platformio
-    - name: Run PlatformIO
-      run: |
-        platformio run -e tasmota32-VN
-    - uses: actions/upload-artifact@v2
-      with:
-        name: firmware
-        path: ./build_output
-
-
-  Upload:
-    needs: [tasmota-VN, tasmota32-ircustom, tasmota32-VN, tasmota32-TW, tasmota32-TR]
-    runs-on: ubuntu-latest
-    continue-on-error: true
-    steps:
-    - uses: actions/checkout@v1
-    - uses: actions/download-artifact@v2
-      with:
-        name: firmware
-        path: ./mv_firmware
-    - name: Display structure of downloaded files
-      run: ls -R
-      working-directory: ./mv_firmware
-    - name: Move firmware files in sub-folders
-      run: |
-        mkdir -p ./firmware/tasmota/languages
-        mkdir -p ./firmware/tasmota32/languages
-        mkdir -p ./firmware/tasmota32/ESP32_needed_files/
-        mkdir -p ./firmware/tasmota32/Odroid_go_needed_files/
-        mkdir -p ./firmware/map
-        [ ! -f ./mv_firmware/map/* ] || mv ./mv_firmware/map/* ./firmware/map/
-        [ ! -f ./mv_firmware/firmware/tasmota.* ] || mv ./mv_firmware/firmware/tasmota.* ./firmware/tasmota/
-        [ ! -f ./mv_firmware/firmware/tasmota-sensors.* ] || mv ./mv_firmware/firmware/tasmota-sensors.* ./firmware/tasmota/
-        [ ! -f ./mv_firmware/firmware/tasmota-minimal.* ] || mv ./mv_firmware/firmware/tasmota-minimal.* ./firmware/tasmota/
-        [ ! -f ./mv_firmware/firmware/tasmota-lite.* ] || mv ./mv_firmware/firmware/tasmota-lite.* ./firmware/tasmota/
-        [ ! -f ./mv_firmware/firmware/tasmota-ir*.* ] || mv ./mv_firmware/firmware/tasmota-ir*.* ./firmware/tasmota/
-        [ ! -f ./mv_firmware/firmware/tasmota-display.* ] || mv ./mv_firmware/firmware/tasmota-display.* ./firmware/tasmota/
-        [ ! -f ./mv_firmware/firmware/tasmota-knx.* ] || mv ./mv_firmware/firmware/tasmota-knx.* ./firmware/tasmota/
-        [ ! -f ./mv_firmware/firmware/tasmota-zbbridge.* ] || mv ./mv_firmware/firmware/tasmota-zbbridge.* ./firmware/tasmota/
-        [ ! -f ./mv_firmware/firmware/tasmota32.* ] || mv ./mv_firmware/firmware/tasmota32.* ./firmware/tasmota32/
-        [ ! -f ./mv_firmware/firmware/tasmota32-sensors.* ] || mv ./mv_firmware/firmware/tasmota32-sensors.* ./firmware/tasmota32/
-        [ ! -f ./mv_firmware/firmware/tasmota32-lite.* ] || mv ./mv_firmware/firmware/tasmota32-lite.* ./firmware/tasmota32/
-        [ ! -f ./mv_firmware/firmware/tasmota32-ir*.* ] || mv ./mv_firmware/firmware/tasmota32-ir*.* ./firmware/tasmota32/
-        [ ! -f ./mv_firmware/firmware/tasmota32-display.* ] || mv ./mv_firmware/firmware/tasmota32-display.* ./firmware/tasmota32/
-        [ ! -f ./mv_firmware/firmware/tasmota32-web*.* ] || mv ./mv_firmware/firmware/tasmota32-web*.* ./firmware/tasmota32/
-        [ ! -f ./mv_firmware/firmware/tasmota32-odroidgo.* ] || mv ./mv_firmware/firmware/tasmota32-odroidgo.* ./firmware/tasmota32/
-        [ ! -f ./mv_firmware/firmware/tasmota32-core2.* ] || mv ./mv_firmware/firmware/tasmota32-core2.* ./firmware/tasmota32/
-        [ ! -f ./mv_firmware/firmware/tasmota32-bluetooth.* ] || mv ./mv_firmware/firmware/tasmota32-bluetooth.* ./firmware/tasmota32/
-        [ ! -f ./mv_firmware/firmware/tasmota32-knx.* ] || mv ./mv_firmware/firmware/tasmota32-knx.* ./firmware/tasmota32/
-        [ ! -f ./mv_firmware/firmware/tasmota32* ] || mv ./mv_firmware/firmware/tasmota32* ./firmware/tasmota32/languages/
-        [ ! -f ./mv_firmware/firmware/* ] || mv ./mv_firmware/firmware/* ./firmware/tasmota/languages/
-        [ ! -f ./tools/Esptool/ESP32/*.* ] || mv ./tools/Esptool/ESP32/*.* ./firmware/tasmota32/ESP32_needed_files/
-        [ ! -f ./tools/Esptool/Odroid_go/*.* ] || mv ./tools/Esptool/Odroid_go/*.* ./firmware/tasmota32/Odroid_go_needed_files/
-        [ ! -f ./FIRMWARE.md ] || mv -f ./RELEASENOTES.md ./README.md
-    - name: Commit files  # transfer the new binaries back into the repository
-      run: |
-        git config --local user.name "Platformio BUILD"
-        git rm -r --cached .
-        git add ./README.md
-        git add -f ./firmware/*.*
-        git commit -m "Tasmota ESP Binaries http://tasmota.com"
-    - name: Push changes  # push the firmware files to branch firmware
-      uses: ad-m/github-push-action@master
-      with:
-        github_token: ${{ secrets.GITHUB_TOKEN }}
-        branch: 'release-firmware'
-        force: true
-=======
 name: Build_firmware
 
 on:
@@ -2902,5 +1417,4 @@
       with:
         github_token: ${{ secrets.GITHUB_TOKEN }}
         branch: 'release-firmware'
-        force: true
->>>>>>> 31734c20
+        force: true