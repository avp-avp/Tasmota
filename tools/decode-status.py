--- conflicted
+++ resolved
@@ -226,12 +226,8 @@
     "USE_WINDMETER","USE_OPENTHERM","USE_THERMOSTAT","USE_VEML6075",
     "USE_VEML7700","USE_MCP9808","USE_BL0940","USE_TELEGRAM",
     "USE_HP303B","USE_TCP_BRIDGE","USE_TELEINFO","USE_LMT01",
-<<<<<<< HEAD
-    "USE_PROMETHEUS","USE_IEM3000","USE_DYP","USE_MLX90640",
-=======
     "USE_PROMETHEUS","USE_IEM3000","USE_DYP","USE_I2S_AUDIO",
->>>>>>> 21d9e9eb
-    "","","","",
+    "USE_MLX90640","","","",
     "","USE_TTGO_WATCH","USE_ETHERNET","USE_WEBCAM"
     ],[
     "","","","",
