--- conflicted
+++ resolved
@@ -22,10 +22,6 @@
 
 #define TASMOTA_SHA_SHORT                      // Filled by Github sed
 
-<<<<<<< HEAD
-const uint32_t TASMOTA_VERSION = 0x0E040000;   // 14.4.0.0
-=======
-const uint32_t TASMOTA_VERSION = 0x0E040001;   // 14.4.0.1
->>>>>>> 7cd0908c
+const uint32_t TASMOTA_VERSION = 0x0E040100;   // 14.4.1.0
 
 #endif  // _TASMOTA_VERSION_H_