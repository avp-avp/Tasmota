--- conflicted
+++ resolved
@@ -1,17 +1,15 @@
 ## Unreleased (development)
 
-<<<<<<< HEAD
 ## Released
 
-### 8.3.0 20200507
+### 8.3.0 20200514
 
 - Release Fred
-=======
+
 ### 8.2.0.6 20200501
 
 - Add experimental basic support for Tasmota on ESP32 based on work by Jörg Schüler-Maroldt
 - Change PWM updated to latest Arduino Core #7213
->>>>>>> 89e1475b
 
 ### 8.2.0.5 20200425
 
