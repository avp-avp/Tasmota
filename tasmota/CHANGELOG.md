--- conflicted
+++ resolved
@@ -1,7 +1,11 @@
 ## Unreleased (development)
 
-<<<<<<< HEAD
-=======
+## Released
+
+### 8.2.1 20200410
+
+- Release Elliot
+
 ### 8.2.0.3 20200329
 
 - Change light scheme 2,3,4 cycle time speed from 24,48,72,... seconds to 4,6,12,24,36,48,... seconds (#8034)
@@ -29,16 +33,9 @@
 - Add support for unreachable (unplugged) Zigbee devices in Philips Hue emulation and Alexa
 - Add support for 64x48 SSD1306 OLED (#6740)
 
->>>>>>> 17c605ac
-## Released
-
 ### 8.2.0 20200321
 
-<<<<<<< HEAD
-- Release
-=======
 - Release Elliot
->>>>>>> 17c605ac
 
 ### 8.1.0.11 20200313
 
