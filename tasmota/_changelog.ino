/*********************************************************************************************\
 * 7.0.0.1 20191027
 * Remove references to versions before 6.x
 * Change default GUI to dark theme
 * Add command SetOption73 0/1 to re-enable HTTP Cross-Origin Resource Sharing (CORS) now default disabled (#6767)
 * Add frequency to ADE7953 energy monitor as used in Shelly 2.5 by ljakob (#6778)
 * Add command SetOption74 0/1 to enable DS18x20 internal pull-up and remove define DS18B20_INTERNAL_PULLUP (#6795)
<<<<<<< HEAD
 * Fix better control of RGB/White when SetOption37 >128, added Dimmer1 and Dimmer2 commands (#6714)
=======
 * Add hide Alexa objects with friendlyname starting with '$' (#6722, #6762)
>>>>>>> c797f062
 *
 * 6.7.1.1 20191026
 * Change ArduinoSlave to TasmotaSlave (Experimental)
 * Add support for Tuya battery powered devices (#6735)
 * Change repository name from Sonoff-Tasmota to Tasmota
 * Change all code references from Sonoff to Tasmota
 *
 * 6.7.1 20191026
 * Release
 * Fix on energy monitoring devices using PowerDelta Exception0 with epc1:0x4000dce5 = Divide by zero (#6750)
 * Fix Script array bug (#6751)
 *
 * 6.7.0 20191025
 * Release
 *
 * 6.6.0.21 20191022
 * Remove support for WPS and SmartConfig in favour of Web server (!) based WifiManager (#6680)
 * Remove binary sonoff-classic (#6680)
 * Remove command SetOption2
 *
 * 6.6.0.20 20191018
 * Add command SetOption65 0/1 to disable (1) fast power cycle detection fixing unwanted brownout trigger
 * Add absolute PowerDelta using command PowerDelta 101..32000 where 101 = 101-100 = 1W, 202 = 202-100 = 102W (#5901)
 * Add support for EX-Store WiFi Dimmer V4 (#5856)
 * Add ZigbeeRead command and many improvements (#6095)
 * Add ArduinoSlave driver (EXPERIMENTAL)
 *
 * 6.6.0.19 20191018
 * Replace obsolete xsns_23_sdm120 with xnrg_08_sdm120 and consolidate define USE_SDM120
 * Replace obsolete xsns_25_sdm630 with xnrg_10_sdm630 and consolidate define USE_SDM630
 * Replace obsolete xsns_49_solaxX1 with xnrg_12_solaxX1 (#6677)
 *
 * 6.6.0.18 20191010
 * Add command DimmerRange in Light module to support 2 byte dimming ranges from Tuya
 * Add Zigbee additional commands and sending messages to control devices (#6095)
 * Fix Rules were not triggered with IR unknown protocol or in sonoff-it (#6629)
 * Add define USE_DEEPSLEEP and command DeepSleepTime 0 or 10..86400 (seconds) to enter deepsleep mode (#6638)
 * Add define USE_SONOFF_RF to enable/disable Sonoff Rf support (#6648)
 * Add incremental beeps to Ifan03 remote control fan speed buttons (#6636)
 * Add rule support after every command execution like Fanspeed#Data=2 (#6636)
 * Fix handling of ligth channels when pwm_multichannel (Option68) is enabled
 * Add WebUI for multiple, independent PWM channels
 * Remove default DS18B20 driver and only support define DS18x20 (#6647)
 * Add support for PMS3003 dust particle sensor
 * Change Sonoff L1 support by adding define USE_SONOFF_L1
 *
 * 6.6.0.17 20191009
 * Add command SetOption34 0..255 to set backlog delay. Default value is 200 (mSeconds) (#6562)
 * Add command Gpio 255 to show physical GPIO configuration of all non-flash pins (#6407)
 *
 * 6.6.0.16 20191008
 * Change PZEM004T default address mask from 0.0.0.x to 192.168.1.x for legacy reason (#6585)
 * Fix PZEM004T, PZEMAC and PZEMDC autodetection (#6585)
 * Change light drivers internals to ease management
 *
 * 6.6.0.15 20191003
 * Change command PulseTime JSON message format and allow display of all pulsetimer information (#6519)
 * Add support for Chint DDSU666 Modbus energy meter by Pablo Zerón
 * Add support for SM2135 as used in Action LSC Smart Led E14 (#6495)
 * Add command SetOption72 0/1 to switch between software (0) or hardware (1) energy total counter (#6561)
 * Add Zigbee tracking of connected devices and auto-probing of Manuf/Model Ids
 * Fix better handling of PWM White Temperature mode for Module 48 (#6534)
 *
 * 6.6.0.14 20190925
 * Change command Tariffx to allow time entries like 23 (hours), 1320 (minutes) or 23:00. NOTE: As this is development branch previous tariffs are lost! (#6488)
 * Remove support for define USE_DS18x20_LEGACY and legacy DS18x20 driver (#6486)
 * Add initial support for MQTT logging using command MqttLog <loglevel> (#6498)
 * Add Zigbee more support - collect endpoints and clusters, added ZigbeeDump command
 * Add initial support for shutters by Stefan Bode (#288)
 * Add command to MCP230xx: sensor29 pin,0/1/2 for OFF/ON/TOGGLE
 * Add initial support for PCF8574 I2C I/O Expander (currently output only) by Stefan Bode
 * Add command SetOption71 0/1 to switch between different Modbus Active Energy registers on DDS238-2 energy meters (#6531)
 * Change command SetOption43 to make it more general. Now supports PS_16_DZ driver too (#6544)
 * Change command handling by moving buffers up in chain solving MQTTlog support (#6529)
 * Change detection of non-MQTT commands by allowing non-space characters as delimiter (#6540)
 * Fix TasmotaSerial: move serial send to IRAM for high speed baud rates
 *
 * 6.6.0.13 20190922
 * Add command EnergyReset4 x,x to initialize total usage for two tarrifs
 * Add command EnergyReset5 x,x to initialize total export (or production) for two tarrifs
 * Add command Sensor34 8,0 and Sensor34 8,1 to disable/enable JSON message on weight change over 4 gram
 * Add JSON array index support to rules evaluation allowing trigger on ENERGY#POWER[2]>0.60 from JSON ..,"Power":[0.00,0.68],.. (#6160)
 *
 * 6.6.0.12 20190910
 * Redesign command Tariff to now default to 0 (=disabled) and allowing to set both Standard Time (ST) and Daylight Savings Time (DST) start hour
 *  Commands Tariff1 22,23 = Tariff1 (Off-Peak) ST,DST   Tariff2 (Standard) 6,7 = Tariff2 ST,DST   Tariff9 0/1 = Weekend toggle (1 = Off-Peak during weekend)
 * Change rename "Data" to "Hash" and limit to 32 bits when receiving UNKNOWN IR protocol (see DECODE_HASH from IRremoteESP8266)
 * Add command Gpios 255/All to show all available GPIO components (#6407)
 * Change JSON output format for commands Adc, Adcs, Modules, Gpio and Gpios from list to dictionary (#6407)
 * Add Zigbee support phase 3 - support for Xiaomi lumi.weather air quality sensor, Osram mini-switch
 * Change energy sensors for three phase/channel support
 * Add support for Shelly 2.5 dual energy (#6160)
 * Add initial support for up to three PZEM-014/-016 on serial modbus connection with addresses 1 (default), 2 and 3 (#2315)
 * Add initial support for up to three PZEM-004T on serial connection with addresses x.x.x.1 (default), 2 and 3 (#2315)
 * Add initial support for up to three PZEM-003/-017 on serial modbus connection with addresses 1 (default), 2 and 3 (#2315)
 * Add driver USE_SDM630_2 as future replacement for USE_SDM630 - Pls test and report
 * Add command ModuleAddress 1/2/3 to set Pzem module address when a single module is connected (#2315)
 *
 * 6.6.0.11 20190907
 * Change Settings crc calculation allowing short term backward compatibility
 * Add support for up to 4 INA226 Voltage and Current sensors by Steve Rogers (#6342)
 * Change Improve reliability of TasmotaSerial at 115200 bauds and reduce IRAM usage for Stage/pre-2.6
 * Add support for A4988 stepper-motor-driver-circuit by Tim Leuschner (#6370)
 * Add support for Hiking DDS238-2 Modbus energy meter by Matteo Campanella (#6384)
 *
 * 6.6.0.10 20190905
 * Redesign Tuya support by Shantur Rathore removing commands SetOption34, 41, 44, 45, 46 and 65 (#6353)
 * Add command Reset 99 to reset bootcount to zero (#684, #6351)
 * Change command Time 1/2/3 to select JSON time format ISO, ISO + Epoch or Epoch for legacy reason
 *
 * 6.6.0.9 20190828
 * Change theoretical baudrate range to 300..19660500 bps in 300 increments (#6294)
 * Add Full support of all protocols in IRremoteESP8266, to be used on dedicated-IR Tasmota version. Warning: +81k Flash when compiling with USE_IR_REMOTE_FULL
 * Add compile time define USE_WS2812_HARDWARE to select hardware type WS2812, WS2812X, WS2813, SK6812, LC8812 or APA106 (DMA mode only)
 * Add 'sonoff-ir' pre-packaged IR-dedicated firmware and 'sonoff-ircustom' to customize firmware with IR Full protocol support
 * Add Zigbee support phase 2 - cc2530 initialization and basic ZCL decoding
 * Add driver USE_SDM120_2 with Domoticz P1 Smart Meter functionality as future replacement for USE_SDM120 - Pls test and report
 * Add command Power0 0/1/2/Off/On/Toggle to control all power outputs at once (#6340)
 * Add time to more events (#6337)
 * Add command Time 1/2/3 to select JSON time format ISO + Epoch, ISO or Epoch
 *
 * 6.6.0.8 20190827
 * Add Tuya Energy monitoring by Shantur Rathore
 * Add phase 1 Domoticz P1 Smart Meter support using energy sensors handled by xdrv_03_energy.ino based on an idea by pablozg
 *   Add commands Tariff1 0..23 (start Off-Peak hour), Tariff2 0..23 (start Standard hour) and Tariff3 0/1 (Saturday and Sunday Off-Peak)
 *
 * 6.6.0.7 20190825
 * Expand Settings area to 4k for future use
 *
 * 6.6.0.6 20190819
 * Add I2C display driver for SH1106 oled by Gerhard Mutz
 * Add SPI display drivers for epaper 4.2 inch, ILI9488 TFT, SSD1351 Color oled and RA8876 TFT by Gerhard Mutz
 * Add support for HM17 bluetooth LE passive scan of ibeacon devices by Gerhard Mutz
 *
 * 6.6.0.5 20190816
 * Add command WebSensor<sensor number> 0/1 to control display of sensor data in web GUI (#6085)
 * Change some table locations from RAM to Flash
 * Fix wrong telemetry message when SetOption68 1 (#6191)
 * Add support for RDM6300 125kHz RFID Reader by Gerhard Mutz
 *
 * 6.6.0.4 20190806
 * Add support for CHIRP soil moisture sensor by Christian Baars
 * Add debug compile features using defines DEBUG_TASMOTA_CORE, DEBUG_TASMOTA_DRIVER and DEBUG_TASMOTA_SENSOR.
 *   See DEBUG_CORE_LOG example in sonoff.ino and DEBUG_DRIVER_LOG example in xdrv_09_timers.ino
 * Add support for Solax X1 inverter by Pablo Zerón
 * Add ZigBee support phase 1 - low level MQTT ZNP messages for CC2530 devices
 * Add command Buzzer with optional parameters <number of beeps>,<duration of beep in 100mS steps>,<duration of silence in 100mS steps> enabled when a buzzer is configured (#5988)
 * Add support for PAJ7620 gesture sensor by Christian Baars
 *
 * 6.6.0.3 20190725
 * Change filename of configuration backup from using FriendlyName1 to Hostname solving diacritic issues (#2422)
 * Change Store AWS IoT Private Key and Certificate in SPI Flash avoiding device-specific compilations
 * Upgrade library IRRemoteEsp8266 to 2.6.4, now using sendPioneer()
 * Add support for MAX31865 Thermocouple sensor by Alberto Lopez Siemens
 * Add option 0 to Width1 (Marker), Width2 (Second), Width3 (Minute) and Width4 (Hour) disabling display (#6152)
 * Add MqttCount metric to STATE (#6155)
 * Add define USE_ENERGY_MARGIN_DETECTION to disable Energy Margin and Power Limit detection
 * Add define USE_ENERGY_POWER_LIMIT to disable Energy Power Limit detection while Energy Margin detection is active
 * Add allow repeat/longpress for IRSend raw, introduced IRSend<r> option (#6074)
 * Add SetOption68 to enable multi-channel PWM instead of a single light (#6134)
 *
 * 6.6.0.2 20190714
 * Change commands Var and Mem to show all parameters when no index is given (#6107)
 * Add command SetOption67 0/1 to disable or enable a buzzer as used in iFan03
 * Add command DisplayWidth to set pixel width on supported devices
 * Add command DisplayHeight to set pixel height on supported devices
 * Add support for Sonoff iFan03 as module 71 (#5988)
 * Add support for a buzzer
 * Add support for IRSend long press ('repeat' feature from IRRemoteESP8266) (#6074)
 * Add support for IRHVAC Midea/Komeco protocol (#3227)
 * Add support for more IRSend protocols enabled in my_user_config.h
 * Add support for IRSend Pioneer protocol (#6100)
 * Add Oled reset GPIO option "OLED reset"
 *
 * 6.6.0.1 20190708
 * Fix Domoticz battery level set to 100 if define USE_ADC_VCC is not used (#6033)
 * Fix Force Elliptic Curve for Letsencrypt TLS #6042
 * Fix WeMo emulation for 1G echo and 2G echo dot (#6086)
 * Fix Xiaomi Philips brightness (#6091)
 * Change defines USE_TX20_WIND_SENSOR and USE_RC_SWITCH in my_user_config.h to disable to lower iram usage enabling latest core compilation (#6060, #6062)
 * Add blend RGB leds with White leds for better whites (#5895, #5704)
 * Add command SetOption41 0..8 to control number of Tuya switches (#6039)
 * Add command SetOption42 0..255 to set overtemperature (Celsius only) threshold resulting in power off all on energy monitoring devices. Default setting is 90 (#6036)
 * Add command SetOption66 0/1 to enable or disable Tuya dimmer range 255 slider control
 * Add command Time to disable NTP and set UTC time as Epoch value if above 1451602800 (=20160101). Time 0 re-enables NTP (#5279)
 * Add AZ7798 automatic setting of clock display (#6034)
 * Add Epoch and UptimeSec to JSON messages (#6068)
 * Add support for up to 4 INA219 sensors (#6046)
 *
 * 6.6.0 20190707
 * Remove support of TLS on core 2.3.0 and extent support on core 2.4.2 and up
 * Remove MQTT uptime message every hour
 * Refactor some defines to const
 * Refactor webserver HTML input, button, textarea, and select name based on id
 * Refactor webserver sensor data collection
 * Refactor TLS based on BearSSL, warning breaking change for fingerprints validation
 * Refactor management of lights, using classes and integers instead of floats
 * Refactor UDP initial message handling from string to char using static memory and add debug info (#5505)
 * Refactor IRSend and receive for 64-bit support (#5523)
 * Refactor MQTT which might solve issue (#5755)
 * Refactor IRSend by using heap when more than 199 values need to be send. May need increase of define MQTT_MAX_PACKET_SIZE too (#5950)
 * Refactor double to float in rules, and replaced trigonometric functions from stdlib with smaller versions (#6005)
 * Change pubsubclient MQTT_KEEPALIVE from 10 to 30 seconds for AWS IoT support
 * Change gamma correction as default behavior, ie "Ledtable 1"
 * Change PWM resolution from 8 to 10 bits for low brightness lights
 * Change IRSend Panasonic protocol to 64-bit (#5523)
 * Change ADC0 to enabled by default in my_user_config.h (#5671)
 * Change define USE_EMULATION by USE_EMULATION_HUE and USE_EMULATION_WEMO (#5826)
 * Change default PowerDelta from 80% to 0% on new installations (#5858, #5028, #4813, #4130, #4145, #3795, #3778, #3660, #3648)
 * Fix display Bug in KNX webmenu for Physical Address
 * Fix the Unescape() function and the SendSerial3 behaviour
 * Fix webserver multiple Javascript window.onload functionality
 * Fix TasmotaSerial at 9600 bps solving DFPlayer comms (#5528)
 * Fix Configure Timer Web GUI (#5568)
 * Fix Shelly 2.5 I2C address priority issue when VEML6070 code is present by disabling VEML6070 for Shelly 2.5 (#5592)
 * Fix use of SerialDelimiter value 128 (#5634)
 * Fix Sonoff Pow R2 / S31 invalid energy increments (#5789)
 * Fix core 2.5.x ISR not in IRAM exception (#5837)
 * Fix Philips Hue emulation Alexa issue by using part of MAC address for LightId (#5849)
 * Fix missing white channel for WS2812 (#5869)
 * Fix PZem startup issue (#5875)
 * Fix exception 9 when syslog is enabled and NTP is just synced (#5917)
 * Fix Toggle functionality to button double press when one button and two devices are detected (#5935)
 * Fix channel command for dual dimmers (#5940)
 * Fix not restoring white value on power off/power on (#5993)
 * Add command AdcParam to control ADC0 Temperature and Light formula parameters
 * Add command LedMask to assign which relay has access to power LED (#5602, #5612)
 * Add extended LED power control using command LedPowerX where X is 1 to 4. Enabled when "LedLink(i)" is configured too (#5709)
 * Add command Sensor20 1..255 to change Nova Fitness SDS01 working period in minutes (#5452)
 * Add command SetOption38 6..255 to set IRReceive protocol detection sensitivity mimizing UNKNOWN protocols (#5853)
 * Add command SetOption39 1..255 to control CSE7766 (Pow R2) or HLW8032 (Blitzwolf SHP5) handling of power loads below 6W. Default setting is 128 (#5756)
 * Add command SetOption40 0..250 to disable button functionality if activated for over 0.1 second. Needs SetOption1 1 and SetOption13 0 (#5449)
 * Add command SetOption63 0/1 to disable relay state feedback scan at restart (#5594, #5663)
 * Add command SetOption64 0/1 to switch between "-" or "_" as sensor index separator impacting DS18X20, DHT, BMP and SHT3X sensor names (#5689)
 * Add command SetOption65 0/1 and more Tuya Serial based device support (#5815)
 * Add command WebColor to change GUI colors on the fly
 * Add support for AWS IoT with TLS 1.2 on core 2.4.2 and up. Full doc here: https://github.com/arendst/Tasmota/wiki/AWS-IoT
 * Add support for Badger HR-E Water Meter (#5539)
 * Add support for Shelly 2.5 Energy and overtemp Monitoring (#5592)
 * Add support for color and colortone for Philips Hue emulation via Alexa (#5600 #4809)
 * Add support for Scripts as replacement for Rules. Default disabled but can be enabled in my_user_config.h (#5689)
 * Add support for up to four LEDs related to four power outputs. Enabled when "LedLink(i)" is configured too (#5709)
 * Add support for Shelly 1PM Template {"NAME":"Shelly 1PM","GPIO":[56,0,0,0,82,134,0,0,0,0,0,21,0],"FLAG":2,"BASE":18} (#5716)
 * Add support for SPS30 Particle sensor thanks to Gerhard Mutz (#5830)
 * Add support for VL53L0x time of flight sensor. Might interfere with TSL2561 using same I2C address (#5845)
 * Add support for Sonoff L1 thanks to reef-actor (#6002)
 * Add rule Http#Initialized
 * Add rule System#Save executed just before a planned restart
 * Add rule support for single JSON value pair like {"SSerialReceived":"on"} by expanding it to {"SSerialReceived":{"Data":"on"}} allowing for trigger SSerialReceived#Data=on (#5638)
 * Add define USE_COUNTER to my_user_config.h to save space in sonoff-basic.bin and sonoff-minimal.bin
 * Add define USE_DHT to my_user_config.h to save space in sonoff-basic.bin
 * Add defines USE_EMULATION_WEMO and USE_EMULATION_HUE to my_user_config.h to control emulation features at compile time (#5826)
 * Add Toggle functionality to button double press when more devices are detected
 * Add device OverTemp (>73 Celsius) detection to Energy Monitoring devices with temperature sensor powering off all outputs
 * Add Tuya Dimmer 10 second heartbeat serial packet required by some Tuya dimmer secondary MCUs
 * Add all temperature, humidity and pressure for global access
 * Add validation check when loading settings from flash
 * Add HX711 weight restore after controlled restart or after power restore just before executing command Sensor34 7 (#5367, #5786)
 * Add GUI hexadecimal color options in my_user_config.h (#5586)
 * Add alternative IRSend command syntax IRSend raw,<freq>,<header mark>,<header space>,<bit mark>,<zero space>,<one space>,<bit stream> (#5610)
 * Add user configurable ADC0 to Module and Template configuration compatible with current FLAG options (#5671)
 * Add AriLux RF control GPIO option "ALux IrSel" (159) replacing "Led4i" (59) for full LED control (#5709)
 * Add LED GPIO option "LedLink" (157) and "LedLinki" (158) to select dedicated link status LED (#5709)
 * Add all 5 PWM channels individually adressable with LEDs. (#5741)
 * Add reset of Energy values when connection to sensor is lost for over 4 seconds (#5874, #5881)
 * Add checkbox to GUI password field enabling visibility during password entry only (#5934)
 *
 * 6.5.0 20190319
 * Remove commands SetOption14 and SetOption63 as it has been superseded by command Interlock
 * Remove command SetOption35 0-255 for mDNS start-up delay (#4793)
 * Remove support for MQTT_LIBRARY_TYPE, MQTT_ARDUINOMQTT and MQTT_TASMOTAMQTT (#5474)
 * Change webserver content handling from single String to small Chunks increasing RAM
 * Change code use of boolean to bool and byte to uint8_t
 * Change code uint8_t flags to bool flags
 * Change sonoff_template.h layout regarding optional module flags like ADC0
 * Change sonoff_template.h module lay-out by removing non-configurable GPIOs
 * Change button driver making it modular
 * Change switch driver making it modular and introduce input filter (#4665, #4724)
 * Change switch input detection by optimizing switch debounce (#4724)
 * Change web authentication (#4865)
 * Change image name BE_MINIMAL to FIRMWARE_MINIMAL and USE_xyz to FIRMWARE_xyz (#5106)
 * Change GUI weblog from XML to plain text solving possible empty screens (#5154)
 * Fix most compiler warnings
 * Fix Display exception 28 when JSON value is nullptr received
 * Fix epaper driver (#4785)
 * Fix HAss Sensor Discovery Software Watchdog restart (#4831, #4988)
 * Fix allowable MAX_RULE_VARS to 16 (#4933)
 * Fix mDNS addService (#4938, #4951)
 * Fix HAss discovery of MHZ19(B) sensors (#4992)
 * Fix some exceptions and watchdogs due to lack of stack space (#5215)
 * Fix GUI wifi password acception starting with asteriks (*) (#5231, #5242)
 * Fix command WebSend intermittent results (#5273, #5304)
 * Fix additional characters in fallbacktopic, hostname and mqttclient on core 2.5.0 (#5359, #5417)
 * Fix Energy TotalStartTime when commands EnergyReset0 and/or EnergyReset3 used (#5373)
 * Fix DS18S20 temperature calculation (#5375)
 * Fix float calculations in range from 0 to -1 (#5386)
 * Fix exception on GUI Configure Logging and Configure Other (#5424)
 * Add commands PowerCal, VoltageCal and CurrentCal for HLW8012, HJL01 and BL0937 based energy sensors
 * Add command SerialDelimiter 128 to filter reception of only characters between ASCII 32 and 127 (#5131)
 * Add command SSerialSend5 \<hexdata\> to SerialBridge
 * Add command Interlock 0 / 1 / 1,2 3,4 .. to control interlock ON/OFF and add up to 8 relays in 1 to 4 interlock groups (#4910, #5014)
 * Add command Template 255 to copy module configuration over to current active template and store as user template named Merged (#5371)
 * Add command WifiConfig 7 to allow reset of device in AP mode without admin password (#5297)
 * Add command SetOption36 to control boot loop default restoration (#4645, #5063)
 * Add command SetOption37 for RGBCW color mapping (#5326)
 * Add command SetOption55 0/1 and define MDNS_ENABLE to disable/enable mDNS (#4793, #4923)
 * Add command SetOption62 0/1 to disable retain on Button or Switch hold messages (#5299)
 * Add support for Smanergy KA10 Smart Wall Socket with Energy monitoring
 * Add support for commands in sensor drivers
 * Add support for MAX31855 K-Type thermocouple sensor using softSPI (#4764)
 * Add support for Near Field Communication (NFC) controller PN532 using Serial (#4791, #5162)
 * Add support for OBI Power Socket 2 (#4829)
 * Add support for YTF IR Bridge (#4855)
 * Add support for Mi LED Desk Lamp with rotary switch (#4887)
 * Add support for Digoo DG-SP202 Smart Socket with Energy monitoring (#4891)
 * Add support for MAX44009 Ambient Light sensor (#4907)
 * Add support for inverted buttons and inverted buttons without pullup (#4914)
 * Add support for Luminea ZX2820 Smart Socket with Energy monitoring (#4921)
 * Add support for multiple ADS1115 I2C devices (#5083)
 * Add support for online template change using command Template or GUI Configure Other (#5177)
 * Add support for Korean language translations (#5344)
 * Add support for sensor SCD30 (#5434)
 * Add parameter CFG_HOLDER to status 1 message (#5206)
 * Add SetOption32 until SetOption49 diagnostic information to Status 3 report as replacement for second property value in SetOption property name
 * Add Resolution property to Status 3 report providing previous SetOption second value property
 * Add property MqttCount to status 6 message representing number of Mqtt re-connections
 * Add property LinkCount to state and status 11 message representing number of Wifi Link re-connections
 * Add property Downtime to state and status 11 message representing the duration of wifi connection loss
 * Add variable %timestamp% to rules (#4749)
 * Add rule support for "==", "!=" ">=" and "<=" (#5122)
 * Add rule expression enabled by define USE_EXPRESSION in my_user_config.h (#5210)
 * Add Power status functionality to LED2 when configured leaving LED1 for Link status indication
 * Add user configuration of HLW8012 and HJL-01/BL0937 Energy Monitoring as used in Sonoff Pow and many Tuya based devices
 * Add user configuration of MCP39F501 Energy Monitoring as used in Shelly2
 * Add online template configuration using both commands and Configure Template menu option in GUI
 * Add (S)SerialSend3 escape sequence \x to allow hexadecimal byte value (#3560, #4947)
 * Add define DS18B20_INTERNAL_PULLUP to select internal input pullup when only one DS18B20 sensor is connected eliminating external resistor (#4738)
 * Add button control when no relay configured (#4682)
 * Add startup delay of 4 seconds to button control (#4829)
 * Add core version conditional compile options to provided PWM files (#4917)
 * Add resiliency to saved Settings (#5065)
 * Add MHZ19 Temperature as Domoticz Temperature selection (#5128)
 * Add HAss status sensor (#5139)
 * Add status message to former declined group commands (#5145)
 * Add 0x to IRRemote (SetOption29) and RCSwitch (SetOption28) received hexadecimal data (#5431)
 *
 * 6.4.1 20181224
 * Change RAM usage BMP/BME I2C sensors
 * Change FallbackTopic from cmnd/<mqttclient>/ to cmnd/<mqttclient>_fb/ to discriminate from Topic (#1528)
 * Change FallbackTopic detection (#4706)
 * Change Hass discovery to short MQTT messages as used by Hass 0.81 and up (#4711)
 * Change MQTT GUI password handling (#4723)
 * Fix possible dtostrf buffer overflows by increasing buffers
 * Fix wifi strongest signal detection (#4704)
 * Fix Alexa "this value is outside the range of the device". Needs power cycle and Alexa deletion/discovery cycle. (#3159, #4712)
 * Add Slovak language file (#4663)
 * Add support for AZ-Instrument 7798 CO2 meter/datalogger (#4672)
 * Add define WIFI_SOFT_AP_CHANNEL in my_user_config.h to set Soft Access Point Channel number between 1 and 13 as used by Wifi Manager web GUI (#4673)
 * Add define USE_MQTT_TLS_CA_CERT for checking MQTT TLS against root ca using Let's Encrypt cert from sonoff_letsencrypt.h - not supported with core 2.3.0 (#4703)
 *
 * 6.4.0 20181217
 * Change GUI Configure Module by using AJAX for data fetch to cut page size (and memory use) by 40%
     In case of web page errors clear your browser cache or do Page Reload (F5 or Ctrl+R)
 * Change enforcing flashmode dout but it is still mandatory
 * Change bootcount update (being first) flash write to 10 seconds after restart
 * Change display and epaper drivers
 * Change command WebSend Host header field from IP address to hostname (#4331)
 * Change log buffer size from 512 to 520 to accommodate http sensor data (#4354)
 * Change default WIFI_CONFIG_TOOL from WIFI_WAIT to WIFI_RETRY in my_user_config.h (#4400)
 * Change webgui refresh time delay for Save Settings and local OTA Upload (#4423)
 * Change SR-04 driver to use NewPing library (#4488)
 * Change MCP230xx driver to support interrupt retention over teleperiod (#4547)
 * Change support for MPU6050 using DMP (#4581)
 * Fix unintended function overload of WifiState
 * Fix wifi connection errors using wifi disconnect and ESP.reset instead of ESP.restart
 * Fix Sonoff Pow R2 and Sonoff S31 Serial interface hang caused by Sonoff Basic R2 driver delay implementation (and possibly core bug)
 * Fix MQTT connection error after restart
 * Fix wifi re-scan connection baseline
 * Fix possible strncat buffer overflows
 * Fix intermittent Pzem sensor energy overflow calculation error
 * Fix shelly2 ghost switching caused by lack of pull-up inputs (#4255)
 * Fix hardware serial pin configuration. To keep using hardware serial swap current Rx/Tx pin configuration only (#4280)
 * Fix MqttRetry values above 255 seconds (#4424)
 * Fix WifiManager functionality on initial installation (#4433)
 * Fix ArduinoOTA for Core 2.5.0 (#4620)
 * Add minutes to commands Timezone to allow all possible world timezones
 * Add more strict checks for GPIO selections
 * Add code image and optional commit number to version
 * Add dynamic delay to main loop providing time for wifi background tasks
 * Add additional start-up delay during initial wifi connection
 * Add support for decoding Theo V2 sensors as documented on https://sidweb.nl using 434MHz RF sensor receiver
 * Add support for decoding Alecto V2 sensors like ACH2010, WS3000 and DKW2012 weather stations using 868MHz RF sensor receiver
 * Add user definition of defines WIFI_RSSI_THRESHOLD (default 10) and WIFI_RESCAN_MINUTES (default 44)
 * Add command SetOption58 0/1 to enable IR raw data info in JSON message (#2116)
 * Add command IRSend <frequency>|0,<rawdata1>,<rawdata2>,.. to allow raw data transmission (#2116)
 * Add command SetOption56 0/1 to enable wifi network scan and select highest RSSI (#3173)
 * Add command SetOption57 0/1 to enable wifi network re-scan every 44 minutes with a rssi threshold of 10 to select highest RSSI (#3173)
 * Add support for SDM220 (#3610)
 * Add default sleep 1 to sonoff-basic to lower energy consumption (#4217)
 * Add wifi status to Tuya (#4221)
 * Add delays to reduce CPU usage at boot time (#4233)
 * Add command SetOption24 0/1 to select pressure unit as hPa or mmHg (#4241)
 * Add optional hardware serial when GPIO13(Rx) and GPIO15(Tx) are selected removing hardware serial from GPIO01(Tx) and GPIO03(Rx) (#4288)
 * Add support for Gosund SP1 v2.3 Power Socket with Energy Monitoring (#4297)
 * Add support for Armtronix dimmers. See wiki for info (#4321)
 * Add to command WebSend option to send a direct path when command starts with a slash (#4329)
 * Add support for LG HVac and IrRemote (#4377)
 * Add initial support for Hass sensor discovery (#4380)
 * Add support for Fujitsu HVac and IrRemote (#4387)
 * Add support for I2C MGC3130 Electric Field Effect sensor by Christian Baars (#3774, #4404)
 * Add command CalcRes to set number of decimals (0 - 7) used in commands ADD, SUB, MULT and SCALE (#4420)
 * Add CPU average load to state message (#4431)
 * Add command SetOption59 0/1 to change state topic from tele/STATE to stat/RESULT (#4450)
 * Add support for SM Smart Wifi Dimmer PS-16-DZ (#4465)
 * Add support for Teckin US Power Socket with Energy Monitoring (#4481)
 * Add command SetOption60 0/1 to select dynamic sleep (0) or sleep (1) (#4497)
 * Add support for iFan02 Fanspeed in Domoticz using a selector (#4517)
 * Add support for GPIO02 for newer Sonoff Basic (#4518)
 * Add Announce Switches to MQTT Discovery (#4531)
 * Add support for Manzoku Power Strip (#4590)
 *
 * 6.3.0 20181030
 * Change web Configure Module GPIO drop down list order for better readability
 * Change status JSON message providing more switch and retain information
 * Change xsns_17_senseair.ino to use TasmotaModbus library
 * Change MCP230xx driver
 * Change PubSubClient Mqtt library to non-blocking EspEasy version
 * Change energy monitoring using energy sensor driver modules
 * Change Webserver page handler for easier extension (thx to Adrian Scillato)
 * Change pinmode for no-pullup defined switches to pullup when configured as switchmode PUSHBUTTON (=3 and up) (#3896)
 * Change default OTA Url to http://thehackbox.org/tasmota/release/sonoff.bin (#4170)
 * Remove support for MQTT Client esp-mqtt-arduino by #define MQTT_LIBRARY_TYPE MQTT_ESPMQTTARDUINO
 * Remove commands PowerCal, VoltageCal and CurrentCal as more functionality is provided by commands PowerSet, VoltageSet and CurrentSet
 * Remove restart after ntpserver change and force NTP re-sync (#3890)
 * Fix showing Period Power in energy threshold messages
 * Fix header file execution order by renaming user_config.h to my_user_config.h
 * Fix some TSL2561 driver issues (#3681)
 * Fix KNX PA exception. Regression from 6.2.1 buffer overflow caused by subStr() (#3700, #3710)
 * Fix setting and getting color temperature for Philips Hue emulation (#3733)
 * Fix ButtonRetain to not use default topic for clearing retain messages (#3737)
 * Fix syslog when emulation is selected (#2109, #3784)
 * Fix rule trigger POWER1#STATE execution after restart and SetOption0 is 0 (#3856)
 * Fix Home Assistant forced light discovery (#3908)
 * Fix invalid configuration restores and decode_config.py crc error when savedata = 0 (#3918)
 * Fix timer offset -00:00 causing 12:00 hour offset (#3923)
 * Fix I2CScan invalid JSON error message (#3925)
 * Fix exception when wrong Domoticz JSON message is received (#3963)
 * Fix Sonoff Bridge RfRaw receive (#4080, #4085)
 * Fix possible wifi connection error (#4044, #4083)
 * Fix invalid JSON floating point result from nan (Not a Number) and inf (Infinity) into null (#4147)
 * Fix rule mqtt#connected trigger when mqtt is disabled (#4149)
 * Add support for LCD, Matrix, TFT and Oled displays
 * Add support for Neo Coolcam Wifi Smart Power Plug
 * Add support for Michael Haustein ESP Switch
 * Add support for MQTT Client based on lwmqtt to be selected by #define MQTT_LIBRARY_TYPE MQTT_ARDUINOMQTT
 * Add support for Neo Coolcam Wifi Smart Power Plug
 * Add support for Michael Haustein ESP Switch
 * Add support for MQTT Client based on lwmqtt to be selected by #define MQTT_LIBRARY_TYPE MQTT_ARDUINOMQTT
 * Add support for DS3231 Real Time Clock
 * Add support for HX711 Load Cell with optional web GUI scale interface to demonstrate easy GUI plug-in
 * Add support for serial 8N2 communication to TasmotaModbus and TasmotaSerial libraries
 * Add support for RF transceiving using library RcSwitch (#2702)
 * Add support for Shelly 1 and Shelly 2 (#2789)
 * Add support for La Crosse TX20 Anemometer (#2654, #3146)
 * Add support for MP3 player using DFRobot RB-DFR-562 (#3723)
 * Add Support for Xiaomi-Philips Bulbs (#3787)
 * Add support for PCA9685 12bit 16pin hardware PWM driver (#3866)
 * Add support for EXS Relay V5.0 (#3810)
 * Add support for OBI Power Socket (#1988, #3944)
 * Add support for Teckin Power Socket with Energy Monitoring (#3950)
 * Add support for Pzem-003/017 DC Energy monitoring module (#3694)
 * Add support for Pzem-014/016 AC Energy monitoring module (#3694)
 * Add support for CSL Aplic WDP 303075 Power Socket with Energy Monitoring (#3991, #3996)
 * Add support for Tuya Dimmer (#469, #4075)
 * Add command Display to show all settings at once
 * Add command SerialSend5 to send raw serial data like "A5074100545293"
 * Add command WebRefresh 1000..10000 to control web page refresh in milliseconds. Default is 2345
 * Add command WeightRes 0..3 to control display of decimals for kilogram
 * Add command RGBWWTable to support color calibration (#3933)
 * Add command Reset 4 (reset to defaults but keep wifi params) and Reset 5 (as reset 4 and also erase flash) (#4061)
 * Add command SetOption35 0..255 (seconds) to delay mDNS initialization to control possible Wifi connect problems
 * Add command SetOption52 0/1 to control display of optional time offset from UTC in JSON messages (#3629, #3711)
 * Add command SetOption53 0/1 to toggle gui display of Hostname and IP address (#1006, #2091)
 * Add authentication to HTTP web pages
 * Add decimals as input to commands PowerSet, VoltageSet and CurrentSet
 * Add tools/decode-config.py by Norbert Richter to decode configuration data. See file for information
 * Add define USE_DISPLAYS for selecting image sonoff-display
 * Add define USE_BASIC for selecting image sonoff-basic without most sensors
 * Add auto reload of main web page to some web restarts
 * Add TasmotaModbus library as very basic modbus wrapper for TasmotaSerial
 * Add more API callbacks and document API.md
 * Add Apparent Power and Reactive Power to Energy Monitoring devices (#251)
 * Add token %hostname% to command FullTopic (#3018)
 * Add Wifi channel number to state message (#3664)
 * Add user configurable GPIO02 and GPIO03 on H801 devices (#3692)
 * Add toggle function RGBW lights (#3695, #3697)
 * Add network information to display start screen (#3704)
 * Add sleep to Nova Fitness SDS01X sensor (#2841, #3724, #3749)
 * Add Analog input AD0 enabled to sonoff-sensors.bin (#3756, #3757)
 * Add power value below 5W to Sonoff Pow R2 and S31 (#3745)
 * Add RF Receiver control to module MagicHome to be used on Arilux LC10 (#3792)
 * Add userid/password option to decode-status.py (#3796)
 * Add delay after restart before processing rule sensor data (#3811)
 * Add force_update to Home Assistant discovery (#3873)
 * Add rule triggers SWITCH1#BOOT and POWER1#BOOT (#3904, #3910)
 * Add Hebrew language file (#3960)
 * Add TotalStartTime to Energy JSON message (#3971)
 * Add whitespace removal from RfRaw and SerialSend5 (#4020)
 * Add support for two BMP/BME sensors (#4195)
 *
 * 6.2.1 20180905
 * Fix possible ambiguity on command parameters if StateText contains numbers only (#3656)
 * Fix Wemo emulation to select the first relay when more than one relay is present (#3657)
 * Fix possible exception due to buffer overflow (#3659)
 * Fix lost energy today and total energy value after power cycle (#3689)
 *
 * 6.2.0 20180901
 * Allow user override of define MAX_RULE_VARS and MAX_RULE_TIMERS (#3561)
 * Disable wifi sleep for both Esp8266/Arduino core 2.4.1 and 2.4.2 to solve device freeze caused by Espressif SDK bug (#3554)
 * Change DS18B20 driver to provide better instant results
 * Change some sensor drivers to provide instant results
 * Change define USE_ALL_SENSORS to USE_SENSORS as it doesn't contain all sensors due to duplicate I2C addresses
 * Change some sensor update timings: AdcEvery 200 -> 250, Senseair 300 -> 250, SDM120 300 -> 250, SDM630 300 -> 250
 * Change default Wifi config option from WPS to Wifi Manager if WPS is disabled or Wifi Smartconfig if webserver is disabled or Wifi Serial input if Smartconfig is disabled
 * Change SHT1x driver to provide better instant results and fix I2C interference
 * Change DHT driver to provide better instant results and add decimals to DHT11 (#3164)
 * Change DS18x20 driver to provide better instant results (#3169)
 * Change CounterType 1 from milliseconds to microseconds (#3437)
 * Change scheduler for better sleep support using Uptime, Delay, PulseTime and TelePeriod, Blinktime (#3581)
 * Remove unused functionality from Sonoff-minimal to save space
 * Remove WPS and SmartConfig from sonoff-minimal saving 56k code space
 * Remove TSL2561 debug message and update library (#2415)
 * Remove forced restart when sleep command is executed (#3554)
 * Fix invalid response using more than 4 switches and domoticz
 * Fix sonoff-minimal not using default settings
 * Fix unsecure main webpage update
 * Fix DHT driver mixing values for different sensors (#1797)
 * Fix EnergyReset3 regression not clearing total energy (#2723)
 * Fix rules once regression from v6.1.0 (#3198, #3226)
 * Fix command Scale buffer overflow (#3236)
 * Fix possible WDT due to long MQTT publish handling (#3313)
 * Fix command TimeDst/TimeStd invalid JSON (#3322)
 * Fix handling of default names when using names starting with shortcut character ",0,1 or 2 (#3392, #3600, #3618)
 * Fix LM75AD I2C sensor detection (#3408)
 * Fix iFan02 power on state (#3412, #3530)
 * Fix some Pow R2 and S31 checksum errors using optimized re-sync (#3425)
 * Fix SDM120 reporting wrong negative values to Domoticz (#3521)
 * Fix MQTT reconnection detection when using TasmotaMqtt library (#3558)
 * Fix OtaMagic when file path contains a dash (-) (#3563)
 * Fix Sonoff Bridge data reception when using Portisch EFM8 firmware using in data buffer length (#3605)
 * Add read sensor retry to DS18B20, DS18x20, DHT, SHT1X and HTU21
 * Add user selection of Wifi Smartconfig as define USE_SMARTCONFIG in user_config.h
 * Add boot loop detection and perform some solutions
 * Add wifi and mqtt status led blinkyblinky to be disabled by SetOption31 1. Does not work when LedPower is On (deliberate) (#871, #2230, #3114, #3155)
 * Add support for TM1638 switch (#2226)
 * Add GPIO options ButtonXn, SwitchXn and CounterXn to select INPUT mode instead of INPUT_PULLUP (#2525)
 * Add support for APDS9960 proximity sensor (#3051)
 * Add support for MPR121 controller in input mode for touch buttons (#3142)
 * Add support for MCP230xx for general purpose input expansion and command Sensor29 (#3188)
 * Add default Wifi Configuration tool as define WIFI_CONFIG_NO_SSID in user_config.h if no SSID is configured (#3224)
 * Add command Timers 0/1 to globally disable or enable armed timers (#3270)
 * Add support for CCS811 sensor (#3309)
 * Add Turkish language file (#3332)
 * Add command SerialSend4 to send binary serial data (#3345)
 * Add initial support for sensor MPU6050 (#3352)
 * Add rule triggers Wifi#Connected and Wifi#Disconnected (#3359)
 * Add option + to command Rule to concatenate new rule with existing rules (#3365)
 * Add message when JavaScript is not enabled in webbrowser (#3388)
 * Add build time setting of ButtonTopic and SwitchTopic (#3414)
 * Add iFan02 Fanspeed + and Fanspeed - command options (#3415)
 * Add Individual HSBColorX commands (#3430, #3615)
 * Add output support on MCP23008/MCP23017 (#3436)
 * Add modulo option to rules like rule1 on Time#Minute|5 do backlog power on;delay 200;power off endon (#3466)
 * Add RGB support for Domoticz (#3547)
 * Add all ruletimer values to command RuleTimer result message (#3571)
 * Add command Publish2 for publishing retained MQTT messages (#3593)
 * Add commands ButtonDebounce 40..1000 and SwitchDebounce 40..1000 to have user control over debounce timing. Default is 50mS (#3594)
 * Add RuleX debug options 8,9,10 (StopOnError) to control RuleX execution status after an exception restart (#3607)
 * Add rule variables %sunrise%, %sunset%, %uptime% and %time% (#3608)
 * Add optional MQTT_TELE_RETAIN to Energy Margins message (#3612, 3614)
 *
 * 6.1.1 20180714
 * Revert wifi changes (#3177)
 * Revert sonoff-minimal removals causing failure of wifi connection (#3177)
 *
 * 6.1.0 20180706
 * Remove version 3, 4 and pre 5.2 settings auto-upgrade. See https://github.com/arendst/Tasmota/wiki/Upgrade#migration-path
 * Change default CFG_HOLDER from 0x20161209 to 4617 (=0x1209) - no impact on default upgrades
 * Change number of supported switches from 4 to 8 (#2885, #3086)
 * Change BME680 driver from Adafruit to Bosch BME680 library (#2969)
 * Fix Pzem004T checksum error
 * Fix KNX bug when doing reply of sensors values
 * Fix rules induced LWT message
 * Fix possible wifi connection problem (#1366)
 * Fix some Pow R2 and S31 checksum errors (#1907)
 * Fix display selection of un-available GPIO options in Module Configuration webpage (#2718)
 * Fix timer re-trigger within one minute after restart (#2744)
 * Fix IRSend not accepting data value of 0 by David Conran (#2751)
 * Fix vars on rules by Adrian Scillato (#2769)
 * Fix bug in KNX menu by Adrian Scillato (#2770)
 * Fix anomalies in rules (#2778)
 * Fix HUE bridge V1 software version by Heiko Krupp (#2788)
 * Fix Hardware Watchdog restart when using event command (#2853)
 * Add Ukrainian language file
 * Add KNX support for DS18S20 Temperature sensor
 * Add CRC to Settings making future upgrades more fail-safe
 * Add feature information to Status 4
 * Add tools folder with python script decode-status.py for decoding some status fields like SetOption and Features
 * Add Slots on the KNX Web Menu to select Group Addess to receive data to trigger rules
 * Add two rule sets of 511 characters using commands rule1, rule2 and rule3
 * Add Console Commands to send KNX Commands and KNX Values
 * Add Slots on the KNX Web Menu to select Group Addess to send data from console commands
 * Add Events to trigger rules when a command or read requests is received from KNX
 * Add command SetOption30 to enforce Hass discovery as light group (#1784)
 * Add support for BlitzWolf BW-SHP2 (and Homecube, Gosund SP1) Energy Monitoring Smart Socket (#2223)
 * Add time in minutes to rule Time#Initialized, Time#set and Time#Minute (#2669)
 * Add Eastron SDM630 energy meter by Gennaro Tortone (#2735)
 * Add KNX communication enhancement by Adrian Scillato (#2742)
 * Add KNX energy data by Adrian Scillato (#2750)
 * Add rule support for IrReceive and RfReceive (#2758)
 * Add python script fw-server.py in tools folder to create a simple OTA server by Gennaro Tortone (#2759)
 * Add rule variables %time% for minutes since midnight, %uptime%, %sunrise% and %sunset% giving time in minutes (#2669)
 * Add rules %mem1% to %mem5% variable names storing data in flash (#2780)
 * Add rules test on %varx% or %memx% (#2780)
 * Add optional token %id% substituting the unique MAC address to fulltopic by Michael Graf (#2794)
 * Add support for Sonoff S26 Smart Socket (#2808)
 * Add command WebSend [<host>(:<port>,<user>:<password>)] <command> (#2821)
 * Add increment and decrement value to command Counter (#2838)
 * Add support for Sonoff iFan02 as module 44 introducing command FanSpeed 0..3 (#2839)
 * Add source information to command execution to be shown with logging option 3 (#2843)
 * Add support for uploading Sonoff Bridge firmware found in tools/fw_efm8bb1 folder build by Portisch using Web Gui File Upload (#2886)
 * Add command RfRaw to control Portisch firmware features
 * Add support for I2C temperature sensor LM75AD (#2909)
 * Add option 0 to command Timers disarming all timers (#2962)
 * Add performance improvement when updating multiple individual WS2812 pixels (#3007)
 * Add command SetOption28 to switch between hex or decimal Sonoff Bridge RF received data format (#3008)
 * Add command SetOption29 to switch between hex or decimal IR received data format
 * Add decimal values support for commands ADD, SUB, MULT and SCALE (#3083, #3089)
 * Add support for bitflags SetOption50 .. SetOption81 (#3118)
 *
 * 5.14.0 20180515
 * Update language files
 * Update TasmotaSerial to 2.0.0 allowing Hardware Serial Fallback when correct connections are configured
 * Change command handling
 * Change user_config(_override).h defines TIME_STD and TIME_DST
 * Change user_config(_override).h otaurl to http://sonoff.maddox.co.uk/tasmota/sonoff.bin (#2588, #2602)
 * Fix configuration restore regression from 5.13.1
 * Fix compile error when ADC is enabled and Rules are disabled (#2608)
 * Fix rule power trigger when no backlog command is used (#2613)
 * Fix several timer data input and output errors (#2597, #2620)
 * Fix KNX config error (#2628)
 * Fix sensor MHZ-19 vanishing data over time (#2659)
 * Fix KNX reconnection issue (#2679)
 * Fix DST and STD time for Southern Hemisphere by Adrian Scillato (#2684, #2714)
 * Add Portuguese in Brazil language file
 * Add SetOption26 to enforce use of indexes even when only one relay is present (#1055)
 * Add support for sensor SI1145 UV Index / IR / Visible light (#2496)
 * Add rule state test for On/Off in addition to 0/1 (#2613)
 * Add hardware serial option to MHZ-19 sensor (#2659)
 * Add Eastron SDM120 energy meter by Gennaro Tortone (#2694)
 * Add user entry DST/STD using commands TimeStd and TimeDst (See wiki for parameter syntax) (#2721)
 *
 * 5.13.1 20180501
 * Fix JSON buffers size too small for execution in some situations (#2580)
 * Fix configuration restore (#2591)
 * Add define MODULE for user selecting default model although it preferably should not be changed (#569, #2589)
 *
 * 5.13.0 20180430
 * Change platformio option sonoff-ds18x20 to sonoff-allsensors enabling ds18x20 and all other sensors in one image
 * Change status display of Ssid and SetOption
 * Change default option SetOption15 from 0 to 1 providing better initial PWM experience
 * Change webpage parameter communication
 * Change max number of commands in Backlog from 15 to 30 and ignore commands overflowing
 * Change TSL2561 driver to joba library and delete Adafruit library (#1644)
 * Change default parameters in user_config.h to undefined for easy installation (#1851)
 * Change max user configurable hold time from 10 to 25 seconds (#1851)
 * Change Sonoff SC JSON format (#1939)
 * Change Polish language to using Diacritics (#2005)
 * Change user_config_override usage by providing user_config_override_sample.h (#2228)
 * Change MQTT response topic for Energy changes from ENERGY to SENSOR (#2229, #2251)
 * Change default Reset configuration time from 4 seconds to 40 seconds on Button hold (#2268)
 * Change ESP8266 Analog JSON message from {"Analog0:123"} to {"ANALOG":{"A0:123"}} to accomodate rules (#2560)
 * Change Counter JSON message from {"Counter1":0,"Counter3":0} to {"COUNTER":{"C1":0,"C3":0}} to accomodate rules
 * Change ADS1115 JSON message from {"ADS1115":{"Analog0":123,"Analog1":123}} to {"ADS1115":{"A0":123,"A1":123}}
 * Fix intermittent exception when dns lookup is used while sleep is enabled
 * Fix 5.4.0 regression turning off single press after button hold during 4x hold time
 * Fix possible wifi connection problem by erasing sdk configuration parameters
 * Fix NTP sync to Thu Jan 01 08:00:10 1970 results in uptime 17651+ days (core2.4.1/sdk2.2.1)
 * Fix MAX31850 higher temperatures (#1269)
 * Fix freeing more code space when emulation is disabled (#1592)
 * Fix providing web page configuratin option for Friendly Name when no device (relay or light) is configured (#1850)
 * Fix compile error when define HOME_ASSISTANT_DISCOVERY_ENABLE is not set (#1937)
 * Fix MQTT TLS fingerprint validation (#2033)
 * Fix update temperature on DS18x20 drivers (#2328)
 * Fix compile error when not defined USE_TIMERS (#2400)
 * Fix configuration filename truncation when it contains spaces (#2484, #2490)
 * Fix Energy Today and Yesterday overflow (#2543)
 * Add serial debug info
 * Add Portuguese language file
 * Add Czech language file
 * Add Bulgarian language file
 * Add Domoticz dust (custom) sensors to PMS5003 and NovaFitness SDS drivers as PM1, PM2.5 and PM10
 * Add commands Publish, Rule, RuleTimer and Event. See Wiki about Rule restriction, usage and examples
 * Add sonoff-classic, sonoff-allsensors and sonoff-knx
 * Add some coloring to important web buttons
 * Add support for sensor HC-SR04 ultrasonic (#113, #1964, #2444)
 * Add define MQTT_TELE_RETAIN compile option default set to 0 (#1071)
 * Add 16 timers using commands Timer and Timers (#1091)
 * Add optional Timer configuration webpage to be enabled in user_config.h with define USE_TIMERS_WEB
 * Add Multichannel Gas sensor using MultiChannel_Gas_Sensor library (#1245)
 * Add Domoticz Battery and RSSI Quality (#1604)
 * Add command HSBColor Hue,Sat,Bri (#1642, #2203)
 * Add compile time support for WS2812 BRG and RBG led configurations to be defined in user_config.h (#1690)
 * Add optional usage of %d or %X suffices in MQTT client to append chipid (#1871)
 * Add optional usage of %d or %X suffices in MQTT topic to append chipid (#1871)
 * Add optional usage of %d or %04d in ota url to be replaced with chipid (#1871)
 * Add Sonoff Bridge command RfKey<x> 5 to show current RF key values either default or learned (#1884)
 * Add user configurable serial GPIOs to MagicHome and Arilux modules (#1887)
 * Add Russian language file (#1909)
 * Add Webserver upload preflight request support (#1927)
 * Add Home Assistant clear other device (#1931)
 * Add Restart time to Status 1 (#1938)
 * Add optional TSL2561 driver using library Joba_Tsl2561 to be enabled in user_config.h with define USE_TSL2561_JOBA (#1951)
 * Add support for sensor SHTC3 (#1967)
 * Add compiler check for stable lwIP version v1.4 (#1940)
 * Add support for multiple SHT3X sensors (#1949, #2110)
 * Add always suffix with device number in Mqtt discovery topic (#1962)
 * Add support for optional MQTT drivers to be selected in user_config.h (#1992)
 * Add optional Arduino OTA support to be enabled in user_config.h (#1998)
 * Add diacritics to Polish language file (#2005)
 * Add Hungarian language file (#2024)
 * Add support for Nova Fitness SDS011 and possibly SDS021 particle concentration sensor (#2070)
 * Add single decimal precision to Nova Fitness SDS0x1 sensor values (#2093)
 * Add Chinese (Traditional) in Taiwan language file (#2108)
 * Add Sonoff SC domoticz support for Sound level as Counter and Air quality (#2118)
 * Add a second TLS fingerprint to allow switching keys in TLS mode (#2033, #2102)
 * Add display of remaining pulse time to command PulseTime (#2085)
 * Add additional time offset to Wifi Retry based on device mac address (#2089)
 * Add command Color6 RRGGBB for Clock hour marker color and command Rotation pixels for Clock rotation (#2092)
 * Add HTML language header in local language (#2123)
 * Add command PowerDelta 0..100 (percentage) to Energy monitoring devices to report on active power load change (#2157)
 * Add Restart Reason to Status 1 report (#2161)
 * Add command Channel 0..100 to control dimmer value for individual color channels (#2111, #2203)
 * Add support for Hardware Serial bridge using commands SerialDelimiter, Baudrate and SerialSend. Supports 8N1 and text only (#2182)
 * Add support for Software Serial bridge using commands SerialDelimiter, SBaudrate and SSerialSend. Supports 8N1 and text only (#2190)
 * Add support for Zengge WF017 PWM Led strip controller (#2202)
 * Add PWM status to command State if PWM enabled (#2203)
 * Add all FriendlyNames to Status information (#2208)
 * Add Channel status information (#2211)
 * Add hexadecimal Data entry to command IrSend using 0x notation (#1290, #2314)
 * Add Home Assistant MQTT Discovery for Buttons and change SetOption19 response (#2277)
 * Add multiple color entry support for command Led like Led2 120000 001200 000012 setting led2 as Red, Led3 as Green and Led4 as Blue (#2303)
 * Add hexadecimal RGB color entry on RGBCW leds (#2304)
 * Add support for SGP30 gas and air quality sensor (#2307)
 * Add optional Sunrise and Sunset timers with commands Latitide and Longitude to be enabled with define USE_SUNRISE in user_config.h (#2317)
 * Add timer sunrise and sunset offset (#2378)
 * Add user selectable defines for Sunrise/set Dawn option (#2378)
 * Add optional KNX IP Protocol Support (#2402)
 * Add random window to timers (#2447)
 * Add Greek language file (#2491)
 * Add support for Sonoff Pow R2 (#2340)
 * Add GPIO_User to GPIO02 for all Sonoff T1 (#2524)
 *
 * 5.12.0 20180209
 * Change library PubSubClient.h define MQTT_MAX_PACKET_SIZE from 512 to 1000 for Home Assistant  support
 * Change relation of define MESSZ being dependent on PubSubClient.h define MQTT_MAX_PACKET_SIZE
 * Change command color parameter input checks to less strict for Home Assistant support
 * Change command Ina219Mode into command Sensor13
 * Change commands HlwPCal, HlwUCal and HlwICal to PowerCal, VoltageCal and CurrentCal to be used for both Pow and S31 calibration
 * Change commands HlwPSet, HlwUSet and HlwISet to PowerSet, VoltageSet and CurrentSet to be used for both Pow and S31 calibration
 * Change uptime from hour to second resulting in a display of 123T13:45:21 where 123 is days
 * Change module name Wemos D1 mini into Generic (#1220)
 * Change HTML from width=100% to style=width:100% supporting HTML5 (#1358)
 * Change OSWATCH_RESET_TIME (Blocked loop) from 30 to 120 seconds to allow slow networks (#1556)
 * Change WIFI_MANAGER_SEC into WIFI_CONFIG_SEC (#1616)
 * Change function pointers code to save code space and memory (#1683)
 * Change webserver argument processing gaining 5k code space (#1705)
 * Change weblog memory usage (#1730, #1793, #1819)
 * Update TasmotaSerial library to 1.1.0
 * Update language files Italian (#1594), Dutch (#1723) and Spanish (#1722)
 * Fix Non-English JSON temperature unit attachement
 * Fix Arilux RF induced exception by moving interrupt handler to iram on non ESP8266/Arduino lib v2.3.0
 * Fix truncated command names and wrong response for DomoticzSwitchIdx (#1571)
 * Fix %-sign issue as printf escape character in Humidity and Sonoff SC (#1579)
 * Fix DS18B20 temperature JSON decimal dot (#1561)
 * Fix Energy JSON message (#1621)
 * Fix IRSend parameter translation (#1636)
 * Fix TSL2561 device detection (#1644, #1825)
 * Fix BME680 teleperiod resistance measuring (#1647)
 * Fix Energy Monitoring Energy Today and Energy Total reading after restart (#1648)
 * Fix IRReceive Data value (#1663)
 * Fix Energy Monitoring Energy Period roll-over (#1688)
 * Fix compiler warnings (#1774)
 * Fix command PWM response if no PWM channel is configured (#1783)
 * Add locale Decimal Separator to Web sensor page
 * Add ColorTemperature to light status message
 * Add command PowerOnState option 5 which inverts PulseTime and allows for delayed always on after power on
 * Add OtaMagic two step Web server OTA upgrade using filename-minimal image if OTA free space is too small
 * Add support for PMS5003 and PMS7003 particle concentration sensor
 * Add command SetOption21 1 to allow Energy Monitoring when power is off on Sonoff Pow and Sonoff S31 (#1420)
 * Add Chinese language file (#1551)
 * Add French language file (#1561)
 * Add Spanish language file (#1589)
 * Add HTTP Allow Cross Origin removed from ESP8266/Arduino lib v2.4.0 (#1572)
 * Add Home Assistant MQTT Discovery for switch and light to be enabled by command SetOption19 1 (#1534) or define HOME_ASSISTANT_DISCOVERY_ENABLE in user_config.h (#1685)
 * Add command State to retrieve device state information (same data as teleperiod state and status 11 in slightly different JSON format)
 * Add optional login to Webserver AP mode (#1587, #1635)
 * Add command Sensor15 2 to start MHZ19(B) Zero Point Calibration (#1643)
 * Add support for Sonoff S31 Smart Socket with Power Consumption Detection (#1626)
 * Add command SetOption20 to allow update of Dimmer/Color/Ct without turning power on (#1719, #1741)
 * Add NTP sync time slot based on chip id (#1773)
 * Add cursor pointer to web button (#1836)
 *
 * 5.11.1 20180107
 * Fix Sonoff Pow command handling (#1542)
 *
 * 5.11.0 20180107
 * Minor webpage HTML optimizations (#1358)
 * Updated German translation (#1438)
 * Change Sonoff Pow Energy MQTT data message and consolidate Status 8 into Status 10
 * Change ADS1115 default voltage range from +/-2V to +/-6V (#1289)
 * Change text to Active for 3 minutes (#1364)
 * Change Wemo SetBinaryState to distinguish from GetBinaryState (#1357)
 * Change output of HTTP command to valid JSON and Array only (#1363)
 * Removed all MQTT, JSON and Command language defines from locale files and set fixed to English (#1473)
 * Renamed commands Color2,3,4 to Color3,4,5
 * Fix BME280 calculation (#1051)
 * Fix Sonoff Bridge missed learned key if learned data contains 0x55 (End of Transmission) flag (#1095, #1294)
 * Fix PWM initialization in Dimmer/Color mode (#1321)
 * Fix Wemo Emulation (#1357)
 * Fix display of build date and time in non-english locale (#1465)
 * Fix Wemo and Hue emulation by adding M-Search response delay (#1486)
 * Add libraries Adafruit_BME680-1.0.5, Adafruit_Sensor-1.0.2.02, TasmotaSerial-1.0.0 and TSL2561-Arduino-Library
 * Add command Color2 to set color while keeping same dimmer value
 * Add device function pointers
 * Add support for SenseAir S8 CO2 sensor
 * Add color led signal to Carbon Dioxide (CO2) sensors using defines CO2_LOW and CO2_HIGH in user_config.h
 * Add support for Domoticz Air Quality sensor to be used by MH-Z19(B) and SenseAir sensors
 * Add support for PZEM004T energy sensor
 * Add support for iTead SI7021 temperature and humidity sensor by consolidating DHT22 into AM2301 and using former DHT22 as SI7021 (#735)
 * Add support for BME680 using adafruit libraries (#1212)
 * Add support for MH-Z19(B) CO2 sensor (#561, #1248)
 * Add multipress support and more user configurable GPIO to Sonoff Dual R2 (#1291)
 * Add support for TSL2561 using adafruit library (#661, #1311)
 * Add support for SHT3x (#1314)
 * Add support for Arilux LC06 (#1414)
 * Add Italian language file (#1449)
 * Add 2nd Gen Alexa support to Wemo emulation discovery (#1357, #1450)
 * Add define for additional number of WS2812 schemes (#1463)
 *
 * 5.10.0 20171201
 * Upgrade library ArduinoJson to 5.11.2
 * Upgrade library IRRemoteEsp8266 to 2.2.1 + 2 commits but disabled some protocols (code size reduction)
 * Upgrade library NeoPixelBus to 2.2.9
 * Upgrade library OneWire to 2.3.3 + 6 commits and disabled CRC lookup-table (#define ONEWIRE_CRC8_TABLE 0) (code size reduction)
 * Update library PubSubClient to 2.6 + 9 commits and additional delay (#790)
 * Update core_esp8266_wiring_digital.c to latest (staged) level
 * Patch library I2Cdevlib-Core for esp8266-core 2.4.0-rc2 compatibility
 * Remove command EnergyReset 1..3 now replaced by EnergyReset1 to EnergyReset3
 * Remove spaces in JSON messages (code size reduction)
 * Renamed xsns_05_ds18x20.ino to xsns_05_ds18x20_legacy.ino still using library OneWire and providing dynamic sensor scan
 * Fix possible iram1_0_seg compile error by shrinking ICACHE_RAM_ATTR code usage
 * Fix PWM watchdog timeout if Dimmer is set to 100 or Color set to 0xFF (#1146)
 * Fix Sonoff Bridge Learn Mode hang caused by unrecognised RF code (#1181)
 * Fix blank console log window by using XML character encoding (#1187)
 * Fix wrong response name for command HlwISet (#1214)
 * Fix DHT type sensor timeout recognition by distinguish "signal already there" from "timeout" (#1233)
 * Add fixed color options 1..12 to command Color
 * Add + (plus) and - (minus) to commands Dimmer (+10/-10), Speed and Scheme
 * Add + (plus) and - (minus) to command Color to select 1 out of 12 preset colors
 * Add + (plus) and - (minus) to command Ct to control ColdWarm led ColorTemperature (+34/-34)
 * Add commands EnergyReset1 0..42500, EnergyReset2 0..42500 and EnergyReset3 0..42500000
 *  to (Re)set Energy Today, Yesterday or Total respectively in Wh (#406, #685, #1202)
 * Add optional ADS1115 driver as alternative for unsupported I2Cdevlib in esp8266-core 2.4.0-rc2
 * Add support for INA219 Voltage and Current sensor to be enabled in user_config.h with define USE_INA219
 * Add support for Arilux LC11 (Clearing RF home code when selecting no Arilux module)
 * Add support for WS2812 RGBW ledstrips to be enabled in user_config.h with define USE_WS2812_CTYPE (#1156)
 * Add SettingsSaveAll routine to command SaveData to be used before controlled power down (#1202)
 * Add option PUSHBUTTON_TOGGLE (SwitchMode 7) to allow toggling on any switch change (#1221)
 * Add new xdrv_05_ds18x20.ino free from library OneWire and add the following features:
 *  Add support for DS1822
 *  Add forced setting of 12-bit resolution for selected device types (#1222)
 *  Add read temperature retry counter (#1215)
 *  Fix lost sensors by performing sensor probe at restart only thereby removing dynamic sensor probe (#1215)
 *  Fix sensor address sorting using ascending sort on sensor type followed by sensor address
 *  Rewrite JSON resulting in shorter message allowing more sensors in default firmware image:
 *   "DS18B20-1":{"Id":"00000483C23A","Temperature":19.5},"DS18B20-2":{"Id":"0000048EC44C","Temperature":19.6}
 * Add additional define in user_config.h to select either single sensor (defines disabled), new multi sensor (USE_DS18X20) or legacy multi sensor (USE_DS18X20_LEGACY)
 * Add clock support for more different pixel counts (#1226)
 * Add support for Sonoff Dual R2 (#1249)
 * Add FriendlyName to web page tab and add program information to web page footer (#1275)
 *
 * 5.9.1 20171107
 * Add external sensor function pointer interface to enable easy sensor addition
 * Add support for ADS1115 to be enabled in user_config.h and needs libraries i2cdevlib-Core and i2cdevlib-ADS1115 (#338, #660)
 * Fix Backup Configuration file download failure by defining proper file size (#1115)
 * Fix Exception 26 and empty console screen after usage of command WakeupDuration (#1133)
 * Fix some changed iTead web links in README.md (#1137)
 *
 * 5.9.0 20171030
 * Rewrite code (partly) using Google C++ Style Guide (https://google.github.io/styleguide/cppguide.html)
 * Rewrite code by using command lookup tables and javascript (client side) web page expansions
 * Change HTML/CSS to enable nicer form field entry
 * Change default PWM assignments for H801 RGB(CW) led controller to support optional Color/Dimmer control
 *   GPIO04 (W2)    from GPIO_PWM2 to GPIO_USER to be user configurable for GPIO_PWM5 (second White - Warm if W1 is Cold)
 *   GPIO12 (Blue)  GPIO_PWM3 no change
 *   GPIO13 (Green) from GPIO_PWM4 to GPIO_PWM2
 *   GPIO14 (W1)    from GPIO_PWM1 to GPIO_USER to be user configurable for GPIO_PWM4 (first White - Cold or Warm)
 *   GPIO15 (Red)   from GPIO_PWM5 to GPIO_PWM1
 * Change default PWM assignments for MagicHome RGB(W) led controller to support optional Color/Dimmer control
 *   GPIO05 (Green) from GPIO_PWM4 to GPIO_PWM2
 *   GPIO12 (Blue)  from GPIO_PWM5 to GPIO_PWM3
 *   GPIO13 (White) GPIO_USER to be user configurable for GPIO_PWM4 (White - Cold or Warm)
 *   GPIO14 (Red)   from GPIO_PWM3 to GPIO_PWM1
 * Change default PWM assignment for Witty Cloud to support optional Color/Dimmer control (#976)
 *   GPIO12 (Green) from GPIO_PWM4 to GPIO_PWM2
 *   GPIO13 (Blue)  from GPIO_PWM5 to GPIO_PWM3
 *   GPIO15 (Red)   from GPIO_PWM3 to GPIO_PWM1
 * Change when another module is selected now all GPIO user configuration is removed
 * Change command name IRRemote to IRSend (#956)
 * Remove Arduino IDE version too low warning as it interferes with platformio.ini platform = espressif8266_stage
 * Fix command FullTopic entry when using serial or console interface
 * Fix possible UDP syslog blocking
 * Fix minimum TelePeriod of 10 seconds set by web page
 * Fix command GPIOx JSON response (#897)
 * Fix inverted relay power on state (#909)
 * Fix compile error when DOMOTICZ_UPDATE_TIMER is not defined (#930)
 * Fix alignment of web page items in some browsers (#935)
 * Fix setting all saved power settings to Off when SetOption0 (SaveState) = 0 (#955)
 * Fix timezone range from -12/12 to -13/13 (#968)
 * Fix Southern Hemisphere TIME_STD/TIME_DST (#968)
 * Fix TLS MQTT SSL fingerprint test (#970, #808)
 * Fix virtual relay status message used with Color/Dimmer control (#989)
 * Fix command IRSend and IRHvac case sensitive parameter regression introduced with version 5.8.0 (#993)
 * Fix pressure calculation for some BMP versions regression introduced with version 5.8.0i (#974)
 * Fix Domoticz Dimmer set to same level not powering on (#945)
 * Fix Blocked Loop when erasing large flash using command reset 2 (#1002)
 * Fix relay power control when light power control is also configured as regression from 5.8.0 (#1016)
 * Fix Mqtt server mDNS lookup only when MqttHost name is empty (#1026)
 * Add debug information to MQTT subscribe
 * Add translations to I2Cscan
 * Add translation to BH1750 unit lx
 * Add light scheme options (Color cycle Up, Down, Random) and moving WS2812 schemes up by 3
 * Add Domoticz counter sensor to IrReceive representing Received IR Protocol and Data
 * Add option 0 to MqttHost to allow empty Mqtt host name
 * Add support for Arilux AL-LC01 RGB Led controller (#370)
 * Add esp8266 de-blocking to PubSubClient library (#790)
 * Add Domoticz sensors for Voltage and Current (#903)
 * Add platformio OTA upload support (#928, #934)
 * Add warning to webpage when USE_MINIMAL is selected (#929)
 * Add smoother movement of hour hand in WS2812 led clock (#936)
 * Add support for Magic Home RGBW and some Arilux Led controllers (#940)
 * Add command SetOption15 0 (default) for command PWM control or SetOption15 1 for commands Color/Dimmer control to PWM RGB(CW) leds (#941)
 * Add Domoticz counter sensor to Sonoff Bridge representing Received RF code (#943)
 * Add support for Luani HVIO board (https://luani.de/projekte/esp8266-hvio/) (#953)
 * Add PWM initialization after restart (#955)
 * Add IR Receiver support. Disable in user_config.h (#956)
 * Add support for inverted PWM (#960)
 * Add Sea level pressure calculation and Provide command Altitude (#974)
 * Add support for up to 8 relays (#995)
 * Add commands RfSync, RfLow, RfHigh, RfHost and RfCode to allow sending custom RF codes (#1001)
 * Add retain to ENERGY messages controlled by command SensorRetain (#1013)
 * Add commands Color2, Color3, Color4, Width2, Width3, Width4 and SetOption16 to set Ws2812 Clock parameters (#1019)
 * Add German language file (#1022)
 * Add support for connecting to MQTT brokers without userid and/or password (#1023)
 * Add support for esp8266 core v2.4.0-rc2 (#1024)
 * Add commands PwmRange 1,255..1023 and PwmFrequency 1,100..4000 (#1025)
 * Add Polish language file (#1044, #1047)
 * Add support for KMC 70011 Power Monitoring Smart Plug (#1045)
 * Add support for VEML6070 I2C Ultra Violet level sensor (#1053)
 * Add light turn Off Fade (#925)
 * Add IrSend command option Panasonic as IrSend {"Protocol":"Panasonic", "Bits":16388, "Data":<Panasonic data>}
 *   where 16388 is 0x4004 hexadecimal (#1014)
 * Add retry counter to DHT11/21/22 sensors (#1082)
 *
 * 5.8.0 20170918
 * Remove the need for NeoPixelBus library for Hue support
 * Consolidate WS2812 into Sonoff Led for flexible future led strip library changes
 * Invert WS2812 fade speed to align with Sonoff led (Speed 1 = fast, Speed 8 = slow)
 * Remove upper case MQTT receive buffer
 * Reduce code and string length for output of commands Modules and GPIOs
 * Add Sonoff SC debug information
 * Change syslog service
 * Removed webserver syslog disable as now no longer needed
 * Increased default MQTT message size from 368 to 405 bytes while keeping MQTT_MAX_PACKET_SIZE = 512 (because we can)
 * Fix MQTT Offline or Remove MQTT retained topic code
 * Fix Domoticz loop when Emulation is selected
 * Add blink to WS2812 and Sonoff Led (#643)
 * Add option WIFI_WAIT (5) to command WifiConfig to allow connection retry to same AP without restart or update flash (#772, #869)
 * Add support for Witty Cloud (#794)
 * Add GPIO14 to Sonoff Dual (#797, #839)
 * Add support for Yunshan Wifi Relay (#802)
 * Add GPIO16 input pulldown (#827)
 * Add timeout to DHT and DS18B20 sensors (#852)
 * Fix watchdog timeout caused by lack of stack space by moving to heap (#853)
 * Allow LogPort and MqttPort up to 65535 and add LogPort tot Status 3 (#859)
 * Allow command SwitchTopic in group mode (#861)
 * Allow command SwitchMode if no switches are defined (#861)
 * Add optional dimmer parameter to command Wakeup for WS2812, AiLight, Sonoff B1, Led and BN-SZ01 (#867)
 * Fix basic On, Off, Toggle, Blink and BlinkOff commands when other language is selected (#874)
 *
 * 5.7.1 20170909
 * Remove leading spaces from MQTT data
 * Fix webconsole special character entry
 * Allow # as prefix for color value
 * Fix Alexa detection and Hue App Update Request (#698, #854)
 *
 * 5.7.0 20170907
 * Shrink module configuration webpage
 * Fix settings order during startup to allow for displaying debug messages
 * Fix some string length issues
 * Add more string length tests by using strncpy
 * Add Ai-Thinker RGBW led (AiLight)
 * Add Power check and add PulseTime to power check at startup (#526)
 * Add Supla Espablo support (#755)
 * Add more precision to Sonoff Pow period and power results using command WattRes 0|1 (#759)
 * Add basic internationalization and localization (#763)
 * Add more Sonoff Pow range checking (#772)
 * Fix invalid JSON (#786, #822)
 * Add duplicate check to received RF signal within 2 seconds for Sonoff Bridge (#810)
 *
 * 5.6.1 20170818
 * Change module list order in webpage
 * Fix Sonoff T1 1CH and 2CH configuration (#751)
 *
 * 5.6.0 20170818
 * Fix Sonoff Pow intermittent exception 0
 * Change Sonoff Pow sending Domoticz telemetry data only
 * Add Ai-Thinker RGBW led (AiLight) (experimental)
 * Add NeoPixelBus library to Sonoff Led for Hue support
 * Add user configurable GPIO4 and GPIO5 to module Sonoff Bridge
 * Add Sonoff B1 RGBCW led support with command Color RRGGBBCCWW (#676)
 * Add command CT 152..500 to Sonoff Led and Sonoff B1 to control Color Temperature
 * Add Cold-Warm slider to web page for Sonoff Led and Sonoff B1
 * Add CT parameter to Hue
 * Add Sonoff T1 support (#582)
 * Add AnalogInput0 if configured as Analog Input to webpage (#697, #746)
 * Add command SetOption14 0|1 to enable interlock mode (#719, #721)
 * Fix Mitsubishi HVAC IR power controll (#740)
 *
 * 5.5.2 20170808
 * Extent max number of WS2812 pixels from 256 to 512 (#667)
 * Add OTA handling if server responds with no update available (#695)
 * Removed undocumented command FlashMode (#696)
 * Fix compile time error message due to increased message buffer size (#703)
 *
 * 5.5.1 20170805
 * Fix Sonoff Rf Bridge issues
 * Add Sonoff RF Bridge MQTT messages on received and learned RF signal
 * Add command VoltRes 0|1 to select voltage resolution to 0.1 V (#654)
 * Add averaging to Analog input (#686)
 * Add Energy tele data on Sonoff Pow Threshold change (#688)
 * Fix inconsistent property names in Messages (#690)
 *
 * 5.5.0 20170730
 * Reduce code space by removing the following commands as they are replaced by SetOption alternatives:
 *   SaveState = SetOption0
 *   ButtonRestrict = SetOption1
 *   Units = SetOption2
 *   MQTT = SetOption3
 *   MQTTResponse = SetOption4
 *   TempUnit = SetOption8
 * Smoothing WS2812 animation poll, invert fade speed and max allowed wakeup time down to 3000 seconds
 * Fix initial button press detection
 * Add support for Sonoff RF Bridge 433 using command RfKey
 * Fix regression from 5.0.7 by increasing message buffer size from 360 to 368 to accomodate 4 x DS18x20 sensors (#637)
 * Add GroupTopic to Topic test when using ButtonTopic/SwitchTopic to send either ON/OFF or TOGGLE (#642)
 * Adjust HLW calibration limits to accomodate HuaFan device and add commands HlwPSet, HlwUSet and HlwISet (#654)
 *
 * 5.4.0 20170725
 * Fix command reset regression introduced in 5.2.0
 * Increase polling from 0.1 second to 0.05 second
 * Add multipress to all buttons
 * Fix button 1 double press behaviour on multi relay devices
 * Add support for Hua Fan Smart Socket (#479)
 * Add support for Sonoff 4ch Pro (#565)
 * Add command SetOption13 1 to allow immediate action on single button press
 *   (disables multipress, hold and unrestricted commands) (#587)
 *
 * 5.3.0 20170715
 * Major Hue rewrite which might introduce Alexa problems. If so, initiate an issue
 * Add support for Sonoff Led and BN-SZ01 Ceiling Led brightness control to Hue
 * Fix Sonoff Led Power, Dimmer and Color MQTT response (#176)
 * Add commands Delay and Backlog to allow multiple commands at once separated by ";" (#593)
 * Use default flashmode DOUT to solve restart hangs on esp8285 chips (#453, #598)
 * Change Web console column width from 99 to 300 (#599)
 *
 * 5.2.4 20170703
 * Removed flash mode update after selecting different module solving esp8285 related problems
 * Add device type flag to sonoff_template.ino
 * Change Sonoff Led Wakeup and add support for Sonoff BN-SZ01 Led (#567)
 *
 * 5.2.3 20170630
 * Change Sonoff Led color conversion code
 * Fix SetOption12 handling
 * Simplify auto configuration upgrade
 * Add option Upgrade <version_number> to only upgrade to any higher version (Old PR #213)
 * Change FallbackTopic to cmnd/<MQTTClient>/<command> <parameter> bypassing FullTopic and Prefix (#538)
 *
 * 5.2.2 20170625
 * Add configuration SaveAddress to Status 1 and Information Page
 * Change Sonoff Led Color conversion from AtoH to strtol
 * Fix possible wrong uploads due to configuration overwrites (#542)
 * Fix payload negative numbers (#547)
 *
 * 5.2.1 20170622
 * Fix Restore Configuration in case of lower version
 * Revert auto configuration upgrade allowing easy upgrade which was removed in version 5.2.0
 * Fix config auto upgrade from versions below version 4.1.1 (#530)
 *
 * 5.2.0 20170619
 * Add command SetOption12 1 to disable newly released configuration flash rotate to reduce flash wear
 * Fix command CounterDebounce by removing test for active GPIO (#524)
 * Add command SetOption33 1..250 to allow user configure POW Max_Power_Retry count (#525)
 *
 * 5.1.7 20170616
 * Prep removal of SetOptions alternatives
 * Restore webpage upgrade error messages removed in 5.1.5
 * Add hold button functionality to buttons 2 to 4
 * Add command SetOption32 1..100 to set Key Hold Time from 0.1 seconds to 10 seconds (#200)
 * Allow slashes in Topic, GroupTopic, ButtonTopic and SwitchTopic (#507)
 * Changed webpage form actions from post to get and use relative path url (#434, #522)
 *
 * 5.1.6 20170606
 * Shrink code
 * Removed online configuration of Domoticz In and Domoticz Out MQTT strings
 * Removed commands DomoticzInTopic and DomoticzOutTopic
 * Add define KEY_HOLD_TIME to configure button hold threshold before sending MQTT Hold message
 * Add command StateText4 to configure button MQTT Hold text (= MQTT_CMND_HOLD)
 * Add command SetOption11 0|1 to swap pushbutton single and double press functionality (#200)
 * Add command SwitchMode<x> 5 (PUSHBUTTONHOLD) and 6 (PUSHBUTTONHOLD_INV) (#489)
 *
 * 5.1.5 20170604
 * Shrink code in preparation to ESP8266-Arduino 2.4.0-rc1
 * Add effect parameter to HUE Device (#464)
 *
 * 5.1.4 20170601
 * Removed pre-compiled versions from repository as they are available within the release
 * Changed HUE Device type to color supporting version (#464)
 * Fix compile error when BE_MINIMAL is selected (#467, #476)
 * Add multiple compiled versions to release using updated Travis script and platformio.ini (#467)
 *
 * 5.1.3 20170520
 * Add Domoticz Counter
 *
 * 5.1.2 20170519
 * Fix Counter/Timer JSON message and update Counter/Timer on webpage
 * Fix WS2812 Domoticz related regression issues
 *
 * 5.1.1 20170517
 * Allow command FullTopic in group mode
 * Prepare for more use of RTC memory
 * Add independant WS2812 led string power control (#386, #390)
 * Add command Counter<x> to control up to four GPIO falling edge interrupt counters or timers (#459)
 * Add command CounterType<x> to select between pulse counting or pulse timing
 * Add command CounterDebounce to select global counter debounce time in mSec
 *
 * 5.1.0 20170513
 * Fix Offline/Removal of retained topic when FullTopic is changed
 * Add FullTopic to MQTT Configuration and Information web pages
 * Add license model GPLv3 (#188)
 *
 * 5.0.7 20170511
 * Fix possible exception 28 on empty command
 * Add command SetOption0 as replacement for SaveState
 * Add command SetOption1 as replacement for ButtonRestrict
 * Add command SetOption2 as replacement for Units
 * Add command SetOption4 as replacement for MqttResponse
 * Add command SetOption8 as replacement for TempUnit
 * Add command SetOption10 On|Off to select between Offline or Removing previous retained topic (#417, #436)
 *
 * 5.0.6 20170510
 * Remove hyphen in case of a single DHT sensor connected (#427)
 * Add command MqttRetry <seconds> to change default MQTT reconnect retry timer from minimal 10 seconds (#429)
 *
 * 5.0.5 20170508
 * Add command FullTopic with tokens %topic% (replaced by command Topic value) and
 *  %prefix% (replaced by command Prefix<x> values) for more flexible topic definitions (#244)
 *  See wiki > MQTT Features https://github.com/arendst/Tasmota/wiki/MQTT-Features for more information
 *
 * 5.0.4 20170505
 * Add Sonoff Pow Energy Total up to 40 MWh
 * Add command EnergyReset 1|2|3 to reset Energy counters (#406)
 * Fix Domoticz Energy logging (#411)
 * Add command PowerOnState 4 to keep relay always on and disabling all power control (#418)
 *
 * 5.0.3 20170504
 * Add command SensorRetain on|off to enable retaining of mqtt message tele/sonoff/SENSOR (#74)
 * Change WifiConfig timeout from 60 seconds to 180 seconds (#212)
 * Change Sonoff Touch command Ledstate functionality by turning led on if power is off (#214)
 * Add 4 seconds delay after power on before enabling button to workaround Wemos D1 mini RTS circuit (#380)
 *
 * 5.0.2 20170503
 * Reset SaveData, SaveState and MqttResponse to default values due to rearranging settings
 * Moved some settings to flag area
 * Add command TempUnit Celsius|Fahrenheit for selecting Celsius or Fahrenheit (#347)
 * Add command TempRes 0..3 for selecting Temperature Resolution (#347)
 * Add command HumRes 0..3 for selecting Humidity Resolution (#347)
 * Add command PressRes 0..3 for selecting Pressure Resolution (#347)
 * Add command EnergyRes 0..5 for selecting Energy Resolution (#347)
 * Add "TempUnit":"C|F" to sensor JSON output (#347)
 * Add support for up to three DHT type sensors each using a different GPIO (#339, #404)
 *
 * 5.0.1 20170429
 * Adjust Sonoff SC messages to prepare for display feature
 * Move static data from RAM to Flash
 * Fix PowerOnState for some devices not reporting "Power on" state (#284, #380, #383)
 *
 * 5.0.0 20170425
 * Memory status message update
 * Fix setting migration to better preserve settings during move (#382)
 * Best practice is first doing a Backup Configuration before installing version 5.0.0
 * Reset save count after setting move
 * Start using new linker script without SPIFFS
 *
 * 4.2.0 20170424
 * Prepare for SPIFFS removal by moving settings to EEPROM area
 * Fix compilation error when webserver is disabled (#378)
 *
 * 4.1.3 20170410
 * Add user configuarble GPIO to module S20 Socket and Slampher
 * Add support for Sonoff SC (#112)
 * Set PWM frequency from 1000Hz to 910Hz as used on iTead Sonoff Led firmware (#122)
 * Set Sonoff Led unconfigured floating outputs to 0 to reduce exceptions due to power supply instabilities (#122)
 * Add Access Point Mac Address to Status 11 and Telemetry (#329)
 * Fix DS18B20 negative temperature readings (#334)
 *
 * 4.1.2 20170403
 * Rename Unrecognised command to Unknown command
 * Remove all command lists
 * Remove command SmartConfig (superseded by WifiConfig)
 * Fix boot loop when selecting module Sonoff 4CH or Sonoff Touch on non ESP8285 hardware
 * Add optional support for Toshiba and Mitsubishi HVAC IR control (needs updated IRremote8266 library) (#83, #257)
 * Add all configured switches to Domoticz Configuration web page (#305)
 * Fix compile error when selecting WS2812 DMA (#313)
 *
 * 4.1.1 20170329
 * Fix default Telemetry for command Prefix3
 * Fix webserver Module parameters for disabled select
 * Fix sensor status for enabled switches
 * Remove Light as alternative for Power (save code space)
 * Remove migration option from pre V3 (code cleanup)
 * Remove unofficial SPIFFS support (code cleanup)
 * Remove command list when unknown command is entered (save code space)
 * Rename Status11 json from StatusPWR to unique StatusSTS
 * Rename command Gateway to IPAddres2, Subnetmask to IPAddress3 and DnsServer to IPAddress4 (save code space)
 * Add Command MqttResponse to select either command or RESULT topic as response (#258)
 * Add command StateText1 to StateText3 to assign MQTT_STATUS_OFF, MQTT_STATUS_ON and MQTT_CMND_TOGGLE respectively (#286)
 * Remove restart after IPAddress changes (#292)
 * Add support for MAX31850 in xsns_ds18x20.ino (#295)
 * Fix possible uptime update misses (#302)
 *
 * 4.1.0 20170325
 * Change static IP addresses in user_config.h from list (using commas) to string (using dots)
 * Unify display result of commands Modules, Module and Gpios
 * Rewrite Module selection web page to bring size down from 18651 to 4319 bytes (!) (#234, #240)
 * Add basic support for (Lixada) H801 RGBWW controller (#252)
 * Add command Prefix1 to Prefix3 to assign SUB_PREFIX, PUB_PREFIX and PUB_PREFIX2 respectively (#255)
 * Add static ip addresses to flash (#262)
 * Add commands IpAddress, Gateway, Subnetmask and DnsServer to select static ip addresses (#273)
 *
 * 4.0.8 20170321
 * Fix entering non-numeric webpassword
 * Force selection between TLS or Webserver due to memory restraint (#240)
 * Allow entering empty string using "0" for selected commands (#242)
 * Fix exception when posting commands to web console containing % (#250)
 *
 * 4.0.7 20170319
 * Increased Sonoff Led PWM frequency from 432 to 1000
 * Fix possible watch dog reboot after changing module type on web page
 * Fix reporting of GPIO usage from web page
 * Fix Sonoff Led blank during firmware upgrade
 * Fix Sonoff Led flicker and possible flash corruption by using latest Arduino-esp8266 versions
 *   of pwm core files included in sonoff library (#211)
 * Add PWM output control with commands PWM1 to PWM5 using user selectable GPIOs (#211)
 * Fix exceptions due to low values of commands HlwPCal (10000), HlwUCal (1000) and HlwICal (2500) (#223)
 * Add Switch state to sensor status (#227, #233)
 * Add user configuarble GPIO to module Sonoff Touch (#228)
 * Add define WEB_PORT to user_config.h to change default web server port from 80 (#232)
 * Fix failed Ota Firmware upgrade started from Web page (#235)
 *
 * 4.0.6 20170316
 * Fix to better find device by Wifi hostname
 * Fix compile error when some I2C devices are disabled
 * Add (experimental) support for SHT1X emulating I2C (#97)
 * Add ADC to ElectroDragon (#203)
 * Add support for Sonoff Dev (#206)
 *
 * 4.0.5 20170314
 * Add command Status 11 to show power status with Vcc if define USE_ADC_VCC is enabled (default)
 * Add ADC input to Sonoff SV and Wemos D1 mini - Needs recompile with define USE_ADC_VCC disabled (#137)
 * Add MQTT host:port to timeout message (#199)
 *
 * 4.0.4 20170312
 * Add pulse timers for up to 4 relays (#106)
 * Fix Sonoff Led power state when dimmer or color is 0 (#176)
 * Add command NtpServer<x> to configure up to three NTP servers (#177)
 * Delete module User Test as module Wemos D1 mini has same/more user configurable GPIO (#178)
 * Add more user configurable GPIO to module ElectroDragon (#183)
 *
 * 4.0.3 20170309
 * Renamed Module NodeMCU to WeMos D1 mini
 * Add GPIO1 as user option to some modules
 * Add Buttons, Relays and Leds to user configurable options (#159)
 * Add description on Module parameters web page to some well known GPIOs (#107, #171)
 *
 * 4.0.2 20170308
 * Restore correct seriallog level after Serial logging was disabled
 * Add simple dimmer slider to Sonoff Led web page
 * Reduced root webpage size by 31%
 * Expand Status 2 with Build date/time and core version
 * Fix webserver redirection when not in WifiManager mode (#156)
 * Add command ButtonRestrict On/Off to restrict access to button hold and button multi press options above 2 (#161)
 * Fix DS18S20 negative temperature readings (#165)
 * Fix crlf compilation error due to bad syntax (#144, #167)
 *
 * 4.0.1 20170305
 * Fix char default sizes and set MESSZ to 360 (#143)
 * Fix SerialLog setting status
 * Disable syslog when emulation is active
 * Add DS18B20 web page display refresh
 *
 * 4.0.0 20170303
 * Add define to remove config migration code for versions below 3.0 (See Wiki-Upgrade-Migration path)
 * Free memory by switching from String to char[]
 * Raised Sonoff Led PWM frequency from 200Hz to 432Hz in search of stability (hardware watchdog timeouts) (#122)
 * Increase message size and suggested minimum MQTT_MAX_PACKET_SIZE to 512 (#114, #124)
 * Remove runtime warning message regarding MQTT_MAX_PACKET_SIZE too small as it is now moved to compile time (#124)
 * Fix possible panics with web console and http commands while UDP syslog is active (#127)
 * Add optional static IP address (#129)
 * Add define ENERGY_RESOLUTION in user_config.h to allow user control over precision (#136)
 *
 * 3.9.22 20170228
 * Update web console
 * Fix Status 4 JSON message
 * Add Exception info during restart if available
 * Add osWatch service to detect loop hangs that might happen during (OTA) upgrades
 * Add WiOn support for relay and switch only (#82, #102)
 * Allow for user specified relay count up to four in sonoff_template.h (#109)
 * Add support for HTU21 compatible I2C sensors SI7013, SI7020 and SI7021 (#118)
 * Add NodeMCU or Wemos configuration option (#119)
 *
 * 3.9.21 20170224
 * Add ajax to web root page and web console (#79)
 * Add commands SwitchMode1..4 and enable user switches 2, 3 and 4 (#84, #88)
 * Fix MQTT upgrade when webserver is active
 *
 * 3.9.20 20170221
 * Add minimal basic authentication to Web Admin mode (#87)
 * Fix Hue and add HSB support (#89)
 *
 * 3.9.19 20170219
 * Sonoff Led: Made GPIO04, 05 and 15 available for user
 * Sonoff Led: Add commands Fade, Speed, WakupDuration, Wakeup and LedTable
 *
 * 3.9.18 20170218
 * Fix ledstate 0 to turn off led
 * Fix Sonoff Led dimmer range (#16)
 * Change Sonoff Led command Dimmer to act on both cold and warm color
 * Add Sonoff Led command Color CCWW where CCWW are hexadecimal values fro 00 - FF
 * Reduce Sonoff Led flickering by disabling interrupts during flash save and disabling
 *   Led during OTA upgrade and Web upload (#16)
 *
 * 3.9.17 20170217
 * Fix possible ArduinoJSON related memory fragmentation
 * Changed console logging using less memory
 * Add GPIO04 as user selectable for Sonoff Dual (#75)
 *
 * 3.9.16 20170214
 * Update latching relay handler
 * Add support for IR led using IRremoteESP8266 library (#59)
 * Add Hue argument passing using ArduinoJSON library (#59)
 *
 * 3.9.15 20170213
 * Change JSON float values from string to number according to http://json.org (#56)
 * Add support for exs latched relay module https://ex-store.de/ESP8266-WiFi-Relay-V31 (#58)
 * Add support for inverted relays
 * Changed MAX_LOG_LINES from 70 to 60 to preserve memory
 *
 * 3.9.14 20170211
 * Add False and True as alternatives for 0/Off and 1/On (#49)
 * Fix Status10 JSON format (#52)
 * Fix DS18x20 using OneWire library (#53)
 *
 * 3.9.13 20170210
 * Add FlashChipMode to Status 4
 * Removed redundant DHT2 option and code
 * Add Sonoff SV GPIO pin 05 configuration (#40)
 * Add configuration file backup and restore via web page
 * Fix latency due to light_sleep mode even if sleep was set to zero (#50)
 *
 * 3.9.12 20170208
 * Fix compile error when webserver is disabled (#30)
 * Fix possible ESP8285 flash problem by updating Flash Chip Mode to DOUT during OTA upload
 * Fix hostname issues by not allowing user entry of string formatting and removing from user_config.h (#36)
 *
 * 3.9.11 20170204
 * Fix command I2Cscan
 * Fix not allowed spaces in Topic, ButtonTopic and SwitchTopic
 * Make all TELEMETRY, STATUS and COMMAND message topics unique (#4)
 * Advertise command topic to be used by iobroker (#299)
 * Fix butten (non)detection if no GPIO_KEY1 is defined (#13)
 * Change WeMo serialnumber from 7 decimal chars to 8 hexadecimal chars (#18)
 * Update web page with Build Date/Time, Emulation and mDNS Discovery and Advertise information (#21)
 *
 * 3.9.10 20170130
 * Add WS2812 Color Type selection (RGB or GRB) to user_config.h (#7)
 * Hue api changes to support HUE App(s) (#8)
 *
 * 3.9.9 20170130
 * Add command status 10 showing sensor data
 * Fix hlw status messages if hlw is disabled
 *
 * 3.9.8 20170130
 * Remove GPIO07 and GPIO08 from user selectable (#5)
 *
 * 3.9.7 20170129
 * Fix possible WS2812 exceptions when using emulation
 * Add command Emulation to dynamic configure Belkin WeMo and Hue Bridge for Alexa
 *
 * 3.9.6 20170129
 * Add dynamic sleep for WS2812 animation (#1)
 *
 * 3.9.5 20170128
 * Fix error message in case of wrong Domoticz command
 *
 * 3.9.4 20170127
 * Fix Sonoff Dual Relay switching (#287)
 *
 * 3.9.3 20170127
 * Add confirmation before Restart via webpage
 * Expand Domoticz Configuration webpage with Key, Switch and Sensor Index and
 *   add commands DomoticzSwitchIdx and DomoticzSensorIdx (#86) (#174) (#219)
 * Fix default DHT11 sensor driver selection
 * Fix LedPower status after button press (#279)
 * Add command Sleep 0 - 250 mSec for optional light sleep mode to lower energy consumption (#272)
 *   (Expect overall button/key/switch misses and wrong values on Sonoff Pow)
 * Add Hue brightness extension (#281)
 * Fix Hue brightness and change to call by reference (#283)
 *
 * 3.9.2 20170124
 * Add confirmation before Reset Configuration via webpage (#244)
 * Add WS2812 features (see Wiki commands)
 *
 * 3.9.1 20170124
 * Change PowerOnState function to only trigger when Power On (and not just restart) (#238)
 * Move HLW interrupts back to RAM and make WS2812_DMA optional as it generates Exception on Pow (#264)
 * Add charset=utf-8 to webpages (#266)
 * Update Hue emulation (#268)
 * Fix status module number
 * Add support for domoticz Dimmer on Sonoff_Led and WS2812
 * Fix possible ESP8285 flash problem by updating Flash Chip Mode to DOUT during web upload
 *
 * 3.2.6a 20170120
 * Fix Sonoff Pow compile error (#255)
 * Move HLW interrupts back to ROM (Needed for WS2812 DMA interrupts)
 * Removed all IO config from user_config.h as this will be done by commands or webpage
 * Removed MessageFormat and supports JSON only except POWER/LIGHT status
 * Add command LedPower to control main led (#247)
 * Add more FriendlyNames for Hue (#254)
 * Add DMA support for WS2812 when using pin 3 while other pins work just as well in my case...
 * Add HUE emulation for Alexa (#229)
 * Add basic WS2812 support (#229)
 * Fix Wemo when MQTT is disabled (#245)
 * Revert ButtonTopic and change SwitchTopic1 - 4 to one SwitchTopic
 * Rename MqttUnits to Units
 * Add Mqtt command to enable/disable MQTT
 *
 * 3.2.2a 20170115
 * Add dynamic (Sonoff) Module, user GPIO and sensor selection (one size fits (almost) all)
 * Add support for Sonoff LED
 * Add Seriallog disable after 600 seconds for Sonoff Dual and 4 Channel
 * Add ButtonTopic2 - 4, SwitchTopic1 - 4 and SwitchRetain
 *
 * 3.2.2 20170113
 * Fix PowerOnState 2 functionality after re-applying power (#230)
 *
 * 3.2.1 20170113
 * Fix some failed command decoding (#228)
 * Removed passwords from status messages (#216)
 *
 * 3.2.0 20170111
 * Add I2C BH1750 sensor (#222)
 * Sensor rewrite preparing for online selection
 *
 * 3.1.16 20170109
 * Fix Domoticz possible error condition
 * Remove Wifi password from connection message (#216)
 * Add Configure Other menu item to web page (#209)
 * Add command FriendlyName, field Friendly Name and define FRIENDLY_NAME to be used by Alexa
 *   eliminating current use of MQTT_CLIENT_ID (#209)
 * Add friendlyname to webpage replacing former hostname
 *
 * 3.1.15 20170108
 * Fix Domoticz send key regression with Toggle command
 *
 * 3.1.14 20170107
 * Add support for command TOGGLE (define MQTT_CMND_TOGGLE) when ButtonTopic is in use and not equal to Topic (#207)
 *
 * 3.1.13 20170107
 * Fix web console command input when SUB_PREFIX contains '/' (#152)
 * Add command response to web command (#200)
 * Add option to disable MQTT as define USE_MQTT in user_config.h (#200)
 *
 * 3.1.12 20170106
 * Add OTA retry to solve possible HTTP transient errors (#204)
 * Fix MQTT host discovery
 *
 * 3.1.11 20170105
 * Add mDNS to advertise webserver as <hostname>.local/
 *
 * 3.1.10 20170105
 * Fix ButtonTopic when SUB_PREFIX = PUB_PREFIX
 * Add workaround for possible MQTT queueing when SUB_PREFIX = PUB_PREFIX
 * Add optional MQTT host discovery using define USE_DISCOVERY in user_config.h (#115)
 *
 * 3.1.9 20170104
 * Fix Power Blink start position (toggled)
 * Change PulseTime increments: 1 .. 111 in 0.1 sec (max 11 seconds) and 112 .. 64900 in seconds (= 12 seconds until 18 hours) (#188)
 * Add support for SUB_PREFIX = PUB_PREFIX (#190)
 *
 * 3.1.8 20170103
 * Add retain flag to LWT offline and only send "tele/sonoff/LWT Offline" (#179)
 * Change retained LWT Online message to only send "tele/sonoff/LWT Online"
 *
 * 3.1.7 20161231
 * Add retained message LWT Online when sonoff makes MQTT connection (#179)
 *
 * 3.1.6 20161230
 * Add blinking using commands BlinkTime, BlinkCount and Power Blink|3|BlinkOff|4 (#165)
 *
 * 3.1.5 20161228
 * Fix serial space command exception (28)
 *
 * 3.1.4 20161227
 * Fix MQTT subscribe regression exception (3) (#162)
 * Fix serial empty command exception (28)
 *
 * 3.1.3 20161225
 * Extent Domoticz configuration webpage with optional indices (#153)
 * Fix multi relay legacy tele message from tele/sonoff/2/POWER to tele/sonoff/POWER2
 * Add support for iTead Motor Clockwise/Anticlockwise
 *
 * 3.1.2 20161224
 * Extent command PowerOnState with toggle at power on (option 2 is now option 3!) (#156)
 *
 * 3.1.1 20161223
 * Add support for Sonoff Touch and Sonoff 4CH (#40)
 * Update DomoticzIdx and DomoticzKeyIdx with relay/key index (DomoticzIdx1/DomoticzKeyIdx1)
 * Add command PowerOnState to control relay(s) at power on (#154)
 *
 * 3.1.0 20161221
 * Add Sonoff Pow measurement smoothing
 * Fix serial command topic preamble error (#151)
 * Fix 2.x to 3.x migration inconsistencies (#146)
 *
 * 3.0.9 20161218
 * Add Sonoff Pow voltage reading when relay is on but no load present (#123)
 *
 * 3.0.8 20161218
 * Add temperature conversion to Fahrenheit as option in user_config.h (TEMP_CONVERSION) (#145)
 *
 * 3.0.7 20161217
 * Add user_config_override.h to be used by user to override some defaults in user_config.h (#58)
 * Fix Sonoff Pow low power (down to 4W) intermittent measurements (#123)
 *
 * 3.0.6 20161217
 * Fix MQTT_CLIENT_ID starting with % sign as in "%06X" (#142)
 * Add auto power off after PulseTime * 0.1 Sec to relay 1 (#134)
 *
 * 3.0.5 20161215
 * Add more control over LED with command LedState options (#136, #143)
 *   LED_OFF (0), LED_POWER (1), LED_MQTTSUB (2), LED_POWER_MQTTSUB (3), LED_MQTTPUB (4), LED_POWER_MQTTPUB (5), LED_MQTT (6), LED_POWER_MQTT (7)
 * Add option WIFI_RETRY (4) to command WifiConfig to allow connection retry to other AP without restart (#73)
 *
 * 3.0.4 20161211
 * Fix intermittent Domoticz update misses (#133)
 *
 * 3.0.3 20161210
 * Fix compiler warnings (#132)
 * Remove redundant code
 * Fix Domoticz pushbutton support
 *
 * 3.0.2 20161209
 * Add pushbutton to SwitchMode (#130)
 *
 * 3.0.1 20161209
 * Fix initial config
 *
 * 3.0.0 20161208
 * Migrate and clean-up flash layout
 *   Settings from version 2.x are saved but settings from version 3.x can not be used with version 2.x
 * Change SEND_TELEMETRY_RSSI to SEND_TELEMETRY_WIFI and add AP and SSID to telemetry
 * Split long JSON messages
 * Fix inconsistent status messages
 * Fix all status messages to return JSON if enabled
 * Remove relay index in cmnd/sonoff/<relay>/POWER now changed
 *   to cmnd/sonoff/POWER for single relay units
 *   and cmnd/sonoff/POWER<relay> for multi relay units like Sonoff dual
 * Add retain option to Power/Light status controlled by command PowerRetain On|Off (#126)
 *
 * 2.1.2 20161204
 * Add support for second wifi AP (#73)
 * Update command WifiConfig
 * Fix possible WifiManager hang
 *
 * 2.1.1a 20161203
 * Fix scan for wifi networks if WeMo is enabled
 * Fix syslog setting using web page
 *
 * 2.1.1 20161202
 * Add support for ElectroDragon second relay and button (only toggle with optional ButtonTopic) (#110)
 *
 * 2.1.0 20161202
 * Add optional EXPERIMENTAL TLS to MQTT (#49)
 * Fix MQTT payload handling (#111)
 * Optimzed WeMo code
 *
 * 2.0.21a 20161201
 * Fix WeMo PowerPlug emulation
 *
 * 2.0.21 20161130
 * Add Belkin WeMo PowerPlug emulation enabled with USE_WEMO_EMULATION in user_config.h (Heiko Krupp) (#105, #109)
 *
 * 2.0.20 20161130
 * Relax MQTTClient naming but only allows hexadecimal uppercase numbers (#107)
 * Add I2C support with command I2CScan
 * Add I2C sensor driver for HTU21 as alternate sensor using TH10/16 connectors (Heiko Krupp) (#105)
 * Add I2C sensor driver for BMP085/BMP180/BMP280/BME280 as alternate sensor using TH10/16 connectors
 *
 * 2.0.19a 20161127
 * Add support for ButtonTopic and ButtonRetain to wall switch function
 * Add pullup to SWITCH_PIN and command SwitchMode to syntax
 *
 * 2.0.18 20161126
 * Add SUB_PREFIX multi level support allowing 'cmnd' or 'cmnd/level2/level3'
 * Add wall switch function to GPIO14 and command SwitchMode (Alex Scott) (#103)
 *
 * 2.0.17 20161123
 * Calibrate HLWPCAL from 12345 to 12530
 * Add alternative sensor driver DHT2 using Adafruit DHT library
 * Add define MESSAGE_FORMAT to user_config.h
 * Throttle console messages
 * Shorten JSON messages
 * Fix possible Panic
 * Fix User mode webserver security
 *
 * 2.0.16 20161118
 * Add alternative sensor driver DS18x20 using OneWire library (#95)
 * Change sensor MQTT message from tele/sonoff/TEMPERATURE to tele/sonoff/DHT/TEMPERATURE or
 *   tele/sonoff/DS18B20/TEMPERATURE or tele/sonoff/DS18x20/1/TEMPERATURE
 * Add sensors to root webpage and auto refresh every 4 seconds (#92)
 * Add optional JSON messageformat to all telemetry data
 * Enforce minimum TelePeriod to be 10 seconds
 * Fix Energy Yesterday reset after restart
 * Add Energy Today restore after controlled restart
 *
 * 2.0.15 20161116
 * Change TODAY_POWER and PERIOD_POWER to TODAY_ENERGY and PERIOD_ENERGY
 * Fix serial regression
 * Fix syslog hangs when loghost is unavailable
 *
 * 2.0.14 20161115
 * Add HLW threshold delay
 * Fix HLW intermittent current deviation
 * Fix button functionality during wificonfig
 * Add CRC check to DS18B20 sensor (#88)
 *
 * 2.0.13 20161113
 * Add additional upload error code descriptions
 * Add PlatformIO support (#80)
 *
 * 2.0.12 20161113
 * Fix Serial and Web response regression when no MQTT connection available
 * Fix Sonoff Dual power telemetric data for second relay
 * Removed MQTT password from Information web page
 * Hide MQTT password from Configure MQTT web page
 *
 * 2.0.11 20161111
 * Rewrite button and web toggle code
 * Fix NTP sync
 * Add HLW calibration commands HLWPCAL, HLWUCAL and HLWICAL (need define USE_POWERCALIBRATION)
 * Fix power threshold tests
 *
 * 2.0.10 20161109
 * Add additional Domoticz define (#63)
 * Add defines MQTT_STATUS_ON and MQTT_STATUS_OFF in user_config.h to select status On/Off string
 * Fix status response differences (#65)
 * Fix divide by zero exception (#70)
 * Fix syslog loop exception
 *
 * 2.0.9 20161108
 * clarify MODULE in user_config.h
 * Fix hlw false values
 *
 * 2.0.8 20161108
 * Add initial status after power on
 * Seperate driver files
 * Fix hlw code and calibrate Pow
 * Move user config defines to user_config.h (#61)
 *
 * 2.0.7 20161030
 * Make Ticker mandatory
 * Add Domoticz support (Increase MQTT_MAX_PACKET_SIZE to 400) (#54)
 * Add command MessageFormat 0|1 to select either legacy or JSON output
 *
 * 2.0.6 20161024
 * Add Sonoff Pow power factor
 * Initial support for up to four relays using iTEAD PSB (4Channel)
 *   - Currently only supports one button (All buttons behave the same)
 *   - Use command MODEL 4 to select four relay option
 *     (After first power on it will support 2 relays like Sonoff Dual)
 * Fix ledstate
 * Add command Status 9 to display Sonoff Pow thresholds
 * Add commands PowerLow, PowerHigh, VoltageLow, VoltageHigh, CurrentLow and CurrentHigh for use
 *   with Sonoff Pow thresholds
 *
 * 2.0.5 20161018
 * Add updates to user_config.h - moved SEND_TELEMETRY_DS18B20 and SEND_TELEMETRY_DHT to module area.
 *   As Sonoff TH10/16 does not have the logic installed for GPIO04 You'll have to select ONE of both
 * Add Sonoff Pow support (experimental until Pow tested)
 * Add command Status 8 to display Sonoff Pow energy values
 * Add command MqttUnits On|Off to add units to values
 * Change web main page header character size
 * Change On/Off to ON/OFF status messages to satisfy openHAB
 * Change TEMP to TEMPERATURE and HUM to HUMIDITY
 *
 * 2.0.4 20161009
 * Add MQTT_BUTTON_RETAIN, SAVE_DATA and SAVE_STATE defines to user_config.h (#35)
 * Update ButtonRetain to remove retained message(s) from broker when turned off
 * Add Retain for second relay on Sonoff Dual
 * Provide power status messages with device topic index if requested
 *
 * 2.0.3 20161008
 * Update wifi initialization
 * Add command BUTTONRETAIN for optional MQTT retain on button press (#35)
 * Add command SAVESTATE to disable power state save. May be used with MQTT retain
 *
 * 2.0.2 20161006
 * Fix wifi issue 2186
 *
 * 2.0.1 20161002
 * Fix button press
 *
 * 2.0.0 20161002
 * Update Sonoff TH10/16 sensor pins (My TH10 only has GPIO14 connected)
 * Add full support for Sonoff dual
 *
 * 1.0.35 20160929
 * Add more lines to console
 * Add timeout and disable MQTT on web upload
 * Add command SAVEDATA to control parameter save (for flash wear afficionados) (#30)
 *
 * 1.0.34 20160926
 * Fix button press six and seven
 * Add more information to webserver
 *
 * 1.0.33 20160915
 * Better WPS error message
 * Separate webserver code from support.ino into webserver.ino
 * Fix webserver User by removing unwanted restart option
 *
 * 1.0.32 20160913
 * Add Wifi Protected Setup (WPS) as third option for initial config
 * Add command WIFICONFIG replacing deprecated command SMARTCONFIG
 * Add option WIFICONFIG 3 to start WPSconfig
 * Add option WIFICONFIG 0 to start saved Wifi config tool (WPSconfig, Smartconfig or Wifimanager)
 * Change button behaviour - See Wiki
 *
 * 1.0.31 20160907
 * Fix DS18B20 misread if teleperiod = 2
 * Tuned sensor code
 * Updated prefered ElectroDragon connection to Relay 1 and Button 1
 * Moved SONOFF and ELECTRO_DRAGON port config to user_config.h
 *
 * 1.0.30 20160902
 * Fix command TELEPERIOD 0
 * Add ESP- tag to UDP log message for easy rsyslogd filtering
 * Add ElectroDragon (Relay 2 only) functionality. Select with #define MODULE ELECTRO_DRAGON
 * Add ? as null message alternative
 * Add DHT temperature and humidity telemetry support. Enable with #define SEND_TELEMETRY_DHT
 * Add DS18B20 temperature telemetry support. Enable with #define SEND_TELEMETRY_DS18B20
 * Restrict HOSTNAME, MQTTCLIENT, TOPIC and BUTTONTOPIC in topic mode only
 *
 * 1.0.29 20160831
 * Allow UPGRADE, OTAURL, RESTART, RESET, MQTTHOST, MQTTPORT, MQTTUSER, MQTTPASSWORD and WEBSERVER also in group mode
 *
 * 1.0.28 20160831
 * Add webserver state to status 5
 * Add optional PUB_PREFIX2 (tele) for telemetry usage
 * Add command TELEPERIOD
 * Fix syntax message
 * Change memory status display
 *
 * 1.0.27 20160831
 * Add sketch flash size
 * Add console to webserver
 * Add command weblog
 * Change WifiManager web pages to minimal
 * Change display default hostname and MQTT client id in webserver
 * Change HTTP command interface to http://sonoff-1234/cm?cmnd=light 2
 * Change HEARTBEAT to UPTIME
 *
 * 1.0.26 20160829
 * Add define USE_WEBSERVER to disable web server code in source
 * Add file upload as alternative for ota upload to webserver
 * Add information to webserver
 * Add command hostname
 * Add command logport
 * Change HTTP command interface to http://sonoff-1234/cmd?cmnd=light 2
 * Change button behaviour with regards to Smartconfig and OTA upload. See README.md
 * Enforce default hostname to either "%s-%04d" or user defined without any %
 * Enforce default mqtt client id to either "DVES_%06X" or user defined without any %
 *
 * 1.0.25 20160822
 * Remove config system halts to keep ota available
 *
 * 1.0.24 20160821
 * Add test for MQTT_SUBTOPIC
 * Change log range to LOG_LEVEL_ALL
 * Change MQTT introduction messages
 * Moved MQTT_MAX_PACKET_SIZE warning message to introduction messages
 *
 * 1.0.23 20160821
 * Add option USE_SPIFFS to move config from flash to spiffs
 * Add webserver with options 0 (off), 1 (user) and 2 (admin)
 * Add HTTP command interface (http://sonoff-1234/c?cmnd=light 2)
 * Add wifimanager countdown counter
 * Add command line webpage
 * Add relay control to wifimanager
 * Add restart option 99 to force restart
 * Fix wifi hostname
 * Fix NETBIOS hostname problem by reducing default hostname length
 * Fix possible exception if WIFI_HOSTNAME is changed
 * Fix upgrade messages
 * Reduce memory use by redesigning config routines
 * Split syntax message
 * Rename define SERIAL_IO to USE_SERIAL
 *
 * 1.0.22 20160814
 * Add all MQTT parameters for configuration
 * Add wifimanager to configure Wifi and MQTT via web server
 * Change NTP time handling
 * Fix Smartconfig parameter buffer overflow
 * Fix PlatformIO warnings
 *
 * 1.0.21 20160808
 * Remove semaphore as subscription flooding (more than 15 subscriptions per second) is managed by SDK (LmacRxBlk:1)
 * Add optional RTC interrupt (define USE_TICKER) to keep RTC synced during subscription flooding
 * Remove heartbeatflag
 *
 * 1.0.20 20160805
 * Add semaphore to handle out of memory when too many subscriptions requested
 * Use Daylight Saving (DST) parameters from user_config.h when timezone = 99
 * Add status 7 option displaying RTC information
 * Add ledstate to status 0
 *
 * 1.0.19 20160803
 * Fix possible MQTT_CLIENT_ID induced Exception(28)
 *
 * 1.0.18 20160803
 * Moved Cfg_Default
 * Fix negative data handling
 * Remove MQTT information from status 1 and add labels to status 1
 * Add mac address to status 5
 * Add MQTT ClientId, UserId and Password to status 6
 *
 * 1.0.17 20160731
 * Better variable range checking
 * Change ambiguous connection messages
 * Add timestamp to serial message
 *
 * 1.0.16 20160729
 * Moved wifi, rtc, syslog and config to support.ino
 * Fixed button action when buttontopic is used. Introduced with 1.0.15
 * Better buffer overflow checks (strlcpy)
 *
 * 1.0.15 20160728
 * Removed pubsubclient config changes from sonoff.ino as it doesn't work
 *   reapply MQTT_MAX_PACKET_SIZE 256 and MQTT_KEEPALIVE 120 to PubSubClient.h
 * Add status 0 option displaying all status messages
 * Change MQTT_MAX_PACKET_SIZE from 1024 to 256
 * Add buffer overflow checks (snprintf and strncpy)
 * Implemented common string sizes
 *
 * 1.0.14 20160722
 * Seperate user config from sonoff.ino to user_config.h (pucebaboon)
 * Change defaults from sidnas2 to domus1
 * Add MQTT status message as status 6 (pucebaboon)
 * Add status type to message (pucebaboon)
 * Add pubsubclient config changes to sonoff.ino (pucebaboon)
 *
 * 1.0.13 20160702
 * Add Ledstate 1 option to show power state on led
 *
 * 1.0.12 20160529
 * Allow disable of button topic using "0"
 *
 * 1.0.11 20160524
 * Provide button response if MQTT connection lost
 *
 * 1.0.10 20160520
 * Add optional button topic to assist external MQTT clients
 * Change version notation
 * Reset default values
 *
 * 1.0.9  20160503
 * Add more blinks
 * Add reset 2 option erasing flash
 * Add status 5 option displaying network info
 * Add syslog check for Wifi connection
 * Resize MqttPublish log array
 * Change Wifi smartconfig active from 100 to 60 seconds
 * Update Wifi initialization
 *
 * 1.0.8  20160430
 * Remove use of Wifi config data from SDK
 * Add status 3 (syslog info) and status 4 (flash info)
 * Add restart option to button (5 quick presses)
 *
 * 1.0.7  20160420
 * Add UDP syslog support
 * Change HOST command to MQTTHOST command
 * Add commands SYSLOG, SERIALLOG and LOGHOST
 * Change hostname to lower case to distinguise between open-sdk version
 * Add support for ESP-12F used in my modified wkaku power socket switch
 * Fix timezone command
 * Add RTC month names for future use
 * Modify button code
 * Remove initialization errors by better use of MQTT loop
 *
 * 1.0.6  20160406
 * Removed Wifi AP mode (#1)
 * Add test for Arduino IDE version >= 1.6.8
 * Fix RTC time sync code
 *
 * 1.0.5  20160310
 * Initial public release
 * Show debug info by selecting option from IDE Tools Debug port: Serial
\*********************************************************************************************/<|MERGE_RESOLUTION|>--- conflicted
+++ resolved
@@ -5,11 +5,8 @@
  * Add command SetOption73 0/1 to re-enable HTTP Cross-Origin Resource Sharing (CORS) now default disabled (#6767)
  * Add frequency to ADE7953 energy monitor as used in Shelly 2.5 by ljakob (#6778)
  * Add command SetOption74 0/1 to enable DS18x20 internal pull-up and remove define DS18B20_INTERNAL_PULLUP (#6795)
-<<<<<<< HEAD
  * Fix better control of RGB/White when SetOption37 >128, added Dimmer1 and Dimmer2 commands (#6714)
-=======
  * Add hide Alexa objects with friendlyname starting with '$' (#6722, #6762)
->>>>>>> c797f062
  *
  * 6.7.1.1 20191026
  * Change ArduinoSlave to TasmotaSlave (Experimental)
