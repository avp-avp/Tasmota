--- conflicted
+++ resolved
@@ -1068,13 +1068,8 @@
         if ((GPIO_ADC_INPUT == adc_type) ||
             (GPIO_ADC_TEMP == adc_type) ||
             (GPIO_ADC_RANGE == adc_type)) {
-<<<<<<< HEAD
-          Adc[channel].param[2] = strtol(ArgV(argument, 4), nullptr, 10);      // param3 = abs(int)
-          Adc[channel].param[3] = abs(strtol(ArgV(argument, 5), nullptr, 10));      // param4 = abs(int)
-=======
           Adc[channel].param[2] = strtol(ArgV(argument, 4), nullptr, 10);           // param3 = int
           Adc[channel].param[3] = strtol(ArgV(argument, 5), nullptr, 10);           // param4 = int
->>>>>>> 4b845d8f
         } else {
           Adc[channel].param[2] = (int)(CharToFloat(ArgV(argument, 4)) * 10000);    // param3 = float
           if (ArgC() > 4) {
