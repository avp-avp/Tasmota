--- conflicted
+++ resolved
@@ -137,11 +137,7 @@
       }
 
 #ifdef USE_DEVICE_GROUPS
-<<<<<<< HEAD
-      if (Settings.flag.device_groups_enabled && !strncmp_P(packet_buffer, kDeviceGroupMessage, sizeof(DEVICE_GROUP_MESSAGE) - 1)) {
-=======
       if (Settings.flag4.device_groups_enabled && !strncmp_P(packet_buffer, kDeviceGroupMessage, sizeof(DEVICE_GROUP_MESSAGE) - 1)) {
->>>>>>> 3893b3fb
         ProcessDeviceGroupMessage(packet_buffer, len);
       }
 #endif  // USE_DEVICE_GROUPS
