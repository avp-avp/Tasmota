--- conflicted
+++ resolved
@@ -554,18 +554,13 @@
 #ifdef USE_PING
   feature6 |= 0x00000080;  // xdrv_38_ping.ino
 #endif
-<<<<<<< HEAD
+#ifdef USE_THERMOSTAT
+  feature6 |= 0x00000100;  // xsns_68_opentherm.ino
+#endif
 #ifdef USE_WINDMETER
-  feature6 |= 0x00000100;  // xsns_68_windmeter.ino
-#endif
-
-=======
-#ifdef USE_THERMOSTAT
-   feature6 |= 0x00000200; // xsns_68_opentherm.ino
-#endif
->>>>>>> 27be030e
-//  feature6 |= 0x00000100;
-//  feature6 |= 0x00000200;
+  feature6 |= 0x00000200;  // xsns_69_windmeter.ino
+#endif
+
 //  feature6 |= 0x00000400;
 //  feature6 |= 0x00000800;
 
