/*
  tasmota_template.h - template settings for Tasmota

  Copyright (C) 2021  Theo Arends

  This program is free software: you can redistribute it and/or modify
  it under the terms of the GNU General Public License as published by
  the Free Software Foundation, either version 3 of the License, or
  (at your option) any later version.

  This program is distributed in the hope that it will be useful,
  but WITHOUT ANY WARRANTY; without even the implied warranty of
  MERCHANTABILITY or FITNESS FOR A PARTICULAR PURPOSE.  See the
  GNU General Public License for more details.

  You should have received a copy of the GNU General Public License
  along with this program.  If not, see <http://www.gnu.org/licenses/>.
*/

#ifndef _TASMOTA_TEMPLATE_H_
#define _TASMOTA_TEMPLATE_H_

// User selectable GPIO functionality
// ATTENTION: Only add at the end of this list just before GPIO_SENSOR_END
//            Then add the same name(s) in a nice location in array kGpioNiceList
enum UserSelectablePins {
  GPIO_NONE,                           // Not used
  GPIO_KEY1, GPIO_KEY1_NP, GPIO_KEY1_INV, GPIO_KEY1_INV_NP, // 4 x Button
  GPIO_SWT1, GPIO_SWT1_NP,             // 8 x User connected external switches
  GPIO_REL1, GPIO_REL1_INV,            // 8 x Relays
  GPIO_LED1, GPIO_LED1_INV,            // 4 x Leds
  GPIO_CNTR1, GPIO_CNTR1_NP,           // 4 x Counter
  GPIO_PWM1, GPIO_PWM1_INV,            // 5 x PWM
  GPIO_BUZZER, GPIO_BUZZER_INV,        // Buzzer
  GPIO_LEDLNK, GPIO_LEDLNK_INV,        // Link led
  GPIO_I2C_SCL, GPIO_I2C_SDA,          // Software I2C
  GPIO_SPI_MISO, GPIO_SPI_MOSI, GPIO_SPI_CLK, GPIO_SPI_CS, GPIO_SPI_DC,        // Hardware SPI
  GPIO_SSPI_MISO, GPIO_SSPI_MOSI, GPIO_SSPI_SCLK, GPIO_SSPI_CS, GPIO_SSPI_DC,  // Software SPI
  GPIO_BACKLIGHT,                      // Display backlight control
  GPIO_OLED_RESET,                     // OLED Display Reset
  GPIO_IRSEND, GPIO_IRRECV,            // IR interface
  GPIO_RFSEND, GPIO_RFRECV,            // RF interface
  GPIO_DHT11, GPIO_DHT22, GPIO_SI7021, GPIO_DHT11_OUT,  // DHT11, DHT21, DHT22, AM2301, AM2302, AM2321
  GPIO_DSB, GPIO_DSB_OUT,              // DS18B20 or DS18S20
  GPIO_WS2812,                         // WS2812 Led string
  GPIO_MHZ_TXD, GPIO_MHZ_RXD,          // MH-Z19 Serial interface
  GPIO_PZEM0XX_TX, GPIO_PZEM004_RX, GPIO_PZEM016_RX, GPIO_PZEM017_RX, // PZEM Serial Modbus interface
  GPIO_SAIR_TX, GPIO_SAIR_RX,          // SenseAir Serial interface
  GPIO_PMS5003_TX, GPIO_PMS5003_RX,    // Plantower PMS5003 Serial interface
  GPIO_SDS0X1_TX, GPIO_SDS0X1_RX,      // Nova Fitness SDS011 Serial interface
  GPIO_SBR_TX, GPIO_SBR_RX,            // Serial Bridge Serial interface
  GPIO_SR04_TRIG, GPIO_SR04_ECHO,      // SR04 interface
  GPIO_SDM120_TX, GPIO_SDM120_RX,      // SDM120 Serial interface
  GPIO_SDM630_TX, GPIO_SDM630_RX,      // SDM630 Serial interface
  GPIO_TM16CLK, GPIO_TM16DIO, GPIO_TM16STB,  // TM1638 interface
  GPIO_MP3_DFR562,                     // RB-DFR-562, DFPlayer Mini MP3 Player
  GPIO_HX711_SCK, GPIO_HX711_DAT,      // HX711 Load Cell interface
  GPIO_TX2X_TXD_BLACK,                 // TX20/TX23 Transmission Pin
  GPIO_TUYA_TX, GPIO_TUYA_RX,          // Tuya Serial interface
  GPIO_MGC3130_XFER, GPIO_MGC3130_RESET,  // MGC3130 interface
  GPIO_RF_SENSOR,                      // Rf receiver with sensor decoding
  GPIO_AZ_TXD, GPIO_AZ_RXD,            // AZ-Instrument 7798 Serial interface
  GPIO_MAX31855CS, GPIO_MAX31855CLK, GPIO_MAX31855DO,  // MAX31855 Serial interface
  GPIO_NRG_SEL, GPIO_NRG_SEL_INV, GPIO_NRG_CF1, GPIO_HLW_CF, GPIO_HJL_CF,  // HLW8012/HJL-01/BL0937 energy monitoring
  GPIO_MCP39F5_TX, GPIO_MCP39F5_RX, GPIO_MCP39F5_RST,  // MCP39F501 Energy monitoring (Shelly2)
  GPIO_PN532_TXD, GPIO_PN532_RXD,      // PN532 NFC Serial interface
  GPIO_SM16716_CLK, GPIO_SM16716_DAT, GPIO_SM16716_SEL,  // SM16716 SELECT
  GPIO_DI, GPIO_DCKI,                  // my92x1 PWM controller
  GPIO_CSE7766_TX, GPIO_CSE7766_RX,    // CSE7766 Serial interface (S31 and Pow R2)
  GPIO_ARIRFRCV, GPIO_ARIRFSEL,        // Arilux RF Receive input
  GPIO_TXD, GPIO_RXD,                  // Serial interface
  GPIO_ROT1A, GPIO_ROT1B,              // Rotary switch
  GPIO_ADC_JOY,                        // Analog joystick
  GPIO_SSPI_MAX31865_CS1,              // MAX31865 Chip Select
  GPIO_HRE_CLOCK, GPIO_HRE_DATA,       // HR-E Water Meter
  GPIO_ADE7953_IRQ,                    // ADE7953 IRQ
  GPIO_SOLAXX1_TX, GPIO_SOLAXX1_RX,    // Solax Inverter Serial interface
  GPIO_ZIGBEE_TX, GPIO_ZIGBEE_RX,      // Zigbee Serial interface
  GPIO_RDM6300_RX,                     // RDM6300 RX
  GPIO_IBEACON_TX, GPIO_IBEACON_RX,    // HM17 IBEACON Serial interface
  GPIO_A4988_DIR, GPIO_A4988_STP, GPIO_A4988_ENA, GPIO_A4988_MS1,  // A4988 interface
  GPIO_OUTPUT_HI, GPIO_OUTPUT_LO,      // Fixed output state
  GPIO_DDS2382_TX, GPIO_DDS2382_RX,    // DDS2382 Serial interface
  GPIO_DDSU666_TX, GPIO_DDSU666_RX,    // DDSU666 Serial interface
  GPIO_SM2135_CLK, GPIO_SM2135_DAT,    // SM2135 PWM controller
  GPIO_DEEPSLEEP,                      // Kill switch for deepsleep
  GPIO_EXS_ENABLE,                     // EXS MCU Enable
  GPIO_TASMOTACLIENT_TXD, GPIO_TASMOTACLIENT_RXD,      // Client Serial interface
  GPIO_TASMOTACLIENT_RST, GPIO_TASMOTACLIENT_RST_INV,  // Client Reset
  GPIO_HPMA_RX, GPIO_HPMA_TX,          // Honeywell HPMA115S0 Serial interface
  GPIO_GPS_RX, GPIO_GPS_TX,            // GPS Serial interface
  GPIO_HM10_RX, GPIO_HM10_TX,          // HM10-BLE-Mijia-bridge Serial interface
  GPIO_LE01MR_RX, GPIO_LE01MR_TX,      // F&F LE-01MR energy meter
  GPIO_CC1101_GDO0, GPIO_CC1101_GDO2,  // CC1101 Serial interface
  GPIO_HRXL_RX,                        // Data from MaxBotix HRXL sonar range sensor
  GPIO_ELECTRIQ_MOODL_TX,              // ElectriQ iQ-wifiMOODL Serial TX
  GPIO_AS3935,                         // Franklin Lightning Sensor
  GPIO_ADC_INPUT,                      // Analog input
  GPIO_ADC_TEMP,                       // Analog Thermistor
  GPIO_ADC_LIGHT,                      // Analog Light sensor
  GPIO_ADC_BUTTON, GPIO_ADC_BUTTON_INV,  // Analog Button
  GPIO_ADC_RANGE,                      // Analog Range
  GPIO_ADC_CT_POWER,                   // ANalog Current
#ifdef ESP32
  GPIO_WEBCAM_PWDN, GPIO_WEBCAM_RESET, GPIO_WEBCAM_XCLK,  // Webcam
  GPIO_WEBCAM_SIOD, GPIO_WEBCAM_SIOC,  // Webcam I2C
  GPIO_WEBCAM_DATA,
  GPIO_WEBCAM_VSYNC, GPIO_WEBCAM_HREF, GPIO_WEBCAM_PCLK,
  GPIO_WEBCAM_PSCLK,
  GPIO_WEBCAM_HSD,
  GPIO_WEBCAM_PSRCS,
#endif
  GPIO_BOILER_OT_RX, GPIO_BOILER_OT_TX,  // OpenTherm Boiler TX pin
  GPIO_WINDMETER_SPEED,                // WindMeter speed counter pin
  GPIO_KEY1_TC,                        // Touch pin as button
  GPIO_BL0940_RX,                      // BL0940 serial interface
  GPIO_TCP_TX, GPIO_TCP_RX,            // TCP to serial bridge
#ifdef ESP32
  GPIO_ETH_PHY_POWER, GPIO_ETH_PHY_MDC, GPIO_ETH_PHY_MDIO,  // Ethernet
#endif
  GPIO_TELEINFO_RX,                    // Teleinfo telemetry data receive pin
  GPIO_TELEINFO_ENABLE,                // Teleinfo Enable Receive Pin
  GPIO_LMT01,                          // LMT01 input counting pin
  GPIO_IEM3000_TX, GPIO_IEM3000_RX,    // IEM3000 Serial interface
  GPIO_ZIGBEE_RST,                     // Zigbee reset
  GPIO_DYP_RX,
  GPIO_MIEL_HVAC_TX, GPIO_MIEL_HVAC_RX,  // Mitsubishi Electric HVAC
  GPIO_WE517_TX, GPIO_WE517_RX,        // ORNO WE517 Serial interface
  GPIO_AS608_TX, GPIO_AS608_RX,        // Serial interface AS608 / R503
  GPIO_SHELLY_DIMMER_BOOT0, GPIO_SHELLY_DIMMER_RST_INV,
  GPIO_RC522_RST,                      // RC522 reset
  GPIO_P9813_CLK, GPIO_P9813_DAT,      // P9813 Clock and Data
  GPIO_OPTION_A,                       // Specific device options to be served in code
  GPIO_FTC532,                         // FTC532 touch ctrlr serial input
  GPIO_RC522_CS,
  GPIO_NRF24_CS, GPIO_NRF24_DC,
  GPIO_ILI9341_CS, GPIO_ILI9341_DC,
  GPIO_ILI9488_CS,
  GPIO_EPAPER29_CS,
  GPIO_EPAPER42_CS,
  GPIO_SSD1351_CS,
  GPIO_RA8876_CS,
  GPIO_ST7789_CS, GPIO_ST7789_DC,
  GPIO_SSD1331_CS, GPIO_SSD1331_DC,
  GPIO_SDCARD_CS,
<<<<<<< HEAD
  GPIO_ADC_PH,                         // Analog PH Sensor
=======
  GPIO_ROT1A_NP, GPIO_ROT1B_NP,       // Rotary switch
>>>>>>> fb2ff5b8
  GPIO_SENSOR_END };

enum ProgramSelectablePins {
  GPIO_FIX_START = 2046,
  GPIO_USER,           // User configurable needs to be 2047
  GPIO_MAX };

#define MAX_OPTIONS_A  2                   // Increase if more bits are used from GpioOptionABits

typedef union {                            // Restricted by MISRA-C Rule 18.4 but so useful...
  uint32_t data;                           // Allow bit manipulation using SetOption
  struct {                                 // GPIO Option_A1 .. Option_A32
    uint32_t pwm1_input : 1;               // bit 0 (v9.2.0.1)   - Option_A1 - (Light) Change PWM1 to input on power off and no fade running (1)
    uint32_t spare01 : 1;                  // bit 1
    uint32_t spare02 : 1;                  // bit 2
    uint32_t spare03 : 1;                  // bit 3
    uint32_t spare04 : 1;                  // bit 4
    uint32_t spare05 : 1;                  // bit 5
    uint32_t spare06 : 1;                  // bit 6
    uint32_t spare07 : 1;                  // bit 7
    uint32_t spare08 : 1;                  // bit 8
    uint32_t spare09 : 1;                  // bit 9
    uint32_t spare10 : 1;                  // bit 10
    uint32_t spare11 : 1;                  // bit 11
    uint32_t spare12 : 1;                  // bit 12
    uint32_t spare13 : 1;                  // bit 13
    uint32_t spare14 : 1;                  // bit 14
    uint32_t spare15 : 1;                  // bit 15
    uint32_t spare16 : 1;                  // bit 16
    uint32_t spare17 : 1;                  // bit 17
    uint32_t spare18 : 1;                  // bit 18
    uint32_t spare19 : 1;                  // bit 19
    uint32_t spare20 : 1;                  // bit 20
    uint32_t spare21 : 1;                  // bit 21
    uint32_t spare22 : 1;                  // bit 22
    uint32_t spare23 : 1;                  // bit 23
    uint32_t spare24 : 1;                  // bit 24
    uint32_t spare25 : 1;                  // bit 25
    uint32_t spare26 : 1;                  // bit 26
    uint32_t spare27 : 1;                  // bit 27
    uint32_t spare28 : 1;                  // bit 28
    uint32_t spare29 : 1;                  // bit 29
    uint32_t spare30 : 1;                  // bit 30
    uint32_t spare31 : 1;                  // bit 31
  };
} GpioOptionABits;

// Text in webpage Module Parameters and commands GPIOS and GPIO
const char kSensorNames[] PROGMEM =
  D_SENSOR_NONE "|"
  D_SENSOR_BUTTON "|" D_SENSOR_BUTTON "_n|" D_SENSOR_BUTTON "_i|" D_SENSOR_BUTTON "_in|"
  D_SENSOR_SWITCH "|" D_SENSOR_SWITCH "_n|"
  D_SENSOR_RELAY "|" D_SENSOR_RELAY "_i|"
  D_SENSOR_LED "|" D_SENSOR_LED "_i|"
  D_SENSOR_COUNTER "|" D_SENSOR_COUNTER "_n|"
  D_SENSOR_PWM "|" D_SENSOR_PWM "_i|"
  D_SENSOR_BUZZER "|" D_SENSOR_BUZZER "_i|"
  D_SENSOR_LED_LINK "|" D_SENSOR_LED_LINK "_i|"
  D_SENSOR_I2C_SCL "|" D_SENSOR_I2C_SDA "|"
  D_SENSOR_SPI_MISO "|" D_SENSOR_SPI_MOSI "|" D_SENSOR_SPI_CLK "|" D_SENSOR_SPI_CS "|" D_SENSOR_SPI_DC "|"
  D_SENSOR_SSPI_MISO "|" D_SENSOR_SSPI_MOSI "|" D_SENSOR_SSPI_SCLK "|" D_SENSOR_SSPI_CS "|" D_SENSOR_SSPI_DC "|"
  D_SENSOR_BACKLIGHT "|" D_SENSOR_OLED_RESET "|"
  D_SENSOR_IRSEND "|" D_SENSOR_IRRECV "|"
  D_SENSOR_RFSEND "|" D_SENSOR_RFRECV "|"
  D_SENSOR_DHT11 "|" D_SENSOR_AM2301 "|" D_SENSOR_SI7021 "|" D_SENSOR_DHT11 "_o|"
  D_SENSOR_DS18X20 "|" D_SENSOR_DS18X20 "_o|"
  D_SENSOR_WS2812 "|"
  D_SENSOR_MHZ_TX "|" D_SENSOR_MHZ_RX "|"
  D_SENSOR_PZEM0XX_TX "|" D_SENSOR_PZEM004_RX "|" D_SENSOR_PZEM016_RX "|" D_SENSOR_PZEM017_RX "|"
  D_SENSOR_SAIR_TX "|" D_SENSOR_SAIR_RX "|"
  D_SENSOR_PMS5003_TX "|" D_SENSOR_PMS5003_RX "|"
  D_SENSOR_SDS0X1_TX "|" D_SENSOR_SDS0X1_RX "|"
  D_SENSOR_SBR_TX "|" D_SENSOR_SBR_RX "|"
  D_SENSOR_SR04_TRIG "|" D_SENSOR_SR04_ECHO "|"
  D_SENSOR_SDM120_TX "|" D_SENSOR_SDM120_RX "|"
  D_SENSOR_SDM630_TX "|" D_SENSOR_SDM630_RX "|"
  D_SENSOR_TM1638_CLK "|" D_SENSOR_TM1638_DIO "|" D_SENSOR_TM1638_STB "|"
  D_SENSOR_DFR562 "|"
  D_SENSOR_HX711_SCK "|" D_SENSOR_HX711_DAT "|"
  D_SENSOR_TX2X_TX "|"
  D_SENSOR_TUYA_TX "|" D_SENSOR_TUYA_RX "|"
  D_SENSOR_MGC3130_XFER "|" D_SENSOR_MGC3130_RESET "|"
  D_SENSOR_RF_SENSOR "|"
  D_SENSOR_AZ_TX "|" D_SENSOR_AZ_RX "|"
  D_SENSOR_MAX31855_CS "|" D_SENSOR_MAX31855_CLK "|" D_SENSOR_MAX31855_DO "|"
  D_SENSOR_NRG_SEL "|" D_SENSOR_NRG_SEL "_i|" D_SENSOR_NRG_CF1 "|" D_SENSOR_HLW_CF "|" D_SENSOR_HJL_CF "|"
  D_SENSOR_MCP39F5_TX "|" D_SENSOR_MCP39F5_RX "|" D_SENSOR_MCP39F5_RST "|"
  D_SENSOR_PN532_TX "|" D_SENSOR_PN532_RX "|"
  D_SENSOR_SM16716_CLK "|" D_SENSOR_SM16716_DAT "|" D_SENSOR_SM16716_POWER "|"
  D_SENSOR_MY92X1_DI "|" D_SENSOR_MY92X1_DCKI "|"
  D_SENSOR_CSE7766_TX "|" D_SENSOR_CSE7766_RX "|"
  D_SENSOR_ARIRFRCV "|" D_SENSOR_ARIRFSEL "|"
  D_SENSOR_TXD "|" D_SENSOR_RXD "|"
  D_SENSOR_ROTARY " A|" D_SENSOR_ROTARY " B|"
  D_SENSOR_ADC_JOYSTICK "|"
  D_SENSOR_MAX31865_CS "|"
  D_SENSOR_HRE_CLOCK "|" D_SENSOR_HRE_DATA "|"
  D_SENSOR_ADE7953_IRQ "|"
  D_SENSOR_SOLAXX1_TX "|" D_SENSOR_SOLAXX1_RX "|"
  D_SENSOR_ZIGBEE_TXD "|" D_SENSOR_ZIGBEE_RXD "|"
  D_SENSOR_RDM6300_RX "|"
  D_SENSOR_IBEACON_TX "|" D_SENSOR_IBEACON_RX "|"
  D_SENSOR_A4988_DIR "|" D_SENSOR_A4988_STP "|" D_SENSOR_A4988_ENA "|" D_SENSOR_A4988_MS1 "|"
  D_SENSOR_OUTPUT_HI "|" D_SENSOR_OUTPUT_LO "|"
  D_SENSOR_DDS2382_TX "|" D_SENSOR_DDS2382_RX "|"
  D_SENSOR_DDSU666_TX "|" D_SENSOR_DDSU666_RX "|"
  D_SENSOR_SM2135_CLK "|" D_SENSOR_SM2135_DAT "|"
  D_SENSOR_DEEPSLEEP "|" D_SENSOR_EXS_ENABLE "|"
  D_SENSOR_CLIENT_TX "|" D_SENSOR_CLIENT_RX "|" D_SENSOR_CLIENT_RESET "|" D_SENSOR_CLIENT_RESET "_i|"
  D_SENSOR_HPMA_RX "|" D_SENSOR_HPMA_TX "|"
  D_SENSOR_GPS_RX "|" D_SENSOR_GPS_TX "|"
  D_SENSOR_HM10_RX "|" D_SENSOR_HM10_TX "|"
  D_SENSOR_LE01MR_RX "|" D_SENSOR_LE01MR_TX "|"
  D_SENSOR_CC1101_GDO0 "|" D_SENSOR_CC1101_GDO2 "|"
  D_SENSOR_HRXL_RX "|"
  D_SENSOR_ELECTRIQ_MOODL "|"
  D_SENSOR_AS3935 "|"
  D_SENSOR_ADC_INPUT "|"
  D_SENSOR_ADC_TEMP "|"
  D_SENSOR_ADC_LIGHT "|"
  D_SENSOR_ADC_BUTTON "|" D_SENSOR_ADC_BUTTON "_i|"
  D_SENSOR_ADC_RANGE "|"
  D_SENSOR_ADC_CT_POWER "|"
#ifdef ESP32
  D_GPIO_WEBCAM_PWDN "|" D_GPIO_WEBCAM_RESET "|" D_GPIO_WEBCAM_XCLK "|"
  D_GPIO_WEBCAM_SIOD "|" D_GPIO_WEBCAM_SIOC "|"
  D_GPIO_WEBCAM_DATA "|"
  D_GPIO_WEBCAM_VSYNC "|" D_GPIO_WEBCAM_HREF "|" D_GPIO_WEBCAM_PCLK "|"
  D_GPIO_WEBCAM_PSCLK "|"
  D_GPIO_WEBCAM_HSD "|"
  D_GPIO_WEBCAM_PSRCS "|"
#endif
  D_SENSOR_BOILER_OT_RX "|" D_SENSOR_BOILER_OT_TX "|"
  D_SENSOR_WINDMETER_SPEED "|" D_SENSOR_BUTTON "_tc|"
  D_SENSOR_BL0940_RX "|"
  D_SENSOR_TCP_TXD "|" D_SENSOR_TCP_RXD "|"
#ifdef ESP32
  D_SENSOR_ETH_PHY_POWER "|" D_SENSOR_ETH_PHY_MDC "|" D_SENSOR_ETH_PHY_MDIO "|"
#endif
  D_SENSOR_TELEINFO_RX "|" D_SENSOR_TELEINFO_ENABLE "|"
  D_SENSOR_LMT01_PULSE "|"
  D_SENSOR_IEM3000_TX "|" D_SENSOR_IEM3000_RX "|"
  D_SENSOR_ZIGBEE_RST "|"
  D_SENSOR_DYP_RX "|"
  D_SENSOR_MIEL_HVAC_TX "|" D_SENSOR_MIEL_HVAC_RX "|"
  D_SENSOR_WE517_TX "|" D_SENSOR_WE517_RX "|"
  D_SENSOR_AS608_TX "|" D_SENSOR_AS608_RX "|"
  D_SENSOR_SHELLY_DIMMER_BOOT0 "|" D_SENSOR_SHELLY_DIMMER_RST_INV "|"
  D_SENSOR_RC522_RST "|"
  D_SENSOR_P9813_CLK "|" D_SENSOR_P9813_DAT "|"
  D_SENSOR_OPTION " A|"
  D_SENSOR_FTC532 "|"
  D_SENSOR_RC522_CS "|"
  D_SENSOR_NRF24_CS "|" D_SENSOR_NRF24_DC "|"
  D_SENSOR_ILI9341_CS "|" D_SENSOR_ILI9341_DC "|"
  D_SENSOR_ILI9488_CS "|"
  D_SENSOR_EPAPER29_CS "|"
  D_SENSOR_EPAPER42_CS "|"
  D_SENSOR_SSD1351_CS "|"
  D_SENSOR_RA8876_CS "|"
  D_SENSOR_ST7789_CS "|" D_SENSOR_ST7789_DC "|"
  D_SENSOR_SSD1331_CS "|" D_SENSOR_SSD1331_DC "|"
  D_SENSOR_SDCARD_CS "|"
<<<<<<< HEAD
  D_SENSOR_ADC_PH "|"
=======
  D_SENSOR_ROTARY " A_n|" D_SENSOR_ROTARY " B_n|"
>>>>>>> fb2ff5b8
  ;

const char kSensorNamesFixed[] PROGMEM =
  D_SENSOR_USER;

#define MAX_MAX31865S    6
#define MAX_A4988_MSS    3
#define MAX_WEBCAM_DATA  8
#define MAX_WEBCAM_HSD   3
#define MAX_SM2135_DAT   4

const uint16_t kGpioNiceList[] PROGMEM = {
  GPIO_NONE,                            // Not used
  AGPIO(GPIO_OPTION_A) + MAX_OPTIONS_A, // Device specific options
  AGPIO(GPIO_KEY1) + MAX_KEYS,          // Buttons
  AGPIO(GPIO_KEY1_NP) + MAX_KEYS,
  AGPIO(GPIO_KEY1_INV) + MAX_KEYS,
  AGPIO(GPIO_KEY1_INV_NP) + MAX_KEYS,
  AGPIO(GPIO_KEY1_TC) + MAX_KEYS,       // Touch button
  AGPIO(GPIO_SWT1) + MAX_SWITCHES,      // User connected external switches
  AGPIO(GPIO_SWT1_NP) + MAX_SWITCHES,
#ifdef ROTARY_V1
  AGPIO(GPIO_ROT1A) + MAX_ROTARIES,     // Rotary A Pin
  AGPIO(GPIO_ROT1B) + MAX_ROTARIES,     // Rotary B Pin
  AGPIO(GPIO_ROT1A_NP) + MAX_ROTARIES,  // Rotary A Pin No Pullup
  AGPIO(GPIO_ROT1B_NP) + MAX_ROTARIES,  // Rotary B Pin No Pullup
#endif
  AGPIO(GPIO_REL1) + MAX_RELAYS,        // Relays
  AGPIO(GPIO_REL1_INV) + MAX_RELAYS,
  AGPIO(GPIO_LED1) + MAX_LEDS,          // Leds
  AGPIO(GPIO_LED1_INV) + MAX_LEDS,
#ifdef USE_COUNTER
  AGPIO(GPIO_CNTR1) + MAX_COUNTERS,     // Counters
  AGPIO(GPIO_CNTR1_NP) + MAX_COUNTERS,
#endif
  AGPIO(GPIO_PWM1) + MAX_PWMS,          // RGB   Red   or C  Cold White
  AGPIO(GPIO_PWM1_INV) + MAX_PWMS,
#ifdef USE_BUZZER
  AGPIO(GPIO_BUZZER),                   // Buzzer
  AGPIO(GPIO_BUZZER_INV),               // Inverted buzzer
#endif
  AGPIO(GPIO_LEDLNK),                   // Link led
  AGPIO(GPIO_LEDLNK_INV),               // Inverted link led
  AGPIO(GPIO_OUTPUT_HI),                // Fixed output high
  AGPIO(GPIO_OUTPUT_LO),                // Fixed output low
#ifdef USE_FTC532
  AGPIO(GPIO_FTC532),                   // FTC532 touch input
#endif

/*-------------------------------------------------------------------------------------------*\
 * Protocol specifics
\*-------------------------------------------------------------------------------------------*/

#ifdef USE_I2C
  AGPIO(GPIO_I2C_SCL),                  // I2C SCL
  AGPIO(GPIO_I2C_SDA),                  // I2C SDA
#endif

#ifdef USE_SPI
  AGPIO(GPIO_SPI_MISO),                 // SPI MISO
  AGPIO(GPIO_SPI_MOSI),                 // SPI MOSI
  AGPIO(GPIO_SPI_CLK),                  // SPI Clk
  AGPIO(GPIO_SPI_CS),                   // SPI Chip Select
  AGPIO(GPIO_SPI_DC),                   // SPI Data Direction
#ifdef USE_NRF24
  AGPIO(GPIO_NRF24_CS),
  AGPIO(GPIO_NRF24_DC),
#endif
#ifdef USE_RC522
  AGPIO(GPIO_RC522_CS),                 // RC522 Rfid Chip Select
  AGPIO(GPIO_RC522_RST),                // RC522 Rfid Reset
#endif
#ifdef USE_SDCARD
  AGPIO(GPIO_SDCARD_CS),
#endif  // USE_SDCARD
#endif  // USE_SPI
  AGPIO(GPIO_SSPI_MISO),      // Software SPI Master Input Client Output
  AGPIO(GPIO_SSPI_MOSI),      // Software SPI Master Output Client Input
  AGPIO(GPIO_SSPI_SCLK),      // Software SPI Serial Clock
  AGPIO(GPIO_SSPI_CS),        // Software SPI Chip Select
  AGPIO(GPIO_SSPI_DC),        // Software SPI Data or Command
#ifdef USE_DISPLAY
#ifdef USE_DISPLAY_ILI9341
  AGPIO(GPIO_ILI9341_CS),
  AGPIO(GPIO_ILI9341_DC),
#endif  // USE_DISPLAY_ILI9341
#ifdef USE_DISPLAY_ILI9488
  AGPIO(GPIO_ILI9488_CS),
#endif  // USE_DISPLAY_ILI9488
#ifdef USE_DISPLAY_EPAPER_29
  AGPIO(GPIO_EPAPER29_CS),
#endif  // USE_DISPLAY_EPAPER_29
#ifdef USE_DISPLAY_EPAPER_42
  AGPIO(GPIO_EPAPER42_CS),
#endif  // USE_DISPLAY_EPAPER_42
#ifdef USE_DISPLAY_SSD1351
  AGPIO(GPIO_SSD1351_CS),
#endif  // USE_DISPLAY_SSD1351
#ifdef USE_DISPLAY_RA8876
  AGPIO(GPIO_RA8876_CS),
#endif  // USE_DISPLAY_RA8876
#ifdef USE_DISPLAY_ST7789
  AGPIO(GPIO_ST7789_CS),
  AGPIO(GPIO_ST7789_DC),
#endif  // USE_DISPLAY_ST7789
#ifdef USE_DISPLAY_SSD1331
  AGPIO(GPIO_SSD1331_CS),
  AGPIO(GPIO_SSD1331_DC),
#endif  // USE_DISPLAY_SSD1331
  AGPIO(GPIO_BACKLIGHT),      // Display backlight control
  AGPIO(GPIO_OLED_RESET),     // OLED Display Reset
#endif
#ifdef USE_MAX31865
  AGPIO(GPIO_SSPI_MAX31865_CS1) + MAX_MAX31865S,
#endif

  AGPIO(GPIO_TXD),            // Serial interface
  AGPIO(GPIO_RXD),            // Serial interface

/*-------------------------------------------------------------------------------------------*\
 * Single wire sensors
\*-------------------------------------------------------------------------------------------*/

#ifdef USE_DHT
  AGPIO(GPIO_DHT11),          // DHT11
  AGPIO(GPIO_DHT22),          // DHT21, DHT22, AM2301, AM2302, AM2321
  AGPIO(GPIO_SI7021),         // iTead SI7021
  AGPIO(GPIO_DHT11_OUT),      // Pseudo Single wire DHT11, DHT21, DHT22, AM2301, AM2302, AM2321
#endif
#ifdef USE_DS18x20
  AGPIO(GPIO_DSB),            // Single wire DS18B20 or DS18S20
  AGPIO(GPIO_DSB_OUT),        // Pseudo Single wire DS18B20 or DS18S20
#endif
#ifdef USE_LMT01
  AGPIO(GPIO_LMT01),          // LMT01, count pulses on GPIO
#endif

/*-------------------------------------------------------------------------------------------*\
 * Light
\*-------------------------------------------------------------------------------------------*/

#ifdef USE_LIGHT
#ifdef USE_WS2812
#if (USE_WS2812_HARDWARE == NEO_HW_P9813)
  AGPIO(GPIO_P9813_CLK),      // P9813 CLOCK
  AGPIO(GPIO_P9813_DAT),      // P9813 DATA
#else
  AGPIO(GPIO_WS2812),         // WS2812 Led string
#endif  // NEO_HW_P9813
#endif
#ifdef USE_ARILUX_RF
  AGPIO(GPIO_ARIRFRCV),       // AriLux RF Receive input
  AGPIO(GPIO_ARIRFSEL),       // Arilux RF Receive input selected
#endif
#ifdef USE_MY92X1
  AGPIO(GPIO_DI),             // my92x1 PWM input
  AGPIO(GPIO_DCKI),           // my92x1 CLK input
#endif  // USE_MY92X1
#ifdef USE_SM16716
  AGPIO(GPIO_SM16716_CLK),    // SM16716 CLOCK
  AGPIO(GPIO_SM16716_DAT),    // SM16716 DATA
  AGPIO(GPIO_SM16716_SEL),    // SM16716 SELECT
#endif  // USE_SM16716
#ifdef USE_SM2135
  AGPIO(GPIO_SM2135_CLK),                    // SM2135 CLOCK
  AGPIO(GPIO_SM2135_DAT) + MAX_SM2135_DAT,   // SM2135 DATA
#endif  // USE_SM2135
#ifdef USE_TUYA_MCU
  AGPIO(GPIO_TUYA_TX),        // Tuya Serial interface
  AGPIO(GPIO_TUYA_RX),        // Tuya Serial interface
#endif
#ifdef USE_EXS_DIMMER
  AGPIO(GPIO_EXS_ENABLE),     // EXS MCU Enable
#endif
#ifdef USE_ELECTRIQ_MOODL
  AGPIO(GPIO_ELECTRIQ_MOODL_TX),
#endif
#ifdef USE_SHELLY_DIMMER
  AGPIO(GPIO_SHELLY_DIMMER_BOOT0),
  AGPIO(GPIO_SHELLY_DIMMER_RST_INV),
#endif
#endif  // USE_LIGHT

/*-------------------------------------------------------------------------------------------*\
 * Transmission sensors
\*-------------------------------------------------------------------------------------------*/

#if defined(USE_IR_REMOTE) || defined(USE_IR_REMOTE_FULL)
  AGPIO(GPIO_IRSEND),         // IR remote
#if defined(USE_IR_RECEIVE) || defined(USE_IR_REMOTE_FULL)
  AGPIO(GPIO_IRRECV),         // IR receiver
#endif
#endif
#ifdef USE_RC_SWITCH
  AGPIO(GPIO_RFSEND),         // RF transmitter
  AGPIO(GPIO_RFRECV),         // RF receiver
#endif
#ifdef USE_RF_SENSOR
  AGPIO(GPIO_RF_SENSOR),      // Rf receiver with sensor decoding
#endif
#ifdef USE_SR04
  AGPIO(GPIO_SR04_TRIG),      // SR04 Tri/TXgger pin
  AGPIO(GPIO_SR04_ECHO),      // SR04 Ech/RXo pin
#endif
#ifdef USE_TM1638
  AGPIO(GPIO_TM16CLK),        // TM1638 Clock
  AGPIO(GPIO_TM16DIO),        // TM1638 Data I/O
  AGPIO(GPIO_TM16STB),        // TM1638 Strobe
#endif
#ifdef USE_HX711
  AGPIO(GPIO_HX711_SCK),      // HX711 Load Cell clock
  AGPIO(GPIO_HX711_DAT),      // HX711 Load Cell data
#endif

/*-------------------------------------------------------------------------------------------*\
 * Energy sensors
\*-------------------------------------------------------------------------------------------*/

#ifdef USE_ENERGY_SENSOR
#ifdef USE_HLW8012
  AGPIO(GPIO_NRG_SEL),        // HLW8012/HLJ-01 Sel output (1 = Voltage)
  AGPIO(GPIO_NRG_SEL_INV),    // HLW8012/HLJ-01 Sel output (0 = Voltage)
  AGPIO(GPIO_NRG_CF1),        // HLW8012/HLJ-01 CF1 voltage / current
  AGPIO(GPIO_HLW_CF),         // HLW8012 CF power
  AGPIO(GPIO_HJL_CF),         // HJL-01/BL0937 CF power
#endif
#if defined(USE_I2C) && defined(USE_ADE7953)
  AGPIO(GPIO_ADE7953_IRQ),    // ADE7953 IRQ
#endif
#ifdef USE_CSE7766
  AGPIO(GPIO_CSE7766_TX),     // CSE7766 Serial interface (S31 and Pow R2)
  AGPIO(GPIO_CSE7766_RX),     // CSE7766 Serial interface (S31 and Pow R2)
#endif
#ifdef USE_MCP39F501
  AGPIO(GPIO_MCP39F5_TX),     // MCP39F501 Serial interface (Shelly2)
  AGPIO(GPIO_MCP39F5_RX),     // MCP39F501 Serial interface (Shelly2)
  AGPIO(GPIO_MCP39F5_RST),    // MCP39F501 Reset (Shelly2)
#endif
#if defined(USE_PZEM004T) || defined(USE_PZEM_AC) || defined(USE_PZEM_DC)
  AGPIO(GPIO_PZEM0XX_TX),     // PZEM0XX Serial interface
#endif
#ifdef USE_PZEM004T
  AGPIO(GPIO_PZEM004_RX),     // PZEM004T Serial interface
#endif
#ifdef USE_PZEM_AC
  AGPIO(GPIO_PZEM016_RX),     // PZEM-014,016 Serial Modbus interface
#endif
#ifdef USE_PZEM_DC
  AGPIO(GPIO_PZEM017_RX),     // PZEM-003,017 Serial Modbus interface
#endif
#ifdef USE_SDM120
  AGPIO(GPIO_SDM120_TX),      // SDM120 Serial interface
  AGPIO(GPIO_SDM120_RX),      // SDM120 Serial interface
#endif
#ifdef USE_SDM630
  AGPIO(GPIO_SDM630_TX),      // SDM630 Serial interface
  AGPIO(GPIO_SDM630_RX),      // SDM630 Serial interface
#endif
#ifdef USE_DDS2382
  AGPIO(GPIO_DDS2382_TX),     // DDS2382 Serial interface
  AGPIO(GPIO_DDS2382_RX),     // DDS2382 Serial interface
#endif
#ifdef USE_DDSU666
  AGPIO(GPIO_DDSU666_TX),     // DDSU666 Serial interface
  AGPIO(GPIO_DDSU666_RX),     // DDSU666 Serial interface
#endif  // USE_DDSU666
#ifdef USE_SOLAX_X1
  AGPIO(GPIO_SOLAXX1_TX),     // Solax Inverter tx pin
  AGPIO(GPIO_SOLAXX1_RX),     // Solax Inverter rx pin
#endif // USE_SOLAX_X1
#ifdef USE_LE01MR
  AGPIO(GPIO_LE01MR_TX),     // F7F LE-01MR energy meter tx pin
  AGPIO(GPIO_LE01MR_RX),     // F7F LE-01MR energy meter rx pin
#endif // IFDEF:USE_LE01MR
#ifdef USE_BL0940
  AGPIO(GPIO_BL0940_RX),     // BL0940 Serial interface
#endif
#ifdef USE_IEM3000
  AGPIO(GPIO_IEM3000_TX),    // IEM3000 Serial interface
  AGPIO(GPIO_IEM3000_RX),    // IEM3000 Serial interface
#endif
#ifdef USE_WE517
  AGPIO(GPIO_WE517_TX),      // WE517 Serial interface
  AGPIO(GPIO_WE517_RX),      // WE517 Serial interface
#endif
#endif  // USE_ENERGY_SENSOR

/*-------------------------------------------------------------------------------------------*\
 * Serial sensors
\*-------------------------------------------------------------------------------------------*/

#ifdef USE_SERIAL_BRIDGE
  AGPIO(GPIO_SBR_TX),         // Serial Bridge Serial interface
  AGPIO(GPIO_SBR_RX),         // Serial Bridge Serial interface
#endif
#ifdef USE_TCP_BRIDGE
  AGPIO(GPIO_TCP_TX),         // TCP Serial bridge
  AGPIO(GPIO_TCP_RX),         // TCP Serial bridge
#endif
#ifdef USE_ZIGBEE
  AGPIO(GPIO_ZIGBEE_TX),      // Zigbee Serial interface
  AGPIO(GPIO_ZIGBEE_RX),      // Zigbee Serial interface
  AGPIO(GPIO_ZIGBEE_RST),     // Zigbee reset
#endif
#ifdef USE_MHZ19
  AGPIO(GPIO_MHZ_TXD),        // MH-Z19 Serial interface
  AGPIO(GPIO_MHZ_RXD),        // MH-Z19 Serial interface
#endif
#ifdef USE_SENSEAIR
  AGPIO(GPIO_SAIR_TX),        // SenseAir Serial interface
  AGPIO(GPIO_SAIR_RX),        // SenseAir Serial interface
#endif
#ifdef USE_NOVA_SDS
  AGPIO(GPIO_SDS0X1_TX),      // Nova Fitness SDS011 Serial interface
  AGPIO(GPIO_SDS0X1_RX),      // Nova Fitness SDS011 Serial interface
#endif
#ifdef USE_HPMA
  AGPIO(GPIO_HPMA_TX),        // Honeywell HPMA115S0 Serial interface
  AGPIO(GPIO_HPMA_RX),        // Honeywell HPMA115S0 Serial interface
#endif
#ifdef USE_PMS5003
  AGPIO(GPIO_PMS5003_TX),     // Plantower PMS5003 Serial interface
  AGPIO(GPIO_PMS5003_RX),     // Plantower PMS5003 Serial interface
#endif
#if defined(USE_TX20_WIND_SENSOR) || defined(USE_TX23_WIND_SENSOR)
  AGPIO(GPIO_TX2X_TXD_BLACK), // TX20/TX23 Transmission Pin
#endif
#ifdef USE_WINDMETER
  AGPIO(GPIO_WINDMETER_SPEED),
#endif
#ifdef USE_MP3_PLAYER
  AGPIO(GPIO_MP3_DFR562),     // RB-DFR-562, DFPlayer Mini MP3 Player Serial interface
#endif
#ifdef USE_AZ7798
  AGPIO(GPIO_AZ_TXD),         // AZ-Instrument 7798 CO2 datalogger Serial interface
  AGPIO(GPIO_AZ_RXD),         // AZ-Instrument 7798 CO2 datalogger Serial interface
#endif
#ifdef USE_PN532_HSU
  AGPIO(GPIO_PN532_TXD),      // PN532 HSU Tx
  AGPIO(GPIO_PN532_RXD),      // PN532 HSU Rx
#endif
#ifdef USE_TASMOTA_CLIENT
  AGPIO(GPIO_TASMOTACLIENT_TXD),     // Tasmota Client TX
  AGPIO(GPIO_TASMOTACLIENT_RXD),     // Tasmota Client RX
  AGPIO(GPIO_TASMOTACLIENT_RST),     // Tasmota Client Reset
  AGPIO(GPIO_TASMOTACLIENT_RST_INV), // Tasmota Client Reset Inverted
#endif
#ifdef USE_RDM6300
  AGPIO(GPIO_RDM6300_RX),
#endif
#ifdef USE_IBEACON
  AGPIO(GPIO_IBEACON_TX),
  AGPIO(GPIO_IBEACON_RX),
#endif
#ifdef USE_GPS
  AGPIO(GPIO_GPS_TX),         // GPS serial interface
  AGPIO(GPIO_GPS_RX),         // GPS serial interface
#endif
#ifdef USE_HM10
  AGPIO(GPIO_HM10_TX),         // GPS serial interface
  AGPIO(GPIO_HM10_RX),         // GPS serial interface
#endif
#ifdef USE_OPENTHERM
  AGPIO(GPIO_BOILER_OT_TX),
  AGPIO(GPIO_BOILER_OT_RX),
#endif
#ifdef USE_AS608
  AGPIO(GPIO_AS608_TX),
  AGPIO(GPIO_AS608_RX),
#endif

/*-------------------------------------------------------------------------------------------*\
 * Other sensors
\*-------------------------------------------------------------------------------------------*/

#ifdef USE_MGC3130
  AGPIO(GPIO_MGC3130_XFER),
  AGPIO(GPIO_MGC3130_RESET),
#endif
#ifdef USE_MAX31855
  AGPIO(GPIO_MAX31855CS),     // MAX31855 Serial interface
  AGPIO(GPIO_MAX31855CLK),    // MAX31855 Serial interface
  AGPIO(GPIO_MAX31855DO),     // MAX31855 Serial interface
#endif
#ifdef USE_HRE
  AGPIO(GPIO_HRE_CLOCK),
  AGPIO(GPIO_HRE_DATA),
#endif
#ifdef USE_A4988_STEPPER
  AGPIO(GPIO_A4988_DIR),     // A4988 direction pin
  AGPIO(GPIO_A4988_STP),     // A4988 step pin
  // folowing are not mandatory
  AGPIO(GPIO_A4988_ENA),     // A4988 enabled pin
  AGPIO(GPIO_A4988_MS1) + MAX_A4988_MSS,  // A4988 microstep pin1 to pin3
#endif
#ifdef USE_DEEPSLEEP
  AGPIO(GPIO_DEEPSLEEP),
#endif
#ifdef USE_KEELOQ
  AGPIO(GPIO_CC1101_GDO0),    // CC1101 pin for RX
  AGPIO(GPIO_CC1101_GDO2),    // CC1101 pin for RX
#endif
#ifdef USE_HRXL
  AGPIO(GPIO_HRXL_RX),
#endif
#ifdef USE_DYP
  AGPIO(GPIO_DYP_RX),
#endif
#ifdef USE_AS3935
  AGPIO(GPIO_AS3935),          // AS3935 IRQ Pin
#endif
#ifdef USE_TELEINFO
  AGPIO(GPIO_TELEINFO_RX),
  AGPIO(GPIO_TELEINFO_ENABLE),
#endif
#ifdef USE_MIEL_HVAC
  AGPIO(GPIO_MIEL_HVAC_TX),    // Mitsubishi Electric HVAC TX pin
  AGPIO(GPIO_MIEL_HVAC_RX),    // Mitsubishi Electric HVAC RX pin
#endif

/*-------------------------------------------------------------------------------------------*\
 * ESP32 specifics
\*-------------------------------------------------------------------------------------------*/

#ifdef ESP32
#ifdef USE_WEBCAM
  AGPIO(GPIO_WEBCAM_PWDN),
  AGPIO(GPIO_WEBCAM_RESET),
  AGPIO(GPIO_WEBCAM_XCLK),
  AGPIO(GPIO_WEBCAM_SIOD),
  AGPIO(GPIO_WEBCAM_SIOC),
  AGPIO(GPIO_WEBCAM_DATA) + MAX_WEBCAM_DATA,
  AGPIO(GPIO_WEBCAM_VSYNC),
  AGPIO(GPIO_WEBCAM_HREF),
  AGPIO(GPIO_WEBCAM_PCLK),
  AGPIO(GPIO_WEBCAM_PSCLK),
  AGPIO(GPIO_WEBCAM_HSD) + MAX_WEBCAM_HSD,
  AGPIO(GPIO_WEBCAM_PSRCS),
#endif  // USE_WEBCAM
#ifdef USE_ETHERNET
  AGPIO(GPIO_ETH_PHY_POWER),
  AGPIO(GPIO_ETH_PHY_MDC),
  AGPIO(GPIO_ETH_PHY_MDIO),  // Ethernet
#endif  // USE_ETHERNET

/*-------------------------------------------------------------------------------------------*\
 * ESP32 multiple Analog / Digital converter inputs
\*-------------------------------------------------------------------------------------------*/

  AGPIO(GPIO_ADC_INPUT) + MAX_ADCS,       // Analog inputs
  AGPIO(GPIO_ADC_TEMP) + MAX_ADCS,        // Thermistor
  AGPIO(GPIO_ADC_LIGHT) + MAX_ADCS,       // Light sensor
  AGPIO(GPIO_ADC_BUTTON) + MAX_KEYS,      // Button
  AGPIO(GPIO_ADC_BUTTON_INV) + MAX_KEYS,
  AGPIO(GPIO_ADC_RANGE) + MAX_ADCS,       // Range
  AGPIO(GPIO_ADC_CT_POWER) + MAX_ADCS,    // Current
  AGPIO(GPIO_ADC_JOY) + MAX_ADCS,         // Joystick
  AGPIO(GPIO_ADC_PH) + MAX_ADCS,          // Analog PH Sensor
#endif  // ESP32
};

/*-------------------------------------------------------------------------------------------*\
 * ESP8266 single Analog / Digital converter input
\*-------------------------------------------------------------------------------------------*/

#ifdef ESP8266
const uint16_t kAdcNiceList[] PROGMEM = {
  GPIO_NONE,                              // Not used
  AGPIO(GPIO_ADC_INPUT),                  // Analog inputs
  AGPIO(GPIO_ADC_TEMP),                   // Thermistor
  AGPIO(GPIO_ADC_LIGHT),                  // Light sensor
  AGPIO(GPIO_ADC_BUTTON) + MAX_KEYS,      // Button
  AGPIO(GPIO_ADC_BUTTON_INV) + MAX_KEYS,
  AGPIO(GPIO_ADC_RANGE),                  // Range
  AGPIO(GPIO_ADC_CT_POWER),               // Current
  AGPIO(GPIO_ADC_JOY),                    // Joystick
  AGPIO(GPIO_ADC_PH),                     // Analog PH Sensor
};
#endif  // ESP8266

// User selectable ADC functionality
enum UserSelectableAdc {
  ADC_NONE,           // Not used
  ADC_INPUT,          // Analog input
  ADC_TEMP,           // Thermistor
  ADC_LIGHT,          // Light sensor
  ADC_BUTTON,         // Button
  ADC_BUTTON_INV,
  ADC_RANGE,          // Range
  ADC_CT_POWER,       // Current
  ADC_JOY,            // Joystick
  ADC_PH,             // Analog PH Sensor
//  ADC_SWITCH,         // Switch
//  ADC_SWITCH_INV,
  ADC_END };

/*********************************************************************************************\
 * ATTENTION: No user changeable features beyond this point - do not add templates !!!
\*********************************************************************************************/

#define GPIO_ANY           32   // Any GPIO

#ifdef ESP8266

#define MAX_GPI8_PIN       17   // Number of supported GPIO (0..16)
#define FLASH_PINS         6    // Number of flash chip pins

#define MAX_GPIO_PIN       18   // Number of supported GPIO (0..16 + ADC0)
#define ADC0_PIN           17   // Pin number of ADC0
#define MIN_FLASH_PINS     4    // Number of flash chip pins unusable for configuration (GPIO6, 7, 8 and 11)
#define MAX_USER_PINS      14   // MAX_GPIO_PIN - MIN_FLASH_PINS
#define WEMOS_MODULE       17   // Wemos module

const char PINS_WEMOS[] PROGMEM = "D3TXD4RXD2D1flashcFLFLolD6D7D5D8D0A0";

typedef struct MYIO8 {
  uint8_t      io[MAX_GPI8_PIN];
} myio8;                        // 17 bytes

typedef struct MYCFGIO8285 {
  uint8_t      io[MAX_GPI8_PIN - MIN_FLASH_PINS];
} mycfgio8285;                  // 13 bytes

typedef struct MYTMPLT8285 {
  mycfgio8285  gp;
  uint8_t      flag;
} mytmplt8285;                  // 14 bytes

typedef struct MYCFGIO8266 {
  uint8_t      io[MAX_GPI8_PIN - FLASH_PINS];
} mycfgio8266;                  // 11 bytes

typedef struct MYTMPLT8266 {
  mycfgio8266  gp;
  uint8_t      flag;
} mytmplt8266;                  // 12 bytes

#endif  // ESP8266
#ifdef ESP32

#define MAX_GPIO_PIN       40   // Number of supported GPIO
#define MIN_FLASH_PINS     4    // Number of flash chip pins unusable for configuration (GPIO6, 7, 8 and 11)
#define MAX_USER_PINS      36   // MAX_GPIO_PIN - MIN_FLASH_PINS
#define WEMOS_MODULE       0    // Wemos module

//                                  0 1 2 3 4 5 6 7 8 9101112131415161718192021222324252627282930313233343536373839
const char PINS_WEMOS[] PROGMEM = "IOTXIORXIOIOflashcFLFLolIOIOIOIOIOIOIOIOIOIOIOIOIOIOIOIOIOIOIOIOAOAOIAIAIAIAIAIA";

#endif  // ESP32

//********************************************************************************************

typedef struct MYIO {
  uint16_t      io[MAX_GPIO_PIN];
} myio;                         // 18 * 2 = 36 bytes / 40 * 2 = 80 bytes

typedef struct MYCFGIO {
  uint16_t      io[MAX_USER_PINS];
} mycfgio;                      // 14 * 2 = 28 bytes / 36 * 2 = 72 bytes

#define GPIO_FLAG_USED       0  // Currently no flags used

typedef union {
  uint16_t data;
  struct {
    uint16_t spare00 : 1;
    uint16_t spare01 : 1;
    uint16_t spare02 : 1;
    uint16_t spare03 : 1;
    uint16_t spare04 : 1;
    uint16_t spare05 : 1;
    uint16_t spare06 : 1;
    uint16_t spare07 : 1;
    uint16_t spare08 : 1;
    uint16_t spare09 : 1;
    uint16_t spare10 : 1;
    uint16_t spare11 : 1;
    uint16_t spare12 : 1;
    uint16_t spare13 : 1;
    uint16_t spare14 : 1;
    uint16_t spare15 : 1;
  };
} gpio_flag;                    // 2 bytes

typedef struct MYTMPLT {
  mycfgio      gp;              // 28 / 72 bytes
  gpio_flag    flag;            // 2 bytes
} mytmplt;                      // 30 / 74 bytes

//********************************************************************************************

#ifdef ESP8266
#include "tasmota_template_legacy.h"

/********************************************************************************************\
 * ESP8266 Module Templates
\********************************************************************************************/

#define USER_MODULE        255

// Supported hardware modules
enum SupportedModules {
  SONOFF_BASIC, SONOFF_RF, SONOFF_SV, SONOFF_TH, SONOFF_DUAL, SONOFF_POW, SONOFF_4CH, SONOFF_S2X, SLAMPHER, SONOFF_TOUCH,
  SONOFF_LED, CH1, CH4, MOTOR, ELECTRODRAGON, EXS_RELAY, WION, WEMOS, SONOFF_DEV, H801,
  SONOFF_SC, SONOFF_BN, SONOFF_4CHPRO, HUAFAN_SS, SONOFF_BRIDGE, SONOFF_B1, AILIGHT, SONOFF_T11, SONOFF_T12, SONOFF_T13,
  SUPLA1, WITTY, YUNSHAN, MAGICHOME, LUANIHVIO, KMC_70011, ARILUX_LC01, ARILUX_LC11, SONOFF_DUAL_R2, ARILUX_LC06,
  SONOFF_S31, ZENGGE_ZF_WF017, SONOFF_POW_R2, SONOFF_IFAN02, BLITZWOLF_BWSHP, SHELLY1, SHELLY2, PHILIPS, NEO_COOLCAM, ESP_SWITCH,
  OBI, TECKIN, APLIC_WDP303075, TUYA_DIMMER, GOSUND, ARMTRONIX_DIMMERS, SK03_TUYA, PS_16_DZ, TECKIN_US, MANZOKU_EU_4,
  OBI2, YTF_IR_BRIDGE, DIGOO, KA10, ZX2820, MI_DESK_LAMP, SP10, WAGA, SYF05, SONOFF_L1,
  SONOFF_IFAN03, EXS_DIMMER, PWM_DIMMER, SONOFF_D1, SONOFF_ZB_BRIDGE,
  MAXMODULE };

const char kModuleNames[] PROGMEM =
  "Sonoff Basic|Sonoff RF|Sonoff SV|Sonoff TH|Sonoff Dual|Sonoff Pow|Sonoff 4CH|Sonoff S2X|Slampher|Sonoff Touch|"
  "Sonoff LED|1 Channel|4 Channel|Motor C/AC|ElectroDragon|EXS Relay(s)|WiOn|Generic|Sonoff Dev|H801|"
  "Sonoff SC|Sonoff BN-SZ|Sonoff 4CH Pro|Huafan SS|Sonoff Bridge|Sonoff B1|AiLight|Sonoff T1 1CH|Sonoff T1 2CH|Sonoff T1 3CH|"
  "Supla Espablo|Witty Cloud|Yunshan Relay|MagicHome|Luani HVIO|KMC 70011|Arilux LC01|Arilux LC11|Sonoff Dual R2|Arilux LC06|"
  "Sonoff S31|Zengge WF017|Sonoff Pow R2|Sonoff iFan02|BlitzWolf SHP|Shelly 1|Shelly 2|Xiaomi Philips|Neo Coolcam|ESP Switch|"
  "OBI Socket|Teckin|AplicWDP303075|Tuya MCU|Gosund SP1 v23|ARMTR Dimmer|SK03 Outdoor|PS-16-DZ|Teckin US|Manzoku strip|"
  "OBI Socket 2|YTF IR Bridge|Digoo DG-SP202|KA10|Luminea ZX2820|Mi Desk Lamp|SP10|WAGA CHCZ02MB|SYF05|Sonoff L1|"
  "Sonoff iFan03|EXS Dimmer|PWM Dimmer|Sonoff D1|Sonoff ZbBridge"
  ;

const uint8_t kModuleNiceList[] PROGMEM = {
  SONOFF_BASIC,        // Sonoff Relay Devices
  SONOFF_RF,
  SONOFF_TH,
  SONOFF_DUAL,
  SONOFF_DUAL_R2,
  SONOFF_POW,
  SONOFF_POW_R2,
  SONOFF_4CH,
  SONOFF_4CHPRO,
  SONOFF_S31,          // Sonoff Socket Relay Devices with Energy Monitoring
  SONOFF_S2X,          // Sonoff Socket Relay Devices
  SONOFF_TOUCH,        // Sonoff Switch Devices
  SONOFF_T11,
  SONOFF_T12,
  SONOFF_T13,
#ifdef USE_SONOFF_D1
  SONOFF_D1,           // Sonoff D1
#endif
  SONOFF_LED,          // Sonoff Light Devices
  SONOFF_BN,
#ifdef USE_SONOFF_L1
  SONOFF_L1,
#endif
  SONOFF_B1,           // Sonoff Light Bulbs
  SLAMPHER,
#ifdef USE_SONOFF_SC
  SONOFF_SC,           // Sonoff Environmemtal Sensor
#endif
#ifdef USE_SONOFF_IFAN
  SONOFF_IFAN02,       // Sonoff Fan
  SONOFF_IFAN03,
#endif
#ifdef USE_SONOFF_RF
  SONOFF_BRIDGE,       // Sonoff Bridge
#endif
#ifdef USE_ZIGBEE_EZSP
  SONOFF_ZB_BRIDGE,
#endif
  SONOFF_SV,           // Sonoff Development Devices
  SONOFF_DEV,
  CH1,                 // Relay Devices
  CH4,
  MOTOR,
  ELECTRODRAGON,
  EXS_RELAY,
  SUPLA1,
  LUANIHVIO,
  YUNSHAN,
  WION,
  SHELLY1,
  SHELLY2,
  BLITZWOLF_BWSHP,     // Socket Relay Devices with Energy Monitoring
  TECKIN,
  TECKIN_US,
  APLIC_WDP303075,
  GOSUND,
  ZX2820,
  SK03_TUYA,
  DIGOO,
  KA10,
  SP10,
  WAGA,
  NEO_COOLCAM,         // Socket Relay Devices
  OBI,
  OBI2,
  MANZOKU_EU_4,
  ESP_SWITCH,          // Switch Devices
#ifdef USE_TUYA_MCU
  TUYA_DIMMER,         // Dimmer Devices
#endif
#ifdef USE_ARMTRONIX_DIMMERS
  ARMTRONIX_DIMMERS,
#endif
#ifdef USE_PS_16_DZ
  PS_16_DZ,
#endif
#ifdef USE_EXS_DIMMER
  EXS_DIMMER,
#endif
#ifdef USE_PWM_DIMMER
  PWM_DIMMER,
#endif
  H801,                // Light Devices
  MAGICHOME,
  ARILUX_LC01,
  ARILUX_LC06,
  ARILUX_LC11,
  ZENGGE_ZF_WF017,
  HUAFAN_SS,
#ifdef ROTARY_V1
  MI_DESK_LAMP,
#endif
  KMC_70011,
  AILIGHT,             // Light Bulbs
  PHILIPS,
  SYF05,
  YTF_IR_BRIDGE,
  WITTY,               // Development Devices
  WEMOS
};

enum SupportedTemplates8285 {
  TMP_SONOFF_BASIC, TMP_SONOFF_SV, TMP_SONOFF_DUAL, TMP_SONOFF_POW, TMP_SONOFF_LED, TMP_ELECTRODRAGON,
  TMP_EXS_RELAY, TMP_WION, TMP_SONOFF_DEV, TMP_H801, TMP_SONOFF_SC, TMP_SONOFF_BN, TMP_HUAFAN_SS, TMP_SONOFF_BRIDGE,
  TMP_SONOFF_B1, TMP_AILIGHT, TMP_SONOFF_T11, TMP_SUPLA1, TMP_WITTY, TMP_YUNSHAN, TMP_MAGICHOME,
  TMP_LUANIHVIO, TMP_KMC_70011, TMP_ARILUX_LC01, TMP_ARILUX_LC11, TMP_ARILUX_LC06, TMP_ZENGGE_ZF_WF017,
  TMP_SONOFF_POW_R2, TMP_BLITZWOLF_BWSHP, TMP_SHELLY1, TMP_SHELLY2, TMP_PHILIPS, TMP_NEO_COOLCAM, TMP_ESP_SWITCH, TMP_OBI,
  TMP_TECKIN, TMP_APLIC_WDP303075, TMP_TUYA_DIMMER, TMP_GOSUND, TMP_ARMTRONIX_DIMMERS, TMP_SK03_TUYA, TMP_PS_16_DZ,
  TMP_TECKIN_US, TMP_MANZOKU_EU_4, TMP_OBI2, TMP_YTF_IR_BRIDGE, TMP_DIGOO, TMP_KA10, TMP_ZX2820, TMP_MI_DESK_LAMP, TMP_SP10,
  TMP_WAGA, TMP_SYF05, TMP_EXS_DIMMER, TMP_PWM_DIMMER, TMP_SONOFF_ZB_BRIDGE,
  TMP_MAXMODULE_8285 };

enum SupportedTemplates8266 {
  TMP_WEMOS = TMP_MAXMODULE_8285, TMP_SONOFF_4CH, TMP_SONOFF_T12, TMP_SONOFF_T13, TMP_SONOFF_DUAL_R2, TMP_SONOFF_IFAN03,
  TMP_MAXMODULE_8266 };

const uint8_t kModuleTemplateList[MAXMODULE] PROGMEM = {
  TMP_SONOFF_BASIC,
  TMP_SONOFF_BASIC,     // SONOFF_RF
  TMP_SONOFF_SV,
  TMP_SONOFF_BASIC,     // SONOFF_TH
  TMP_SONOFF_DUAL,
  TMP_SONOFF_POW,
  TMP_SONOFF_4CH,
  TMP_SONOFF_BASIC,     // SONOFF_S2X
  TMP_SONOFF_BASIC,     // SLAMPHER
  TMP_SONOFF_T11,       // SONOFF_TOUCH
  TMP_SONOFF_LED,
  TMP_SONOFF_BASIC,     // CH1
  TMP_SONOFF_DUAL,      // CH4
  TMP_SONOFF_BASIC,     // MOTOR
  TMP_ELECTRODRAGON,
  TMP_EXS_RELAY,
  TMP_WION,
  TMP_WEMOS,
  TMP_SONOFF_DEV,
  TMP_H801,
  TMP_SONOFF_SC,
  TMP_SONOFF_BN,
  TMP_SONOFF_4CH,       // SONOFF_4CHPRO
  TMP_HUAFAN_SS,
  TMP_SONOFF_BRIDGE,
  TMP_SONOFF_B1,
  TMP_AILIGHT,
  TMP_SONOFF_T11,
  TMP_SONOFF_T12,
  TMP_SONOFF_T13,
  TMP_SUPLA1,
  TMP_WITTY,
  TMP_YUNSHAN,
  TMP_MAGICHOME,
  TMP_LUANIHVIO,
  TMP_KMC_70011,
  TMP_ARILUX_LC01,
  TMP_ARILUX_LC11,
  TMP_SONOFF_DUAL_R2,
  TMP_ARILUX_LC06,
  TMP_SONOFF_POW_R2,    // SONOFF_S31
  TMP_ZENGGE_ZF_WF017,
  TMP_SONOFF_POW_R2,
  TMP_SONOFF_4CH,       // SONOFF_IFAN02
  TMP_BLITZWOLF_BWSHP,
  TMP_SHELLY1,
  TMP_SHELLY2,
  TMP_PHILIPS,
  TMP_NEO_COOLCAM,
  TMP_ESP_SWITCH,
  TMP_OBI,
  TMP_TECKIN,
  TMP_APLIC_WDP303075,
  TMP_TUYA_DIMMER,
  TMP_GOSUND,
  TMP_ARMTRONIX_DIMMERS,
  TMP_SK03_TUYA,
  TMP_PS_16_DZ,
  TMP_TECKIN_US,
  TMP_MANZOKU_EU_4,
  TMP_OBI2,
  TMP_YTF_IR_BRIDGE,
  TMP_DIGOO,
  TMP_KA10,
  TMP_ZX2820,
  TMP_MI_DESK_LAMP,
  TMP_SP10,
  TMP_WAGA,
  TMP_SYF05,
  TMP_SONOFF_DUAL,      // SONOFF_L1
  TMP_SONOFF_IFAN03,
  TMP_EXS_DIMMER,
  TMP_PWM_DIMMER,
  TMP_SONOFF_DUAL,      // SONOFF_D1
  TMP_SONOFF_ZB_BRIDGE,
  };

/*********************************************************************************************\
 * Templates with 12 usable pins (ESP8266)
\*********************************************************************************************/

const mytmplt8266 kModules8266[TMP_MAXMODULE_8285] PROGMEM = {
  {                     // SONOFF_BASIC - Sonoff Basic (ESP8266)
    GPI8_KEY1,          // GPIO00 Button
    GPI8_USER,          // GPIO01 Serial RXD and Optional sensor
    GPI8_USER,          // GPIO02 Only available on newer Sonoff Basic R2 V1
    GPI8_USER,          // GPIO03 Serial TXD and Optional sensor
    GPI8_USER,          // GPIO04 Optional sensor
    0,                  // GPIO05
                        // GPIO06 (SD_CLK   Flash)
                        // GPIO07 (SD_DATA0 Flash QIO/DIO/DOUT)
                        // GPIO08 (SD_DATA1 Flash QIO/DIO/DOUT)
                        // GPIO09 (SD_DATA2 Flash QIO or ESP8285)
                        // GPIO10 (SD_DATA3 Flash QIO or ESP8285)
                        // GPIO11 (SD_CMD   Flash)
    GPI8_REL1,          // GPIO12 Red Led and Relay (0 = Off, 1 = On)
    GPI8_LED1_INV,      // GPIO13 Green Led (0 = On, 1 = Off) - Link and Power status
    GPI8_USER,          // GPIO14 Optional sensor
    0,                  // GPIO15
    0,                  // GPIO16
    0                   // ADC0 Analog input
  },
  {                     // SONOFF_SV - Sonoff SV (ESP8266)
    GPI8_KEY1,          // GPIO00 Button
    GPI8_USER,          // GPIO01 Serial RXD and Optional sensor
    0,
    GPI8_USER,          // GPIO03 Serial TXD and Optional sensor
    GPI8_USER,          // GPIO04 Optional sensor
    GPI8_USER,          // GPIO05 Optional sensor
                        // GPIO06 (SD_CLK   Flash)
                        // GPIO07 (SD_DATA0 Flash QIO/DIO/DOUT)
                        // GPIO08 (SD_DATA1 Flash QIO/DIO/DOUT)
                        // GPIO09 (SD_DATA2 Flash QIO or ESP8285)
                        // GPIO10 (SD_DATA3 Flash QIO or ESP8285)
                        // GPIO11 (SD_CMD   Flash)
    GPI8_REL1,          // GPIO12 Red Led and Relay (0 = Off, 1 = On)
    GPI8_LED1_INV,      // GPIO13 Green Led (0 = On, 1 = Off) - Link and Power status
    GPI8_USER,          // GPIO14 Optional sensor
    0, 0,
    GPI8_USER           // ADC0 Analog input
  },
  {                     // SONOFF_DUAL - Sonoff Dual (ESP8266)
    GPI8_USER,          // GPIO00 Pad
    GPI8_TXD,           // GPIO01 Relay control
    0,
    GPI8_RXD,           // GPIO03 Relay control
    GPI8_USER,          // GPIO04 Optional sensor
    0,
                        // GPIO06 (SD_CLK   Flash)
                        // GPIO07 (SD_DATA0 Flash QIO/DIO/DOUT)
                        // GPIO08 (SD_DATA1 Flash QIO/DIO/DOUT)
                        // GPIO09 (SD_DATA2 Flash QIO or ESP8285)
                        // GPIO10 (SD_DATA3 Flash QIO or ESP8285)
                        // GPIO11 (SD_CMD   Flash)
    0,
    GPI8_LED1_INV,      // GPIO13 Blue Led (0 = On, 1 = Off) - Link and Power status
    GPI8_USER,          // GPIO14 Optional sensor
    0, 0, 0
  },
  {                     // SONOFF_POW - Sonoff Pow (ESP8266 - HLW8012)
    GPI8_KEY1,          // GPIO00 Button
    0, 0, 0, 0,
    GPI8_NRG_SEL,       // GPIO05 HLW8012 Sel output (1 = Voltage)
                        // GPIO06 (SD_CLK   Flash)
                        // GPIO07 (SD_DATA0 Flash QIO/DIO/DOUT)
                        // GPIO08 (SD_DATA1 Flash QIO/DIO/DOUT)
                        // GPIO09 (SD_DATA2 Flash QIO or ESP8285)
                        // GPIO10 (SD_DATA3 Flash QIO or ESP8285)
                        // GPIO11 (SD_CMD   Flash)
    GPI8_REL1,          // GPIO12 Red Led and Relay (0 = Off, 1 = On)
    GPI8_NRG_CF1,       // GPIO13 HLW8012 CF1 voltage / current
    GPI8_HLW_CF,        // GPIO14 HLW8012 CF power
    GPI8_LED1,          // GPIO15 Blue Led (0 = On, 1 = Off) - Link and Power status
    0, 0
  },
  {                     // SONOFF_LED - Sonoff LED (ESP8266)
    GPI8_KEY1,          // GPIO00 Button
    0, 0, 0,
    GPI8_USER,          // GPIO04 Optional sensor (PWM3 Green)
    GPI8_USER,          // GPIO05 Optional sensor (PWM2 Red)
                        // GPIO06 (SD_CLK   Flash)
                        // GPIO07 (SD_DATA0 Flash QIO/DIO/DOUT)
                        // GPIO08 (SD_DATA1 Flash QIO/DIO/DOUT)
                        // GPIO09 (SD_DATA2 Flash QIO or ESP8285)
                        // GPIO10 (SD_DATA3 Flash QIO or ESP8285)
                        // GPIO11 (SD_CMD   Flash)
    GPI8_PWM1,          // GPIO12 Cold light (PWM0 Cold)
    GPI8_LED1_INV,      // GPIO13 Blue Led (0 = On, 1 = Off) - Link and Power status
    GPI8_PWM2,          // GPIO14 Warm light (PWM1 Warm)
    GPI8_USER,          // GPIO15 Optional sensor (PWM4 Blue)
    0, 0
  },
  {                     // ELECTRODRAGON - ElectroDragon IoT Relay Board (ESP8266)
    GPI8_KEY2,          // GPIO00 Button 2
    GPI8_USER,          // GPIO01 Serial RXD and Optional sensor
    GPI8_KEY1,          // GPIO02 Button 1
    GPI8_USER,          // GPIO03 Serial TXD and Optional sensor
    GPI8_USER,          // GPIO04 Optional sensor
    GPI8_USER,          // GPIO05 Optional sensor
                        // GPIO06 (SD_CLK   Flash)
                        // GPIO07 (SD_DATA0 Flash QIO/DIO/DOUT)
                        // GPIO08 (SD_DATA1 Flash QIO/DIO/DOUT)
                        // GPIO09 (SD_DATA2 Flash QIO or ESP8285)
                        // GPIO10 (SD_DATA3 Flash QIO or ESP8285)
                        // GPIO11 (SD_CMD   Flash)
    GPI8_REL2,          // GPIO12 Red Led and Relay 2 (0 = Off, 1 = On)
    GPI8_REL1,          // GPIO13 Red Led and Relay 1 (0 = Off, 1 = On)
    GPI8_USER,          // GPIO14 Optional sensor
    GPI8_USER,          // GPIO15 Optional sensor
    GPI8_LED1,          // GPIO16 Green/Blue Led (1 = On, 0 = Off) - Link and Power status
    GPI8_USER           // ADC0   A0 Analog input
  },
  {                     // EXS_RELAY - ES-Store Latching relay(s) (ESP8266)
                        // https://ex-store.de/ESP8266-WiFi-Relay-V31
                        //   V3.1 Module Pin 1 VCC 3V3, Module Pin 6 GND
                        // https://ex-store.de/2-Kanal-WiFi-WLan-Relay-V5-Blackline-fuer-Unterputzmontage
    GPI8_USER,          // GPIO00 V3.1 Module Pin 8 - V5.0 Module Pin 4
    GPI8_USER,          // GPIO01 UART0_TXD V3.1 Module Pin 2 - V5.0 Module Pin 3
    GPI8_USER,          // GPIO02 V3.1 Module Pin 7
    GPI8_USER,          // GPIO03 UART0_RXD V3.1 Module Pin 3
    GPI8_USER,          // GPIO04 V3.1 Module Pin 10 - V5.0 Module Pin 2
    GPI8_USER,          // GPIO05 V3.1 Module Pin 9 - V5.0 Module Pin 1
                        // GPIO06 (SD_CLK   Flash)
                        // GPIO07 (SD_DATA0 Flash QIO/DIO/DOUT)
                        // GPIO08 (SD_DATA1 Flash QIO/DIO/DOUT)
                        // GPIO09 (SD_DATA2 Flash QIO or ESP8285)
                        // GPIO10 (SD_DATA3 Flash QIO or ESP8285)
                        // GPIO11 (SD_CMD   Flash)
    GPI8_REL1,          // GPIO12 Relay1 ( 1 = Off)
    GPI8_REL2,          // GPIO13 Relay1 ( 1 = On)
    GPI8_USER,          // GPIO14 V3.1 Module Pin 5 - V5.0 GPI8_REL3_INV Relay2 ( 1 = Off)
    GPI8_LED1,          // GPIO15 V5.0 LED1 - Link and Power status
    GPI8_USER,          // GPIO16 V3.1 Module Pin 4 - V5.0 GPI8_REL4_INV Relay2 ( 1 = On)
    0
  },
  {                     // WION - Indoor Tap (ESP8266)
                        // https://www.amazon.com/gp/product/B00ZYLUBJU/ref=s9_acsd_al_bw_c_x_3_w
    GPI8_USER,          // GPIO00 Optional sensor (pm clock)
    0,
    GPI8_LED1,          // GPIO02 Green Led (1 = On, 0 = Off) - Link and Power status
    0, 0, 0,
                        // GPIO06 (SD_CLK   Flash)
                        // GPIO07 (SD_DATA0 Flash QIO/DIO/DOUT)
                        // GPIO08 (SD_DATA1 Flash QIO/DIO/DOUT)
                        // GPIO09 (SD_DATA2 Flash QIO or ESP8285)
                        // GPIO10 (SD_DATA3 Flash QIO or ESP8285)
                        // GPIO11 (SD_CMD   Flash)
    GPI8_USER,          // GPIO12 Optional sensor (pm data)
    GPI8_KEY1,          // GPIO13 Button
    0,
    GPI8_REL1,          // GPIO15 Relay (0 = Off, 1 = On)
    0, 0
  },
  {                     // SONOFF_DEV - Sonoff Dev (ESP8266)
    GPI8_KEY1,          // GPIO00 E-FW Button
    GPI8_USER,          // GPIO01 TX Serial RXD and Optional sensor
    0,                         // GPIO02
    GPI8_USER,          // GPIO03 RX Serial TXD and Optional sensor
    GPI8_USER,          // GPIO04 Optional sensor
    GPI8_USER,          // GPIO05 Optional sensor
                        // GPIO06 (SD_CLK   Flash)
                        // GPIO07 (SD_DATA0 Flash QIO/DIO/DOUT)
                        // GPIO08 (SD_DATA1 Flash QIO/DIO/DOUT)
                        // GPIO09 (SD_DATA2 Flash QIO or ESP8285)
                        // GPIO10 (SD_DATA3 Flash QIO or ESP8285)
                        // GPIO11 (SD_CMD   Flash)
    GPI8_USER,          // GPIO12
    GPI8_USER,          // GPIO13 BLUE LED
    GPI8_USER,          // GPIO14 Optional sensor
    0,                  // GPIO15
    0,                  // GPIO16
    GPI8_USER           // ADC0 A0 Analog input
  },
  {                     // H801 - Lixada H801 Wifi (ESP8266)
    GPI8_USER,          // GPIO00 E-FW Button
    GPI8_LED1,          // GPIO01 Green LED - Link and Power status
    GPI8_USER,          // GPIO02 TX and Optional sensor - Pin next to TX on the PCB
    GPI8_USER,          // GPIO03 RX and Optional sensor - Pin next to GND on the PCB
    GPI8_PWM5,          // GPIO04 W2 - PWM5
    GPI8_LED2_INV,      // GPIO05 Red LED
                        // GPIO06 (SD_CLK   Flash)
                        // GPIO07 (SD_DATA0 Flash QIO/DIO/DOUT)
                        // GPIO08 (SD_DATA1 Flash QIO/DIO/DOUT)
                        // GPIO09 (SD_DATA2 Flash QIO or ESP8285)
                        // GPIO10 (SD_DATA3 Flash QIO or ESP8285)
                        // GPIO11 (SD_CMD   Flash)
    GPI8_PWM3,          // GPIO12 Blue
    GPI8_PWM2,          // GPIO13 Green
    GPI8_PWM4,          // GPIO14 W1 - PWM4
    GPI8_PWM1,          // GPIO15 Red
    0, 0
  },
  {                     // SONOFF_SC - onoff SC (ESP8266)
    GPI8_KEY1,          // GPIO00 Button
    GPI8_TXD,           // GPIO01 RXD to ATMEGA328P
    GPI8_USER,          // GPIO02 Optional sensor
    GPI8_RXD,           // GPIO03 TXD to ATMEGA328P
    0, 0,
                        // GPIO06 (SD_CLK   Flash)
                        // GPIO07 (SD_DATA0 Flash QIO/DIO/DOUT)
                        // GPIO08 (SD_DATA1 Flash QIO/DIO/DOUT)
                        // GPIO09 (SD_DATA2 Flash QIO or ESP8285)
                        // GPIO10 (SD_DATA3 Flash QIO or ESP8285)
                        // GPIO11 (SD_CMD   Flash)
    0,
    GPI8_LED1_INV,      // GPIO13 Green Led (0 = On, 1 = Off) - Link and Power status
    0, 0, 0, 0
  },
  {                     // SONOFF_BN - Sonoff BN-SZ01 Ceiling led (ESP8285)
    0, 0, 0, 0, 0, 0,
                        // GPIO06 (SD_CLK   Flash)
                        // GPIO07 (SD_DATA0 Flash QIO/DIO/DOUT)
                        // GPIO08 (SD_DATA1 Flash QIO/DIO/DOUT)
                        // GPIO09 (SD_DATA2 Flash QIO or ESP8285)
                        // GPIO10 (SD_DATA3 Flash QIO or ESP8285)
                        // GPIO11 (SD_CMD   Flash)
    GPI8_PWM1,          // GPIO12 Light
    GPI8_LED1_INV,      // GPIO13 Red Led (0 = On, 1 = Off) - Link and Power status
    0, 0, 0, 0
  },
  {                     // HUAFAN_SS - Hua Fan Smart Socket (ESP8266) - like Sonoff Pow
    GPI8_LEDLNK_INV,    // GPIO00 Blue Led (0 = On, 1 = Off) - Link status
    0, 0,
    GPI8_LED1_INV,      // GPIO03 Red Led (0 = On, 1 = Off) - Power status
    GPI8_KEY1,          // GPIO04 Button
    GPI8_REL1_INV,      // GPIO05 Relay (0 = On, 1 = Off)
                        // GPIO06 (SD_CLK   Flash)
                        // GPIO07 (SD_DATA0 Flash QIO/DIO/DOUT)
                        // GPIO08 (SD_DATA1 Flash QIO/DIO/DOUT)
                        // GPIO09 (SD_DATA2 Flash QIO or ESP8285)
                        // GPIO10 (SD_DATA3 Flash QIO or ESP8285)
                        // GPIO11 (SD_CMD   Flash)
    GPI8_NRG_CF1,       // GPIO12 HLW8012 CF1 voltage / current
    GPI8_NRG_SEL,       // GPIO13 HLW8012 Sel output (1 = Voltage)
    GPI8_HLW_CF,        // GPIO14 HLW8012 CF power
    0, 0, 0
  },
  {                     // SONOFF_BRIDGE - Sonoff RF Bridge 433 (ESP8285)
    GPI8_KEY1,          // GPIO00 Button
    GPI8_TXD,           // GPIO01 RF bridge control
    GPI8_USER,          // GPIO02 Optional sensor
    GPI8_RXD,           // GPIO03 RF bridge control
    GPI8_USER,          // GPIO04 Optional sensor
    GPI8_USER,          // GPIO05 Optional sensor
                        // GPIO06 (SD_CLK   Flash)
                        // GPIO07 (SD_DATA0 Flash QIO/DIO/DOUT)
                        // GPIO08 (SD_DATA1 Flash QIO/DIO/DOUT)
                        // GPIO09 (SD_DATA2 Flash QIO or ESP8285)
                        // GPIO10 (SD_DATA3 Flash QIO or ESP8285)
                        // GPIO11 (SD_CMD   Flash)
    GPI8_USER,          // GPIO12 Optional sensor
    GPI8_LED1_INV,      // GPIO13 Blue Led (0 = On, 1 = Off) - Link and Power status
    GPI8_USER,          // GPIO14 Optional sensor
    0, 0, 0
  },
  {                     // SONOFF_B1 - Sonoff B1 (ESP8285 - my9231)
    GPI8_KEY1,          // GPIO00 Pad
    GPI8_USER,          // GPIO01 Serial RXD and Optional sensor pad
    GPI8_USER,          // GPIO02 Optional sensor SDA pad
    GPI8_USER,          // GPIO03 Serial TXD and Optional sensor pad
    0, 0,
                        // GPIO06 (SD_CLK   Flash)
                        // GPIO07 (SD_DATA0 Flash QIO/DIO/DOUT)
                        // GPIO08 (SD_DATA1 Flash QIO/DIO/DOUT)
                        // GPIO09 (SD_DATA2 Flash QIO or ESP8285)
                        // GPIO10 (SD_DATA3 Flash QIO or ESP8285)
                        // GPIO11 (SD_CMD   Flash)
    GPI8_DI,            // GPIO12 my9231 DI
    0,
    GPI8_DCKI,          // GPIO14 my9231 DCKI
    0, 0, 0
  },
  {                     // AILIGHT - Ai-Thinker RGBW led (ESP8266 - my9291)
    GPI8_KEY1,          // GPIO00 Pad
    GPI8_USER,          // GPIO01 Serial RXD and Optional sensor pad
    GPI8_USER,          // GPIO02 Optional sensor SDA pad
    GPI8_USER,          // GPIO03 Serial TXD and Optional sensor pad
    0, 0,
                        // GPIO06 (SD_CLK   Flash)
                        // GPIO07 (SD_DATA0 Flash QIO/DIO/DOUT)
                        // GPIO08 (SD_DATA1 Flash QIO/DIO/DOUT)
                        // GPIO09 (SD_DATA2 Flash QIO or ESP8285)
                        // GPIO10 (SD_DATA3 Flash QIO or ESP8285)
                        // GPIO11 (SD_CMD   Flash)
    0,
    GPI8_DI,            // GPIO13 my9291 DI
    0,
    GPI8_DCKI,          // GPIO15 my9291 DCKI
    0, 0
  },
  {                     // SONOFF_T11 - Sonoff T1 1CH (ESP8285)
    GPI8_KEY1,          // GPIO00 Button 1
    GPI8_USER,          // GPIO01 Serial RXD and Optional sensor
    GPI8_USER,          // GPIO02 Optional Sensor (J3 Pin 5)
    GPI8_USER,          // GPIO03 Serial TXD and Optional sensor
    0, 0,
                        // GPIO06 (SD_CLK   Flash)
                        // GPIO07 (SD_DATA0 Flash QIO/DIO/DOUT)
                        // GPIO08 (SD_DATA1 Flash QIO/DIO/DOUT)
                        // GPIO09 (SD_DATA2 Flash QIO or ESP8285)
                        // GPIO10 (SD_DATA3 Flash QIO or ESP8285)
                        // GPIO11 (SD_CMD   Flash)
    GPI8_REL1,          // GPIO12 Blue Led and Relay 1 (0 = Off, 1 = On)
    GPI8_LED1_INV,      // GPIO13 Blue Led (0 = On, 1 = Off) - Link and Power status
    0, 0, 0, 0
  },
  {                     // SUPLA1 - Supla Espablo (ESP8266)
                        // http://www.wykop.pl/ramka/3325399/diy-supla-do-puszki-instalacyjnej-podtynkowej-supla-org/
    0,                  // GPIO00 Flash jumper
    GPI8_USER,          // GPIO01 Serial RXD and Optional sensor
#ifdef USE_DS18x20
    GPI8_DSB,           // GPIO02 DS18B20 sensor
#else
    GPI8_USER,          // GPIO02 Optional sensor
#endif
    GPI8_USER,          // GPIO03 Serial TXD and Optional sensor
    GPI8_KEY1,          // GPIO04 Button 1
    GPI8_REL1,          // GPIO05 Relay 1 (0 = Off, 1 = On)
                        // GPIO06 (SD_CLK   Flash)
                        // GPIO07 (SD_DATA0 Flash QIO/DIO/DOUT)
                        // GPIO08 (SD_DATA1 Flash QIO/DIO/DOUT)
                        // GPIO09 (SD_DATA2 Flash QIO or ESP8285)
                        // GPIO10 (SD_DATA3 Flash QIO or ESP8285)
                        // GPIO11 (SD_CMD   Flash)
    GPI8_USER,          // GPIO12 Optional sensor
    GPI8_REL2,          // GPIO13 Relay 2 (0 = Off, 1 = On)
    GPI8_USER,          // GPIO14 Optional sensor
    0,
    GPI8_LED1,          // GPIO16 Led (1 = On, 0 = Off) - Link and Power status
    GPI8_USER           // ADC0 A0 Analog input
  },
  {                     // WITTY - Witty Cloud Dev Board (ESP8266)
                        // https://www.aliexpress.com/item/ESP8266-serial-WIFI-Witty-cloud-Development-Board-ESP-12F-module-MINI-nodemcu/32643464555.html
    GPI8_USER,          // GPIO00 D3 flash push button on interface board
    GPI8_USER,          // GPIO01 Serial RXD and Optional sensor
    GPI8_LED1_INV,      // GPIO02 D4 Blue Led (0 = On, 1 = Off) on ESP-12F - Link and Power status
    GPI8_USER,          // GPIO03 Serial TXD and Optional sensor
    GPI8_KEY1,          // GPIO04 D2 push button on ESP-12F board
    GPI8_USER,          // GPIO05 D1 optional sensor
                        // GPIO06 (SD_CLK   Flash)
                        // GPIO07 (SD_DATA0 Flash QIO/DIO/DOUT)
                        // GPIO08 (SD_DATA1 Flash QIO/DIO/DOUT)
                        // GPIO09 (SD_DATA2 Flash QIO or ESP8285)
                        // GPIO10 (SD_DATA3 Flash QIO or ESP8285)
                        // GPIO11 (SD_CMD   Flash)
    GPI8_PWM2,          // GPIO12 D6 RGB LED Green
    GPI8_PWM3,          // GPIO13 D7 RGB LED Blue
    GPI8_USER,          // GPIO14 D5 optional sensor
    GPI8_PWM1,          // GPIO15 D8 RGB LED Red
    GPI8_USER,          // GPIO16 D0 optional sensor
    GPI8_USER           // ADC0 A0 Light sensor / Requires USE_ADC_VCC in user_config.h to be disabled
  },
  {                     // YUNSHAN - Yunshan Wifi Relay (ESP8266)
                        // https://www.ebay.com/p/Esp8266-220v-10a-Network-Relay-WiFi-Module/1369583381
                        // Schematics and Info https://ucexperiment.wordpress.com/2016/12/18/yunshan-esp8266-250v-15a-acdc-network-wifi-relay-module/
    0,                  // GPIO00 Flash jumper - Module Pin 8
    GPI8_USER,          // GPIO01 Serial RXD and Optional sensor - Module Pin 2
    GPI8_LED1_INV,      // GPIO02 Blue Led (0 = On, 1 = Off) on ESP-12F - Module Pin 7 - Link and Power status
    GPI8_USER,          // GPIO03 Serial TXD and Optional sensor - Module Pin 3
    GPI8_REL1,          // GPIO04 Red Led and Relay (0 = Off, 1 = On) - Module Pin 10
    GPI8_KEY1,          // GPIO05 Blue Led and OptoCoupler input - Module Pin 9
                        // GPIO06 (SD_CLK   Flash)
                        // GPIO07 (SD_DATA0 Flash QIO/DIO/DOUT)
                        // GPIO08 (SD_DATA1 Flash QIO/DIO/DOUT)
                        // GPIO09 (SD_DATA2 Flash QIO or ESP8285)
                        // GPIO10 (SD_DATA3 Flash QIO or ESP8285)
                        // GPIO11 (SD_CMD   Flash)
    0, 0, 0, 0, 0, 0
  },
  {                     // MAGICHOME - Magic Home (aka Flux-light) (ESP8266) and Arilux LC10 (ESP8285)
                        // https://www.aliexpress.com/item/Magic-Home-Mini-RGB-RGBW-Wifi-Controller-For-Led-Strip-Panel-light-Timing-Function-16million-colors/32686853650.html
    0,
    GPI8_USER,          // GPIO01 Serial RXD and Optional sensor
    GPI8_LED1_INV,      // GPIO02 Blue onboard LED - Link and Power status
    GPI8_USER,          // GPIO03 Serial TXD and Optional sensor
    GPI8_ARIRFRCV,      // GPIO04 IR or RF receiver (optional) (Arilux LC10)
    GPI8_PWM2,          // GPIO05 RGB LED Green
                        // GPIO06 (SD_CLK   Flash)
                        // GPIO07 (SD_DATA0 Flash QIO/DIO/DOUT)
                        // GPIO08 (SD_DATA1 Flash QIO/DIO/DOUT)
                        // GPIO09 (SD_DATA2 Flash QIO or ESP8285)
                        // GPIO10 (SD_DATA3 Flash QIO or ESP8285)
                        // GPIO11 (SD_CMD   Flash)
    GPI8_PWM3,          // GPIO12 RGB LED Blue
    GPI8_USER,          // GPIO13 RGBW LED White (optional - set to PWM4 for Cold White or Warm White as used on Arilux LC10)
    GPI8_PWM1,          // GPIO14 RGB LED Red
    GPI8_ARIRFSEL,      // GPIO15 RF receiver control (Arilux LC10)
    0, 0
  },
  {                     // LUANIHVIO - ESP8266_HVIO
                        // https://luani.de/projekte/esp8266-hvio/
    0,                  // GPIO00 Flash jumper
    GPI8_USER,          // GPIO01 Serial RXD and Optional sensor
    GPI8_USER,          // GPIO02 Optional sensor / I2C SDA pad
    GPI8_USER,          // GPIO03 Serial TXD and Optional sensor
    GPI8_REL1,          // GPIO04 Relay 1 (0 = Off, 1 = On)
    GPI8_REL2,          // GPIO05 Relay 2 (0 = Off, 1 = On)
                        // GPIO06 (SD_CLK   Flash)
                        // GPIO07 (SD_DATA0 Flash QIO/DIO/DOUT)
                        // GPIO08 (SD_DATA1 Flash QIO/DIO/DOUT)
                        // GPIO09 (SD_DATA2 Flash QIO or ESP8285)
                        // GPIO10 (SD_DATA3 Flash QIO or ESP8285)
                        // GPIO11 (SD_CMD   Flash)
    GPI8_SWT1,          // GPIO12 External input 1 (0 = On, 1 = Off)
    GPI8_SWT2,          // GPIO13 External input 2 (0 = On, 1 = Off)
    GPI8_USER,          // GPIO14 Optional sensor / I2C SCL pad
    GPI8_LED1,          // GPIO15 Led (1 = On, 0 = Off) - Link and Power status
    0,
    GPI8_USER           // ADC0 A0 Analog input
  },
  {                     // KMC_70011 - KMC 70011
                        // https://www.amazon.com/KMC-Timing-Monitoring-Network-125V-240V/dp/B06XRX2GTQ
    GPI8_KEY1,          // GPIO00 Button
    0, 0, 0,
    GPI8_HLW_CF,        // GPIO04 HLW8012 CF power
    GPI8_NRG_CF1,       // GPIO05 HLW8012 CF1 voltage / current
                        // GPIO06 (SD_CLK   Flash)
                        // GPIO07 (SD_DATA0 Flash QIO/DIO/DOUT)
                        // GPIO08 (SD_DATA1 Flash QIO/DIO/DOUT)
                        // GPIO09 (SD_DATA2 Flash QIO or ESP8285)
                        // GPIO10 (SD_DATA3 Flash QIO or ESP8285)
                        // GPIO11 (SD_CMD   Flash)
    GPI8_NRG_SEL,       // GPIO12 HLW8012 SEL (1 = Voltage)
    GPI8_LED1_INV,      // GPIO13 Green Led - Link and Power status
    GPI8_REL1,          // GPIO14 Relay
    0, 0, 0
  },
  {                     // ARILUX_LC01 - Arilux AL-LC01 (ESP8285)
                        // https://www.banggood.com/nl/ARILUX-AL-LC01-Super-Mini-LED-WIFI-Smart-RGB-Controller-For-RGB-LED-Strip-Light-DC-9-12V-p-1058603.html
                        //  (PwmFrequency 1111Hz)
    GPI8_KEY1,          // GPIO00 Optional Button
    GPI8_USER,          // GPIO01 Serial RXD and Optional sensor
    GPI8_ARIRFSEL,      // GPIO02 RF receiver control
    GPI8_USER,          // GPIO03 Serial TXD and Optional sensor
    GPI8_ARIRFRCV,      // GPIO04 IR or RF receiver (optional)
    GPI8_PWM1,          // GPIO05 RGB LED Red
                        // GPIO06 (SD_CLK   Flash)
                        // GPIO07 (SD_DATA0 Flash QIO/DIO/DOUT)
                        // GPIO08 (SD_DATA1 Flash QIO/DIO/DOUT)
                        // GPIO09 (SD_DATA2 Flash QIO or ESP8285)
                        // GPIO10 (SD_DATA3 Flash QIO or ESP8285)
                        // GPIO11 (SD_CMD   Flash)
    GPI8_PWM2,          // GPIO12 RGB LED Green
    GPI8_PWM3,          // GPIO13 RGB LED Blue
    GPI8_USER,          // GPIO14 RGBW LED White (optional - set to PWM4 for Cold White or Warm White)
    0, 0, 0
  },
  {                     // ARILUX_LC11 - Arilux AL-LC11 (ESP8266)
                        // https://www.banggood.com/nl/ARILUX-AL-LC11-Super-Mini-LED-WIFI-APP-Controller-RF-Remote-Control-For-RGBWW-LED-Strip-DC9-28V-p-1085112.html
                        //  (PwmFrequency 540Hz)
    GPI8_KEY1,          // GPIO00 Optional Button
    GPI8_USER,          // GPIO01 Serial RXD and Optional sensor
    GPI8_ARIRFSEL,      // GPIO02 RF receiver control
    GPI8_USER,          // GPIO03 Serial TXD and Optional sensor
    GPI8_PWM2,          // GPIO04 RGB LED Green
    GPI8_PWM1,          // GPIO05 RGB LED Red
                        // GPIO06 (SD_CLK   Flash)
                        // GPIO07 (SD_DATA0 Flash QIO/DIO/DOUT)
                        // GPIO08 (SD_DATA1 Flash QIO/DIO/DOUT)
                        // GPIO09 (SD_DATA2 Flash QIO or ESP8285)
                        // GPIO10 (SD_DATA3 Flash QIO or ESP8285)
                        // GPIO11 (SD_CMD   Flash)
    GPI8_PWM5,          // GPIO12 RGBCW LED Warm
    GPI8_PWM4,          // GPIO13 RGBW LED Cold
    GPI8_PWM3,          // GPIO14 RGB LED Blue
    GPI8_ARIRFRCV,      // GPIO15 RF receiver input
    0, 0
  },
  {                     // ARILUX_LC06 - Arilux AL-LC06 (ESP8285)
                        // https://www.banggood.com/ARILUX-AL-LC06-LED-WIFI-Smartphone-Controller-Romote-5-Channels-DC12-24V-For-RGBWW-Strip-light-p-1061476.html
    GPI8_KEY1,          // GPIO00 Optional Button
    GPI8_USER,          // GPIO01 Serial RXD and Optional sensor
    GPI8_USER,          // GPIO02 Empty pad
    GPI8_USER,          // GPIO03 Serial TXD and Optional sensor
    GPI8_USER,          // GPIO04 W2 - PWM5
    0,
                        // GPIO06 (SD_CLK   Flash)
                        // GPIO07 (SD_DATA0 Flash QIO/DIO/DOUT)
                        // GPIO08 (SD_DATA1 Flash QIO/DIO/DOUT)
                        // GPIO09 (SD_DATA2 Flash QIO or ESP8285)
                        // GPIO10 (SD_DATA3 Flash QIO or ESP8285)
                        // GPIO11 (SD_CMD   Flash)
    GPI8_PWM2,          // GPIO12 RGB LED Green
    GPI8_PWM3,          // GPIO13 RGB LED Blue
    GPI8_PWM1,          // GPIO14 RGB LED Red
    GPI8_USER,          // GPIO15 RGBW LED White
    0, 0
  },
  {                     // ZENGGE_ZF_WF017 - Zenggee ZJ-WF017-A (ESP12S))
                        // https://www.ebay.com/p/Smartphone-Android-IOS-WiFi-Music-Controller-for-RGB-5050-3528-LED-Strip-Light/534446632?_trksid=p2047675.l2644
    GPI8_KEY1,          // GPIO00 Optional Button
    0,
    GPI8_USER,          // GPIO02 Empty pad
    0,
    GPI8_USER,          // GPIO04 W2 - PWM5
    0,
                        // GPIO06 (SD_CLK   Flash)
                        // GPIO07 (SD_DATA0 Flash QIO/DIO/DOUT)
                        // GPIO08 (SD_DATA1 Flash QIO/DIO/DOUT)
                        // GPIO09 (SD_DATA2 Flash QIO or ESP8285)
                        // GPIO10 (SD_DATA3 Flash QIO or ESP8285)
                        // GPIO11 (SD_CMD   Flash)
    GPI8_PWM2,          // GPIO12 RGB LED Green
    GPI8_PWM1,          // GPIO13 RGB LED Red
    GPI8_PWM3,          // GPIO14 RGB LED Blue
    0, 0, 0
  },
  {                     // SONOFF_POW_R2 - Sonoff Pow R2 (ESP8285 - CSE7766)
    GPI8_KEY1,          // GPIO00 Button
    GPI8_CSE7766_TX,    // GPIO01 Serial RXD 4800 baud 8E1 CSE7766 energy sensor
    0,
    GPI8_CSE7766_RX,    // GPIO03 Serial TXD
    0, 0,
                        // GPIO06 (SD_CLK   Flash)
                        // GPIO07 (SD_DATA0 Flash QIO/DIO/DOUT)
                        // GPIO08 (SD_DATA1 Flash QIO/DIO/DOUT)
                        // GPIO09 (SD_DATA2 Flash QIO or ESP8285)
                        // GPIO10 (SD_DATA3 Flash QIO or ESP8285)
                        // GPIO11 (SD_CMD   Flash)
    GPI8_REL1,          // GPIO12 Red Led and Relay (0 = Off, 1 = On)
    GPI8_LED1_INV,      // GPIO13 Blue Led (0 = On, 1 = Off) - Link and Power status
    0, 0, 0, 0
  },
  {                     // BLITZWOLF_BWSHP - BlitzWolf BW-SHP2 and BW-SHP6 (ESP8285 - BL0937 or HJL-01 Energy Monitoring)
                        // https://www.banggood.com/BlitzWolf-BW-SHP2-Smart-WIFI-Socket-EU-Plug-220V-16A-Work-with-Amazon-Alexa-Google-Assistant-p-1292899.html
                        // https://www.amazon.de/Steckdose-Homecube-intelligente-Verbrauchsanzeige-funktioniert/dp/B076Q2LKHG/ref=sr_1_fkmr0_1
                        // https://www.amazon.de/Intelligente-Stromverbrauch-Fernsteurung-Schaltbare-Energieklasse/dp/B076WZQS4S/ref=sr_1_1
                        // https://www.aliexpress.com/store/product/BlitzWolf-BW-SHP6-EU-Plug-Metering-Version-WIFI-Smart-Socket-220V-240V-10A-Work-with-Amazon/1965360_32945504669.html
    GPI8_LED1_INV,      // GPIO00 Red Led (1 = On, 0 = Off) - Power status
    GPI8_USER,          // GPIO01 Serial RXD and Optional sensor
    GPI8_LEDLNK_INV,    // GPIO02 Blue Led (1 = On, 0 = Off) - Link status
    GPI8_USER,          // GPIO03 Serial TXD and Optional sensor
    0,
    GPI8_HJL_CF,        // GPIO05 BL0937 or HJL-01 CF power
                        // GPIO06 (SD_CLK   Flash)
                        // GPIO07 (SD_DATA0 Flash QIO/DIO/DOUT)
                        // GPIO08 (SD_DATA1 Flash QIO/DIO/DOUT)
                        // GPIO09 (SD_DATA2 Flash QIO or ESP8285)
                        // GPIO10 (SD_DATA3 Flash QIO or ESP8285)
                        // GPIO11 (SD_CMD   Flash)
    GPI8_NRG_SEL_INV,   // GPIO12 BL0937 or HJL-01 Sel output (0 = Voltage)
    GPI8_KEY1,          // GPIO13 Button
    GPI8_NRG_CF1,       // GPIO14 BL0937 or HJL-01 CF1 current / voltage
    GPI8_REL1,          // GPIO15 Relay (0 = Off, 1 = On)
    0, 0
  },
  {                     // SHELLY1 - Shelly1 Open Source (ESP8266 - 2MB) - https://shelly.cloud/shelly1-open-source/
    GPI8_USER,          // GPIO00 - Can be changed to GPI8_USER, only if Shelly is powered with 12V DC
    GPI8_USER,          // GPIO01 Serial RXD - Can be changed to GPI8_USER, only if Shelly is powered with 12V DC
    0,
    GPI8_USER,          // GPIO03 Serial TXD - Can be changed to GPI8_USER, only if Shelly is powered with 12V DC
    GPI8_REL1,          // GPIO04 Relay (0 = Off, 1 = On)
    GPI8_SWT1_NP,       // GPIO05 SW pin
                        // GPIO06 (SD_CLK   Flash)
                        // GPIO07 (SD_DATA0 Flash QIO/DIO/DOUT)
                        // GPIO08 (SD_DATA1 Flash QIO/DIO/DOUT)
                        // GPIO09 (SD_DATA2 Flash QIO or ESP8285)
                        // GPIO10 (SD_DATA3 Flash QIO or ESP8285)
                        // GPIO11 (SD_CMD   Flash)
    0, 0, 0, 0, 0, 0
  },
  {                     // SHELLY2 - Shelly2 (ESP8266 - 2MB) - https://shelly.cloud/shelly2/
    0,
    GPI8_MCP39F5_TX,    // GPIO01 MCP39F501 Serial input
    0,
    GPI8_MCP39F5_RX,    // GPIO03 MCP39F501 Serial output
    GPI8_REL1,          // GPIO04
    GPI8_REL2,          // GPIO05
                        // GPIO06 (SD_CLK   Flash)
                        // GPIO07 (SD_DATA0 Flash QIO/DIO/DOUT)
                        // GPIO08 (SD_DATA1 Flash QIO/DIO/DOUT)
                        // GPIO09 (SD_DATA2 Flash QIO or ESP8285)
                        // GPIO10 (SD_DATA3 Flash QIO or ESP8285)
                        // GPIO11 (SD_CMD   Flash)
    GPI8_SWT1,          // GPIO12
    0,
    GPI8_SWT2,          // GPIO14
    GPI8_MCP39F5_RST,   // GPIO15 MCP39F501 Reset
    0,
    0
  },
  {                     // PHILIPS - Xiaomi Philips bulb (ESP8266)
    0, 0, 0, 0, 0, 0,
                        // GPIO06 (SD_CLK   Flash)
                        // GPIO07 (SD_DATA0 Flash QIO/DIO/DOUT)
                        // GPIO08 (SD_DATA1 Flash QIO/DIO/DOUT)
                        // GPIO09 (SD_DATA2 Flash QIO or ESP8285)
                        // GPIO10 (SD_DATA3 Flash QIO or ESP8285)
                        // GPIO11 (SD_CMD   Flash)
    GPI8_PWM2,          // GPIO12 cold/warm light
    0, 0,
    GPI8_PWM1,          // GPIO15 light intensity
    0, 0
  },
  {                     // NEO_COOLCAM - Neo Coolcam (ESP8266)
                        // https://www.banggood.com/NEO-COOLCAM-WiFi-Mini-Smart-Plug-APP-Remote-Control-Timing-Smart-Socket-EU-Plug-p-1288562.html?cur_warehouse=CN
    0, 0, 0, 0,
    GPI8_LED1_INV,      // GPIO04 Red Led (0 = On, 1 = Off) - Link and Power status
    0,
                        // GPIO06 (SD_CLK   Flash)
                        // GPIO07 (SD_DATA0 Flash QIO/DIO/DOUT)
                        // GPIO08 (SD_DATA1 Flash QIO/DIO/DOUT)
                        // GPIO09 (SD_DATA2 Flash QIO or ESP8285)
                        // GPIO10 (SD_DATA3 Flash QIO or ESP8285)
                        // GPIO11 (SD_CMD   Flash)
    GPI8_REL1,          // GPIO12 Red Led and Relay (0 = Off, 1 = On)
    GPI8_KEY1,          // GPIO13 Button
    0, 0, 0, 0
  },
  {                     // ESP_SWITCH - Michael Haustein 4 channel wall switch (ESP07 = ESP8266)
                        // Use rules for further actions like - rule on power1#state do publish cmnd/other_device/power %value% endon
    GPI8_KEY2,          // GPIO00 Button 2
    GPI8_USER,          // GPIO01 Serial RXD and Optional sensor
    GPI8_REL3_INV,      // GPIO02 Yellow Led 3 (0 = On, 1 = Off)
    GPI8_USER,          // GPIO03 Serial TXD and Optional sensor
    GPI8_KEY1,          // GPIO04 Button 1
    GPI8_REL2_INV,      // GPIO05 Red Led 2 (0 = On, 1 = Off)
                        // GPIO06 (SD_CLK   Flash)
                        // GPIO07 (SD_DATA0 Flash QIO/DIO/DOUT)
                        // GPIO08 (SD_DATA1 Flash QIO/DIO/DOUT)
                        // GPIO09 (SD_DATA2 Flash QIO or ESP8285)
                        // GPIO10 (SD_DATA3 Flash QIO or ESP8285)
                        // GPIO11 (SD_CMD   Flash)
    GPI8_REL4_INV,      // GPIO12 Blue Led 4 (0 = On, 1 = Off)
    GPI8_KEY4,          // GPIO13 Button 4
    GPI8_KEY3,          // GPIO14 Button 3
    GPI8_LED1,          // GPIO15 Optional sensor
    GPI8_REL1_INV,      // GPIO16 Green Led 1 (0 = On, 1 = Off)
    0
  },
  {                     // OBI - OBI socket (ESP8266) - https://www.obi.de/hausfunksteuerung/wifi-stecker-schuko/p/2291706
    GPI8_USER,          // GPIO00
    GPI8_USER,          // GPIO01 Serial RXD
    0,
    GPI8_USER,          // GPIO03 Serial TXD
    GPI8_LED1,          // GPIO04 Blue LED - Link and Power status
    GPI8_REL1,          // GPIO05 (Relay OFF, but used as Relay Switch)
                        // GPIO06 (SD_CLK   Flash)
                        // GPIO07 (SD_DATA0 Flash QIO/DIO/DOUT)
                        // GPIO08 (SD_DATA1 Flash QIO/DIO/DOUT)
                        // GPIO09 (SD_DATA2 Flash QIO or ESP8285)
                        // GPIO10 (SD_DATA3 Flash QIO or ESP8285)
                        // GPIO11 (SD_CMD   Flash)
    GPI8_LED3,          // GPIO12 (Relay ON, but set to LOW, so we can switch with GPIO05)
    GPI8_USER,          // GPIO13
    GPI8_KEY1,          // GPIO14 Button
    0,
    GPI8_USER,          // GPIO16
    GPI8_USER           // ADC0   A0 Analog input
  },
  {                     // TECKIN - https://www.amazon.de/gp/product/B07D5V139R
    0,
    GPI8_KEY1,          // GPIO01 Serial TXD and Button
    0,
    GPI8_LED1_INV,      // GPIO03 Serial RXD and Red Led (0 = On, 1 = Off) - Power status
    GPI8_HJL_CF,        // GPIO04 BL0937 or HJL-01 CF power
    GPI8_NRG_CF1,       // GPIO05 BL0937 or HJL-01 CF1 current / voltage
                        // GPIO06 (SD_CLK   Flash)
                        // GPIO07 (SD_DATA0 Flash QIO/DIO/DOUT)
                        // GPIO08 (SD_DATA1 Flash QIO/DIO/DOUT)
                        // GPIO09 (SD_DATA2 Flash QIO or ESP8285)
                        // GPIO10 (SD_DATA3 Flash QIO or ESP8285)
                        // GPIO11 (SD_CMD   Flash)
    GPI8_NRG_SEL_INV,   // GPIO12 BL0937 or HJL-01 Sel output (0 = Voltage)
    GPI8_LEDLNK_INV,    // GPIO13 Blue Led (0 = On, 1 = Off) - Link status
    GPI8_REL1,          // GPIO14 Relay (0 = Off, 1 = On)
    0, 0, 0
  },
  {                     // APLIC_WDP303075 - Aplic WDP 303075 (ESP8285 - HLW8012 Energy Monitoring)
                        // https://www.amazon.de/dp/B07CNWVNJ2
    0, 0, 0,
    GPI8_KEY1,          // GPIO03 Button
    GPI8_HLW_CF,        // GPIO04 HLW8012 CF power
    GPI8_NRG_CF1,       // GPIO05 HLW8012 CF1 current / voltage
                        // GPIO06 (SD_CLK   Flash)
                        // GPIO07 (SD_DATA0 Flash QIO/DIO/DOUT)
                        // GPIO08 (SD_DATA1 Flash QIO/DIO/DOUT)
                        // GPIO09 (SD_DATA2 Flash QIO or ESP8285)
                        // GPIO10 (SD_DATA3 Flash QIO or ESP8285)
                        // GPIO11 (SD_CMD   Flash)
    GPI8_NRG_SEL_INV,   // GPIO12 HLW8012 CF Sel output (0 = Voltage)
    GPI8_LED1_INV,      // GPIO13 LED (0 = On, 1 = Off) - Link and Power status
    GPI8_REL1,          // GPIO14 Relay SRU 5VDC SDA (0 = Off, 1 = On )
    0, 0, 0
  },
  {                     // TUYA_DIMMER - Tuya MCU device (ESP8266 w/ separate MCU)
                        // https://www.amazon.com/gp/product/B07CTNSZZ8/ref=oh_aui_detailpage_o00_s00?ie=UTF8&psc=1
    GPI8_USER,          // Virtual Button (controlled by MCU)
    GPI8_USER,          // GPIO01 MCU serial control
    GPI8_USER,
    GPI8_USER,          // GPIO03 MCU serial control
    GPI8_USER,
    GPI8_USER,
                        // GPIO06 (SD_CLK   Flash)
                        // GPIO07 (SD_DATA0 Flash QIO/DIO/DOUT)
                        // GPIO08 (SD_DATA1 Flash QIO/DIO/DOUT)
                        // GPIO09 (SD_DATA2 Flash QIO or ESP8285)
                        // GPIO10 (SD_DATA3 Flash QIO or ESP8285)
                        // GPIO11 (SD_CMD   Flash)
    GPI8_USER,
    GPI8_USER,
    GPI8_USER,          // GPIO14 Green Led
    GPI8_USER,
    GPI8_USER,
    0
  },
  {                     // GOSUND - https://www.amazon.de/gp/product/B0777BWS1P
    0,
    GPI8_LEDLNK_INV,    // GPIO01 Serial RXD and LED1 (blue) inv - Link status
    0,
    GPI8_KEY1,          // GPIO03 Serial TXD and Button
    GPI8_HJL_CF,        // GPIO04 BL0937 or HJL-01 CF power
    GPI8_NRG_CF1,       // GPIO05 BL0937 or HJL-01 CF1 current / voltage
                        // GPIO06 (SD_CLK   Flash)
                        // GPIO07 (SD_DATA0 Flash QIO/DIO/DOUT)
                        // GPIO08 (SD_DATA1 Flash QIO/DIO/DOUT)
                        // GPIO09 (SD_DATA2 Flash QIO or ESP8285)
                        // GPIO10 (SD_DATA3 Flash QIO or ESP8285)
                        // GPIO11 (SD_CMD   Flash)
    GPI8_NRG_SEL_INV,   // GPIO12 BL0937 or HJL-01 Sel output (0 = Voltage)
    GPI8_LED1_INV,      // GPIO13 LED2 (red) inv - Power status
    GPI8_REL1,          // GPIO14 Relay (0 = Off, 1 = On)
    0, 0, 0
  },
  {                     // ARMTRONIX_DIMMERS - ARMTRONIX Dimmer, one or two channel (ESP8266 w/ separate MCU dimmer)
                        // https://www.tindie.com/products/Armtronix/wifi-ac-dimmer-two-triac-board/
                        // https://www.tindie.com/products/Armtronix/wifi-ac-dimmer-esp8266-one-triac-board-alexaecho/
    GPI8_USER,
    GPI8_TXD,           // GPIO01 MCU serial control
    GPI8_USER,
    GPI8_RXD,           // GPIO03 MCU serial control
    GPI8_USER,
    GPI8_USER,
                        // GPIO06 (SD_CLK   Flash)
                        // GPIO07 (SD_DATA0 Flash QIO/DIO/DOUT)
                        // GPIO08 (SD_DATA1 Flash QIO/DIO/DOUT)
                        // GPIO09 (SD_DATA2 Flash QIO or ESP8285)
                        // GPIO10 (SD_DATA3 Flash QIO or ESP8285)
                        // GPIO11 (SD_CMD   Flash)
    GPI8_USER,
    GPI8_USER,
    GPI8_USER,
    GPI8_USER,
    GPI8_USER,
    0
  },
  {                     // SK03_TUYA - Outdoor smart plug with power monitoring HLW8012 chip - https://www.amazon.com/gp/product/B07CG7MBPV
    GPI8_KEY1,          // GPIO00 Button
    0, 0, 0,
    GPI8_HLW_CF,        // GPIO04 HLW8012 CF power
    GPI8_NRG_CF1,       // GPIO05 HLW8012 CF1 current / voltage
                        // GPIO06 (SD_CLK   Flash)
                        // GPIO07 (SD_DATA0 Flash QIO/DIO/DOUT)
                        // GPIO08 (SD_DATA1 Flash QIO/DIO/DOUT)
                        // GPIO09 (SD_DATA2 Flash QIO or ESP8285)
                        // GPIO10 (SD_DATA3 Flash QIO or ESP8285)
                        // GPIO11 (SD_CMD   Flash)
    GPI8_NRG_SEL_INV,   // GPIO12 HLW8012 CF Sel output (0 = Voltage)
    GPI8_LED1_INV,      // GPIO13 Red Led (0 = On, 1 = Off) - Power status
    GPI8_LEDLNK_INV,    // GPIO14 Blue Led (0 = On, 1 = Off) - Link status
    GPI8_REL1,          // GPIO15 Relay (0 = Off, 1 = On)
    0, 0
  },
  {                     // PS_16_DZ - PS-16-DZ Dimmer (ESP8266 w/ separate Nuvoton MCU dimmer)
                        // https://www.aliexpress.com/item/SM-Smart-WIFI-Wall-Dimmer-Light-Switch-US-Ewelink-APP-Remote-Control-Wi-Fi-Wirele-Work/32871151902.html
    GPI8_USER,
    GPI8_TXD,           // GPIO01 MCU serial control
    GPI8_USER,
    GPI8_RXD,           // GPIO03 MCU serial control
    GPI8_USER,
    GPI8_USER,
                        // GPIO06 (SD_CLK   Flash)
                        // GPIO07 (SD_DATA0 Flash QIO/DIO/DOUT)
                        // GPIO08 (SD_DATA1 Flash QIO/DIO/DOUT)
                        // GPIO09 (SD_DATA2 Flash QIO or ESP8285)
                        // GPIO10 (SD_DATA3 Flash QIO or ESP8285)
                        // GPIO11 (SD_CMD   Flash)
    GPI8_USER,
    GPI8_LED1,          // GPIO13 WiFi LED - Link and Power status
    GPI8_USER,
    GPI8_USER,
    GPI8_USER,
    0
  },
  {                     // TECKIN_US - Teckin SP20 US with Energy Monitoring
                        // https://www.amazon.com/Outlet-Compatible-Monitoring-Function-Required/dp/B079Q5W22B
                        // https://www.amazon.com/Outlet-ZOOZEE-Monitoring-Function-Compatible/dp/B07J2LR5KN
    GPI8_LED1_INV,      // GPIO00 Red Led (1 = On, 0 = Off) - Power status
    0,
    GPI8_LEDLNK_INV,    // GPIO02 Blue Led (1 = On, 0 = Off) - Link status
    0,
    GPI8_REL1,          // GPIO04 Relay (0 = Off, 1 = On)
    GPI8_HJL_CF,        // GPIO05 BL0937 or HJL-01 CF power
                        // GPIO06 (SD_CLK   Flash)
                        // GPIO07 (SD_DATA0 Flash QIO/DIO/DOUT)
                        // GPIO08 (SD_DATA1 Flash QIO/DIO/DOUT)
                        // GPIO09 (SD_DATA2 Flash QIO or ESP8285)
                        // GPIO10 (SD_DATA3 Flash QIO or ESP8285)
                        // GPIO11 (SD_CMD   Flash)
    GPI8_NRG_SEL_INV,   // GPIO12 BL0937 or HJL-01 Sel output (0 = Voltage)
    GPI8_KEY1,          // GPIO13 Button
    GPI8_NRG_CF1,       // GPIO14 BL0937 or HJL-01 CF1 current / voltage
    0, 0, 0
  },
  {                     // MANZOKU_EU_4 - "MANZOKU" labeled power strip, EU version
                        // https://www.amazon.de/Steckdosenleiste-AOFO-Mehrfachsteckdose-Ãœberspannungsschutz-Sprachsteuerung/dp/B07GBSD11P/
                        // https://www.amazon.de/Steckdosenleiste-Geekbes-USB-Anschluss-Kompatibel-gesteuert/dp/B078W23BW9/
    0,                  // GPIO00
    0,                  // GPIO01 Serial RXD
    0,
    GPI8_KEY1,          // GPIO03 Serial TXD + Button
    GPI8_REL2,          // GPIO04 Relay 2
    GPI8_REL1,          // GPIO05 Relay 1
                        // GPIO06 (SD_CLK   Flash)
                        // GPIO07 (SD_DATA0 Flash QIO/DIO/DOUT)
                        // GPIO08 (SD_DATA1 Flash QIO/DIO/DOUT)
                        // GPIO09 (SD_DATA2 Flash QIO or ESP8285)
                        // GPIO10 (SD_DATA3 Flash QIO or ESP8285)
                        // GPIO11 (SD_CMD   Flash)
    GPI8_REL3,          // GPIO12 Relay 3
    GPI8_REL4,          // GPIO13 Relay 4
    GPI8_USER,          // GPIO14
    0,
    GPI8_USER,          // GPIO16
    0
  },
  {                     // OBI2 - OBI socket (ESP8266) - https://www.obi.de/hausfunksteuerung/wifi-stecker-schuko-2-stueck-weiss/p/4077673
    0,                  // GPIO00
    0,                  // GPIO01 Serial RXD
    0,
    0,                  // GPIO03 Serial TXD
    GPI8_REL1,          // GPIO04 Relay 1
    GPI8_KEY1,          // GPIO05 Button
                        // GPIO06 (SD_CLK   Flash)
                        // GPIO07 (SD_DATA0 Flash QIO/DIO/DOUT)
                        // GPIO08 (SD_DATA1 Flash QIO/DIO/DOUT)
                        // GPIO09 (SD_DATA2 Flash QIO or ESP8285)
                        // GPIO10 (SD_DATA3 Flash QIO or ESP8285)
                        // GPIO11 (SD_CMD   Flash)
    GPI8_LEDLNK_INV,    // GPIO12 Green LED - Link status
    GPI8_LED1,          // GPIO13 Red LED - Power status
    0, 0, 0, 0
  },
  {                     // YTF_IR_BRIDGE - https://www.aliexpress.com/item/Tuya-universal-Smart-IR-Hub-remote-control-Voice-Control-AC-TV-Work-With-Alexa-Google-Home/32951202513.html
    GPI8_USER,          // GPIO00
    GPI8_USER,          // GPIO01 Serial RXD
    GPI8_USER,          // GPIO02
    GPI8_USER,          // GPIO03 Serial TXD
    GPI8_LED1_INV,      // GPIO04 Blue Led - Link status
    GPI8_IRRECV,        // GPIO05 IR Receiver
                        // GPIO06 (SD_CLK   Flash)
                        // GPIO07 (SD_DATA0 Flash QIO/DIO/DOUT)
                        // GPIO08 (SD_DATA1 Flash QIO/DIO/DOUT)
                        // GPIO09 (SD_DATA2 Flash QIO or ESP8285)
                        // GPIO10 (SD_DATA3 Flash QIO or ESP8285)
                        // GPIO11 (SD_CMD   Flash)
    0,                  // GPIO12
    GPI8_KEY1,          // GPIO13 Button
    GPI8_IRSEND,        // GPIO14 IR Transmitter
    0, 0, 0
  },
  {                     // DIGOO - Digoo DG-SP202
                        // https://www.banggood.com/DIGOO-DG-SP202-Dual-EU-Plug-Smart-WIFI-Socket-Individual-Controllable-Energy-Monitor-Remote-Control-Timing-Smart-Home-Outlet-let-p-1375323.html
    GPI8_KEY1,          // GPIO00 Button1
    0,                  // GPIO01 Serial RXD
    0,                  // GPIO02
    0,                  // GPIO03 Serial TXD
    GPI8_HJL_CF,        // GPIO04 BL0937 or HJL-01 CF power
    GPI8_NRG_CF1,       // GPIO05 BL0937 or HJL-01 CF1 current / voltage
                        // GPIO06 (SD_CLK   Flash)
                        // GPIO07 (SD_DATA0 Flash QIO/DIO/DOUT)
                        // GPIO08 (SD_DATA1 Flash QIO/DIO/DOUT)
                        // GPIO09 (SD_DATA2 Flash QIO or ESP8285)
                        // GPIO10 (SD_DATA3 Flash QIO or ESP8285)
                        // GPIO11 (SD_CMD   Flash)
    GPI8_NRG_SEL_INV,   // GPIO12 BL0937 or HJL-01 Sel output (0 = Voltage)
    GPI8_LED1,          // GPIO13 Blue Leds - Link Status
    GPI8_REL2,          // GPIO14 Relay2 (0 = Off, 1 = On) and Red Led
    GPI8_REL1,          // GPIO15 Relay1 (0 = Off, 1 = On) and Red Led
    GPI8_KEY2_NP,       // GPIO16 Button2, externally pulled up
    0
  },
  {                     // KA10 - SMANERGY KA10 (ESP8285 - BL0937 Energy Monitoring) - https://www.amazon.es/dp/B07MBTCH2Y
    0,                  // GPIO00
    GPI8_LEDLNK_INV,    // GPIO01 Blue LED - Link status
    0,                  // GPIO02
    GPI8_KEY1,          // GPIO03 Button
    GPI8_HJL_CF,        // GPIO04 BL0937 CF power
    GPI8_NRG_CF1,       // GPIO05 BL0937 CF1 voltage / current
                        // GPIO06 (SD_CLK   Flash)
                        // GPIO07 (SD_DATA0 Flash QIO/DIO/DOUT)
                        // GPIO08 (SD_DATA1 Flash QIO/DIO/DOUT)
                        // GPIO09 (SD_DATA2 Flash QIO or ESP8285)
                        // GPIO10 (SD_DATA3 Flash QIO or ESP8285)
                        // GPIO11 (SD_CMD   Flash)
    GPI8_NRG_SEL_INV,   // GPIO12 BL0937 Sel output (1 = Voltage)
    GPI8_LED1,          // GPIO13 Red LED - Power status
    GPI8_REL1,          // GPIO14 Relay 1
    0, 0, 0
  },
  {                     // ZX2820
    GPI8_KEY1,          // GPIO00 Button
    0, 0, 0,
    GPI8_HLW_CF,        // GPIO04 HLW8012 CF power
    GPI8_NRG_CF1,       // GPIO05 HLW8012 CF1 voltage / current
                        // GPIO06 (SD_CLK   Flash)
                        // GPIO07 (SD_DATA0 Flash QIO/DIO/DOUT)
                        // GPIO08 (SD_DATA1 Flash QIO/DIO/DOUT)
                        // GPIO09 (SD_DATA2 Flash QIO or ESP8285)
                        // GPIO10 (SD_DATA3 Flash QIO or ESP8285)
                        // GPIO11 (SD_CMD   Flash)
    GPI8_NRG_SEL_INV,   // GPIO12 HLW8012 SEL (0 = Voltage)
    GPI8_LED1_INV,      // GPIO13 Green Led - Link and Power status
    GPI8_REL1,          // GPIO14 Relay
    0, 0, 0
  },
  {                     // MI_DESK_LAMP - Mi LED Desk Lamp - https://www.mi.com/global/smartlamp/
    0, 0,
    GPI8_KEY1,          // GPIO02 Button
    0,
    GPI8_PWM1,          // GPIO04 Cold White
    GPI8_PWM2,          // GPIO05 Warm White
                        // GPIO06 (SD_CLK   Flash)
                        // GPIO07 (SD_DATA0 Flash QIO/DIO/DOUT)
                        // GPIO08 (SD_DATA1 Flash QIO/DIO/DOUT)
                        // GPIO09 (SD_DATA2 Flash QIO or ESP8285)
                        // GPIO10 (SD_DATA3 Flash QIO or ESP8285)
                        // GPIO11 (SD_CMD   Flash)
    GPI8_ROT1A,         // GPIO12 Rotary switch A pin
    GPI8_ROT1B,         // GPIO13 Rotary switch B pin
    0, 0, 0, 0
  },
  {                     // SP10 - Tuya SP10 (BL0937 Energy Monitoring)
                        // https://www.aliexpress.com/item/Smart-Mini-WiFi-Plug-Outlet-Switch-Work-With-ForEcho-Alexa-Google-Home-Remote-EU-Smart-Socket/32963670423.html
    0,                  // GPIO00
    GPI8_PWM1,          // GPIO01 Nightlight
    0,                  // GPIO02
    GPI8_KEY1,          // GPIO03 Button
    GPI8_HJL_CF,        // GPIO04 BL0937 CF power
    GPI8_NRG_CF1,       // GPIO05 BL0937 CF1 voltage / current
                        // GPIO06 (SD_CLK   Flash)
                        // GPIO07 (SD_DATA0 Flash QIO/DIO/DOUT)
                        // GPIO08 (SD_DATA1 Flash QIO/DIO/DOUT)
                        // GPIO09 (SD_DATA2 Flash QIO or ESP8285)
                        // GPIO10 (SD_DATA3 Flash QIO or ESP8285)
                        // GPIO11 (SD_CMD   Flash)
    GPI8_NRG_SEL_INV,   // GPIO12 BL0937 Sel output (1 = Voltage)
    GPI8_LED1,          // GPIO13 Blue LED - Link status
    GPI8_REL1,          // GPIO14 Relay and red LED
    0, 0, 0
  },
  {                     // WAGA - WAGA life CHCZ02MB (HJL-01 Energy Monitoring)
                        // https://www.ebay.com/itm/332595697006
    GPI8_LED1_INV,      // GPIO00 Red LED
    0,                  // GPIO01 Serial RXD
    0,                  // GPIO02
    GPI8_NRG_SEL_INV,   // GPIO03 HJL-01 Sel output (1 = Voltage)
    0,                  // GPIO04
    GPI8_HJL_CF,        // GPIO05 HJL-01 CF power
                        // GPIO06 (SD_CLK   Flash)
                        // GPIO07 (SD_DATA0 Flash QIO/DIO/DOUT)
                        // GPIO08 (SD_DATA1 Flash QIO/DIO/DOUT)
                        // GPIO09 (SD_DATA2 Flash QIO or ESP8285)
                        // GPIO10 (SD_DATA3 Flash QIO or ESP8285)
                        // GPIO11 (SD_CMD   Flash)
    GPI8_REL1,          // GPIO12 Relay
    GPI8_KEY1,          // GPIO13 Button
    GPI8_NRG_CF1,       // GPIO14 HJL-01 CF1 voltage / current
    GPI8_LEDLNK_INV,    // GPIO15 Blue LED - Link status
    0, 0
  },
  {                     // SYF05 - Sunyesmart SYF05 (a.k.a. Fcmila) = TYWE3S + SM16726
                        // Also works with Merkury 904 RGBW Bulbs with 13 set to GPI8_SM16716_SEL
                        // https://www.flipkart.com/fc-mila-bxav-xs-ad-smart-bulb/p/itmf85zgs45fzr7n
                        // https://docs.tuya.com/en/hardware/WiFi-module/wifi-e3s-module.html
                        // http://www.datasheet-pdf.com/PDF/SM16716-Datasheet-Sunmoon-932771
    GPI8_USER,          // GPIO00 N.C.
    0,                  // GPIO01 Serial RXD
    GPI8_USER,          // GPIO02 N.C.
    0,                  // GPIO03 Serial TXD
    GPI8_SM16716_CLK,   // GPIO04 SM16716 Clock
    GPI8_PWM1,          // GPIO05 White
                        // GPIO06 (SD_CLK   Flash)
                        // GPIO07 (SD_DATA0 Flash QIO/DIO/DOUT)
                        // GPIO08 (SD_DATA1 Flash QIO/DIO/DOUT)
                        // GPIO09 (SD_DATA2 Flash QIO or ESP8285)
                        // GPIO10 (SD_DATA3 Flash QIO or ESP8285)
                        // GPIO11 (SD_CMD   Flash)
    GPI8_USER,          // GPIO12 Alt. White on some devices
    GPI8_USER,          // GPIO13 SM16716 Enable on some devices
    GPI8_SM16716_DAT,   // GPIO14 SM16716 Data
    0,                  // GPIO15 wired to GND
    GPI8_USER,          // GPIO16 N.C.
    GPI8_USER           // ADC0 A0 Analog input
  },
  {                     // EXS_DIMMER - EX-Store WiFi Dimmer v4, two channel (ESP8266 w/ separate MCU dimmer)
                        // https://ex-store.de/2-Kanal-RS232-WiFi-WLan-Dimmer-Modul-V4-fuer-Unterputzmontage-230V-3A
                        // https://ex-store.de/2-Kanal-RS232-WiFi-WLan-Dimmer-Modul-V4-fuer-Unterputzmontage-230V-3A-ESP8266-V12-Stift-und-Buchsenleisten
    0,
    GPI8_TXD,           // GPIO01 MCU serial control
    GPI8_LEDLNK,        // GPIO02 LED Link
    GPI8_RXD,           // GPIO03 MCU serial control
    GPI8_USER,          // GPIO04
    GPI8_USER,          // GPIO05
                        // GPIO06 (SD_CLK   Flash)
                        // GPIO07 (SD_DATA0 Flash QIO/DIO/DOUT)
                        // GPIO08 (SD_DATA1 Flash QIO/DIO/DOUT)
                        // GPIO09 (SD_DATA2 Flash QIO or ESP8285)
                        // GPIO10 (SD_DATA3 Flash QIO or ESP8285)
                        // GPIO11 (SD_CMD   Flash)
    GPI8_USER,          // GPIO12
    GPI8_EXS_ENABLE,    // GPIO13 EXS MCU Enable
    GPI8_USER,          // GPIO14
    0,                  // GPIO15
    0, 0
  },
  {                     // PWM_DIMMER - Support for Martin Jerry/acenx/Tessan/NTONPOWER SD0x PWM
                        // dimmer switches. The brightness of the load for these dimmers is
                        // controlled by a PWM GPIO pin. There are typically power, up & down
                        // buttons and 4 LED's. Examples are:
                        // https://www.amazon.com/dp/B07FXYSVR1
                        // https://www.amazon.com/dp/B07V26Q3VD
                        // https://www.amazon.com/dp/B07K67D43J
                        // https://www.amazon.com/dp/B07TTGFWFM
    GPI8_KEY3,          // GPIO00 Up button
    GPI8_KEY2,          // GPIO01 Down button
    0,                  // GPIO02
    GPI8_LED4_INV,      // GPIO03 Level 5 LED
    GPI8_LEDLNK_INV,    // GPIO04 LED Link
    GPI8_LED3_INV,      // GPIO05 Level 4 LED
                        // GPIO06 (SD_CLK   Flash)
                        // GPIO07 (SD_DATA0 Flash QIO/DIO/DOUT)
                        // GPIO08 (SD_DATA1 Flash QIO/DIO/DOUT)
                        // GPIO09 (SD_DATA2 Flash QIO or ESP8285)
                        // GPIO10 (SD_DATA3 Flash QIO or ESP8285)
                        // GPIO11 (SD_CMD   Flash)
    GPI8_LED2_INV,      // GPIO12 Level 3 LED
    GPI8_PWM1,          // GPIO13 Dimmer PWM
    GPI8_LED1_INV,      // GPIO12 Level 2 LED
    GPI8_KEY1_INV,      // GPIO15 Power button
    GPI8_REL1_INV,      // GPIO16 Power relay/Level 1 LED
    0
  },
  {                     // SONOFF_ZB_BRIDGE - Sonoff Zigbee Bridge (ESP8266)
    GPI8_LED1_INV,      // GPIO00 Green Led (0 = On, 1 = Off) - Traffic between ESP and EFR
    GPI8_ZIGBEE_TX,     // GPIO01 Zigbee Serial control
    0,                  // GPIO02
    GPI8_ZIGBEE_RX,     // GPIO03 Zigbee Serial control
    GPI8_ZIGBEE_RST,    // GPIO04 Zigbee Reset
    0,                  // GPIO05 EFR32 Bootloader mode (drive Low for Gecko Bootloader, inactive or high for Zigbee EmberZNet)
                        // GPIO06 (SD_CLK   Flash)
                        // GPIO07 (SD_DATA0 Flash QIO/DIO/DOUT)
                        // GPIO08 (SD_DATA1 Flash QIO/DIO/DOUT)
                        // GPIO09 (SD_DATA2 Flash QIO or ESP8285)
                        // GPIO10 (SD_DATA3 Flash QIO or ESP8285)
                        // GPIO11 (SD_CMD   Flash)
    GPI8_I2C_SDA,       // GPIO12 I2C SDA - connected to 512KB EEPROM
    GPI8_LEDLNK_INV,    // GPIO13 Blue Led (0 = On, 1 = Off) - Link status
    GPI8_I2C_SCL,       // GPIO14 I2C SCL - connected to 512KB EEPROM
    0,                  // GPIO15 connected to IO15 pad, also used for logging
    GPI8_KEY1,          // GPIO16 Button
    0
  }
};

/*********************************************************************************************\
 * Templates with 14 usable pins (ESP8285)
\*********************************************************************************************/

const mytmplt8285 kModules8285[TMP_MAXMODULE_8266 - TMP_WEMOS] PROGMEM = {
  {                     // WEMOS - Any ESP8266/ESP8285 device like WeMos and NodeMCU hardware (ESP8266)
    GPI8_USER,          // GPIO00 D3 Wemos Button Shield
    GPI8_USER,          // GPIO01 TX Serial RXD
    GPI8_USER,          // GPIO02 D4 Wemos DHT Shield
    GPI8_USER,          // GPIO03 RX Serial TXD and Optional sensor
    GPI8_USER,          // GPIO04 D2 Wemos I2C SDA
    GPI8_USER,          // GPIO05 D1 Wemos I2C SCL / Wemos Relay Shield (0 = Off, 1 = On) / Wemos WS2812B RGB led Shield
                        // GPIO06 (SD_CLK   Flash)
                        // GPIO07 (SD_DATA0 Flash QIO/DIO/DOUT)
                        // GPIO08 (SD_DATA1 Flash QIO/DIO/DOUT)
    GPI8_USER,          // GPIO09 (SD_DATA2 Flash QIO or ESP8285)
    GPI8_USER,          // GPIO10 (SD_DATA3 Flash QIO or ESP8285)
                        // GPIO11 (SD_CMD   Flash)
    GPI8_USER,          // GPIO12 D6
    GPI8_USER,          // GPIO13 D7
    GPI8_USER,          // GPIO14 D5
    GPI8_USER,          // GPIO15 D8
    GPI8_USER,          // GPIO16 D0 Wemos Wake
    GPI8_USER           // ADC0 A0 Analog input
  },
  {                     // SONOFF_4CH - Sonoff 4CH (ESP8285)
    GPI8_KEY1,          // GPIO00 Button 1
    GPI8_USER,          // GPIO01 Serial RXD and Optional sensor
    GPI8_USER,          // GPIO02 Optional sensor
    GPI8_USER,          // GPIO03 Serial TXD and Optional sensor
    GPI8_REL3,          // GPIO04 Sonoff 4CH Red Led and Relay 3 (0 = Off, 1 = On)
    GPI8_REL2,          // GPIO05 Sonoff 4CH Red Led and Relay 2 (0 = Off, 1 = On)
                        // GPIO06 (SD_CLK   Flash)
                        // GPIO07 (SD_DATA0 Flash QIO/DIO/DOUT)
                        // GPIO08 (SD_DATA1 Flash QIO/DIO/DOUT)
    GPI8_KEY2,          // GPIO09 Button 2
    GPI8_KEY3,          // GPIO10 Button 3
                        // GPIO11 (SD_CMD   Flash)
    GPI8_REL1,          // GPIO12 Red Led and Relay 1 (0 = Off, 1 = On) - Link and Power status
    GPI8_LED1_INV,      // GPIO13 Blue Led (0 = On, 1 = Off)
    GPI8_KEY4,          // GPIO14 Button 4
    GPI8_REL4,          // GPIO15 Red Led and Relay 4 (0 = Off, 1 = On)
    0, 0
  },
  {                     // SONOFF_T12 - Sonoff T1 2CH (ESP8285)
    GPI8_KEY1,          // GPIO00 Button 1
    GPI8_USER,          // GPIO01 Serial RXD and Optional sensor
    GPI8_USER,          // GPIO02 Optional Sensor (J3 Pin 5)
    GPI8_USER,          // GPIO03 Serial TXD and Optional sensor
    0,
    GPI8_REL2,          // GPIO05 Blue Led and Relay 2 (0 = Off, 1 = On)
                        // GPIO06 (SD_CLK   Flash)
                        // GPIO07 (SD_DATA0 Flash QIO/DIO/DOUT)
                        // GPIO08 (SD_DATA1 Flash QIO/DIO/DOUT)
    GPI8_KEY2,          // GPIO09 Button 2
    0,                  // GPIO10
                        // GPIO11 (SD_CMD   Flash)
    GPI8_REL1,          // GPIO12 Blue Led and Relay 1 (0 = Off, 1 = On)
    GPI8_LED1_INV,      // GPIO13 Blue Led (0 = On, 1 = Off) - Link and Power status
    0, 0, 0, 0
  },
  {                     // SONOFF_T13 - Sonoff T1 3CH (ESP8285)
    GPI8_KEY1,          // GPIO00 Button 1
    GPI8_USER,          // GPIO01 Serial RXD and Optional sensor
    GPI8_USER,          // GPIO02 Optional Sensor (J3 Pin 5)
    GPI8_USER,          // GPIO03 Serial TXD and Optional sensor
    GPI8_REL3,          // GPIO04 Blue Led and Relay 3 (0 = Off, 1 = On)
    GPI8_REL2,          // GPIO05 Blue Led and Relay 2 (0 = Off, 1 = On)
                        // GPIO06 (SD_CLK   Flash)
                        // GPIO07 (SD_DATA0 Flash QIO/DIO/DOUT)
                        // GPIO08 (SD_DATA1 Flash QIO/DIO/DOUT)
    GPI8_KEY2,          // GPIO09 Button 2
    GPI8_KEY3,          // GPIO10 Button 3
                        // GPIO11 (SD_CMD   Flash)
    GPI8_REL1,          // GPIO12 Blue Led and Relay 1 (0 = Off, 1 = On)
    GPI8_LED1_INV,      // GPIO13 Blue Led (0 = On, 1 = Off) - Link and Power status
    0, 0, 0, 0
  },
  {                     // SONOFF_DUAL_R2 - Sonoff Dual R2 (ESP8285)
    GPI8_USER,          // GPIO00 Button 0 on header (0 = On, 1 = Off)
    GPI8_USER,          // GPIO01 Serial RXD and Optional sensor
    0,
    GPI8_USER,          // GPIO03 Serial TXD and Optional sensor
    0,
    GPI8_REL2,          // GPIO05 Relay 2 (0 = Off, 1 = On)
                        // GPIO06 (SD_CLK   Flash)
                        // GPIO07 (SD_DATA0 Flash QIO/DIO/DOUT)
                        // GPIO08 (SD_DATA1 Flash QIO/DIO/DOUT)
    GPI8_USER,          // GPIO09 Button 1 on header (0 = On, 1 = Off)
    GPI8_KEY1,          // GPIO10 Button on casing
                        // GPIO11 (SD_CMD   Flash)
    GPI8_REL1,          // GPIO12 Relay 1 (0 = Off, 1 = On)
    GPI8_LED1_INV,      // GPIO13 Blue Led (0 = On, 1 = Off) - Link and Power status
    0, 0, 0, 0
  },
  {                     // SONOFF_IFAN03 - Sonoff iFan03 (ESP8285)
    GPI8_KEY1,          // GPIO00 WIFI_KEY0 Button 1
    GPI8_TXD,           // GPIO01 ESP_TXD Serial RXD connection to P0.5 of RF microcontroller
    0,                  // GPIO02 ESP_LOG
    GPI8_RXD,           // GPIO03 ESP_RXD Serial TXD connection to P0.4 of RF microcontroller
    0,                  // GPIO04 DEBUG_RX
    0,                  // GPIO05 DEBUG_TX
                        // GPIO06 (SD_CLK   Flash)
                        // GPIO07 (SD_DATA0 Flash QIO/DIO/DOUT)
                        // GPIO08 (SD_DATA1 Flash QIO/DIO/DOUT)
    GPI8_REL1_INV,      // GPIO09 WIFI_O0 Relay 1 (0 = Off, 1 = On) controlling the light
    GPI8_BUZZER_INV,    // GPIO10 WIFI_O4 Buzzer (0 = Off, 1 = On)
                        // GPIO11 (SD_CMD   Flash)
    GPI8_REL3,          // GPIO12 WIFI_O2 Relay 3 (0 = Off, 1 = On) controlling the fan
    GPI8_LED1_INV,      // GPIO13 WIFI_CHK Blue Led on PCA (0 = On, 1 = Off) - Link and Power status
    GPI8_REL2,          // GPIO14 WIFI_O1 Relay 2 (0 = Off, 1 = On) controlling the fan
    GPI8_REL4,          // GPIO15 WIFI_O3 Relay 4 (0 = Off, 1 = On) controlling the fan
    0, 0
  }
};

#endif  // ESP8266

#ifdef ESP32
/********************************************************************************************\
 * ESP32 Module templates
\********************************************************************************************/

#define USER_MODULE        255

// Supported hardware modules
enum SupportedModules {
  WEMOS,
  ESP32_CAM_AITHINKER,
  ODROID_GO,
  ESP32_SOLO,
  WT32_ETH01,
  TTGO_WATCH,
  M5STACK_CORE2,
  MAXMODULE };

const char kModuleNames[] PROGMEM =
  "ESP32-DevKit|"
#ifdef USE_WEBCAM
  "ESP32-Cam|"
#endif  // USE_WEBCAM
#ifdef USE_ODROID_GO
  "Odroid Go|"
#endif  // USE_ODROID_GO
//  "ESP32-Solo|"
//  "WT32-Eth01|"
//  "TTGO Watch|"
#ifdef USE_M5STACK_CORE2
  "M5Stack Core2|"
#endif  // USE_M5STACK_CORE2
  ;

// Default module settings
const uint8_t kModuleNiceList[] PROGMEM = {
  WEMOS,
#ifdef USE_WEBCAM
  ESP32_CAM_AITHINKER,
#endif  // USE_WEBCAM
#ifdef USE_ODROID_GO
  ODROID_GO,
#endif  // USE_ODROID_GO
//  ESP32_SOLO,
//  WT32_ETH01,
//  TTGO_WATCH,
#ifdef USE_M5STACK_CORE2
  M5STACK_CORE2,
#endif  // USE_M5STACK_CORE2
};

const mytmplt kModules[] PROGMEM =
{
  {                              // WEMOS - Espressif ESP32-DevKitC - Any ESP32 device like WeMos and NodeMCU hardware (ESP32)
    AGPIO(GPIO_USER),            // 0       (I)O                GPIO0, ADC2_CH1, TOUCH1, RTC_GPIO11, CLK_OUT1, EMAC_TX_CLK
    AGPIO(GPIO_USER),            // 1       IO     TXD0         GPIO1, U0TXD, CLK_OUT3, EMAC_RXD2
    AGPIO(GPIO_USER),            // 2       IO                  GPIO2, ADC2_CH2, TOUCH2, RTC_GPIO12, HSPIWP, HS2_DATA0, SD_DATA0
    AGPIO(GPIO_USER),            // 3       IO     RXD0         GPIO3, U0RXD, CLK_OUT2
    AGPIO(GPIO_USER),            // 4       IO                  GPIO4, ADC2_CH0, TOUCH0, RTC_GPIO10, HSPIHD, HS2_DATA1, SD_DATA1, EMAC_TX_ER
    AGPIO(GPIO_USER),            // 5       IO                  GPIO5, VSPICS0, HS1_DATA6, EMAC_RX_CLK
                                 // 6       IO                  GPIO6, Flash CLK
                                 // 7       IO                  GPIO7, Flash D0
                                 // 8       IO                  GPIO8, Flash D1
    AGPIO(GPIO_USER),            // 9       IO                  GPIO9, Flash D2, U1RXD
    AGPIO(GPIO_USER),            // 10      IO                  GPIO10, Flash D3, U1TXD
                                 // 11      IO                  GPIO11, Flash CMD
    AGPIO(GPIO_USER),            // 12      (I)O                GPIO12, ADC2_CH5, TOUCH5, RTC_GPIO15, MTDI, HSPIQ, HS2_DATA2, SD_DATA2, EMAC_TXD3       (If driven High, flash voltage (VDD_SDIO) is 1.8V not default 3.3V. Has internal pull-down, so unconnected = Low = 3.3V. May prevent flashing and/or booting if 3.3V flash is connected and pulled high. See ESP32 datasheet for more details.)
    AGPIO(GPIO_USER),            // 13      IO                  GPIO13, ADC2_CH4, TOUCH4, RTC_GPIO14, MTCK, HSPID, HS2_DATA3, SD_DATA3, EMAC_RX_ER
    AGPIO(GPIO_USER),            // 14      IO                  GPIO14, ADC2_CH6, TOUCH6, RTC_GPIO16, MTMS, HSPICLK, HS2_CLK, SD_CLK, EMAC_TXD2
    AGPIO(GPIO_USER),            // 15      (I)O                GPIO15, ADC2_CH3, TOUCH3, MTDO, HSPICS0, RTC_GPIO13, HS2_CMD, SD_CMD, EMAC_RXD3         (If driven Low, silences boot messages from normal boot. Has internal pull-up, so unconnected = High = normal output.)
    AGPIO(GPIO_USER),            // 16      IO                  GPIO16, HS1_DATA4, U2RXD, EMAC_CLK_OUT
    AGPIO(GPIO_USER),            // 17      IO                  GPIO17, HS1_DATA5, U2TXD, EMAC_CLK_OUT_180
    AGPIO(GPIO_USER),            // 18      IO                  GPIO18, VSPICLK, HS1_DATA7
    AGPIO(GPIO_USER),            // 19      IO                  GPIO19, VSPIQ, U0CTS, EMAC_TXD0
    0,                           // 20
    AGPIO(GPIO_USER),            // 21      IO                  GPIO21, VSPIHD, EMAC_TX_EN
    AGPIO(GPIO_USER),            // 22      IO      LED         GPIO22, VSPIWP, U0RTS, EMAC_TXD1
    AGPIO(GPIO_USER),            // 23      IO                  GPIO23, VSPID, HS1_STROBE
    0,                           // 24
    AGPIO(GPIO_USER),            // 25      IO                  GPIO25, DAC_1, ADC2_CH8, RTC_GPIO6, EMAC_RXD0
    AGPIO(GPIO_USER),            // 26      IO                  GPIO26, DAC_2, ADC2_CH9, RTC_GPIO7, EMAC_RXD1
    AGPIO(GPIO_USER),            // 27      IO                  GPIO27, ADC2_CH7, TOUCH7, RTC_GPIO17, EMAC_RX_DV
    0,                           // 28
    0,                           // 29
    0,                           // 30
    0,                           // 31
    AGPIO(GPIO_USER),            // 32      IO                  GPIO32, XTAL_32K_P (32.768 kHz crystal oscillator input), ADC1_CH4, TOUCH9, RTC_GPIO9
    AGPIO(GPIO_USER),            // 33      IO                  GPIO33, XTAL_32K_N (32.768 kHz crystal oscillator output), ADC1_CH5, TOUCH8, RTC_GPIO8
    AGPIO(GPIO_USER),            // 34      I   NO PULLUP       GPIO34, ADC1_CH6, RTC_GPIO4
    AGPIO(GPIO_USER),            // 35      I   NO PULLUP       GPIO35, ADC1_CH7, RTC_GPIO5
    AGPIO(GPIO_USER),            // 36      I   NO PULLUP       GPIO36, SENSOR_VP, ADC_H, ADC1_CH0, RTC_GPIO0
    0,                           // 37          NO PULLUP
    0,                           // 38          NO PULLUP
    AGPIO(GPIO_USER),            // 39      I   NO PULLUP       GPIO39, SENSOR_VN, ADC1_CH3, ADC_H, RTC_GPIO3
    0                            // Flag
  },
#ifdef USE_WEBCAM
  {                              // ESP32_CAM_AITHINKER - Any ESP32 device with webcam (ESP32)
    AGPIO(GPIO_WEBCAM_XCLK),     // 0       (I)O                GPIO0, CAM_XCLK
    AGPIO(GPIO_USER),            // 1       IO     TXD0         GPIO1, U0TXD, CLK_OUT3, EMAC_RXD2
    AGPIO(GPIO_USER),            // 2       IO                  GPIO2, ADC2_CH2, TOUCH2, RTC_GPIO12, HSPIWP, HS2_DATA0, SD_DATA0
    AGPIO(GPIO_USER),            // 3       IO     RXD0         GPIO3, U0RXD, CLK_OUT2
    AGPIO(GPIO_USER),            // 4       IO                  GPIO4, ADC2_CH0, TOUCH0, RTC_GPIO10, HSPIHD, HS2_DATA1, SD_DATA1, EMAC_TX_ER
    AGPIO(GPIO_WEBCAM_DATA),     // 5       IO                  GPIO5, CAM_DATA1
                                 // 6       IO                  GPIO6, Flash CLK
                                 // 7       IO                  GPIO7, Flash D0
                                 // 8       IO                  GPIO8, Flash D1
    AGPIO(GPIO_USER),            // 9       IO                  GPIO9, Flash D2, U1RXD
    AGPIO(GPIO_USER),            // 10      IO                  GPIO10, Flash D3, U1TXD
                                 // 11      IO                  GPIO11, Flash CMD
    AGPIO(GPIO_USER),            // 12      (I)O                GPIO12, ADC2_CH5, TOUCH5, RTC_GPIO15, MTDI, HSPIQ, HS2_DATA2, SD_DATA2, EMAC_TXD3       (If driven High, flash voltage (VDD_SDIO) is 1.8V not default 3.3V. Has internal pull-down, so unconnected = Low = 3.3V. May prevent flashing and/or booting if 3.3V flash is connected and pulled high. See ESP32 datasheet for more details.)
    AGPIO(GPIO_USER),            // 13      IO                  GPIO13, ADC2_CH4, TOUCH4, RTC_GPIO14, MTCK, HSPID, HS2_DATA3, SD_DATA3, EMAC_RX_ER
    AGPIO(GPIO_USER),            // 14      IO                  GPIO14, ADC2_CH6, TOUCH6, RTC_GPIO16, MTMS, HSPICLK, HS2_CLK, SD_CLK, EMAC_TXD2
    AGPIO(GPIO_USER),            // 15      (I)O                GPIO15, ADC2_CH3, TOUCH3, MTDO, HSPICS0, RTC_GPIO13, HS2_CMD, SD_CMD, EMAC_RXD3         (If driven Low, silences boot messages from normal boot. Has internal pull-up, so unconnected = High = normal output.)
    AGPIO(GPIO_USER),            // 16      IO                  GPIO16, HS1_DATA4, U2RXD, EMAC_CLK_OUT
    AGPIO(GPIO_USER),            // 17      IO                  GPIO17, HS1_DATA5, U2TXD, EMAC_CLK_OUT_180
    AGPIO(GPIO_WEBCAM_DATA) +1,  // 18      IO                  GPIO18, CAM_DATA2
    AGPIO(GPIO_WEBCAM_DATA) +2,  // 19      IO                  GPIO19, CAM_DATA3
    0,                           // 20
    AGPIO(GPIO_WEBCAM_DATA) +3,  // 21      IO                  GPIO21, CAM_DATA4
    AGPIO(GPIO_WEBCAM_PCLK),     // 22      IO      LED         GPIO22, CAM_PCLK
    AGPIO(GPIO_WEBCAM_HREF),     // 23      IO                  GPIO23, CAM_HREF
    0,                           // 24
    AGPIO(GPIO_WEBCAM_VSYNC),    // 25      IO                  GPIO25, CAM_VSYNC
    AGPIO(GPIO_WEBCAM_SIOD),     // 26      IO                  GPIO26, CAM_SIOD
    AGPIO(GPIO_WEBCAM_SIOC),     // 27      IO                  GPIO27, CAM_SIOC
    0,                           // 28
    0,                           // 29
    0,                           // 30
    0,                           // 31
    AGPIO(GPIO_WEBCAM_PWDN),     // 32      IO                  GPIO32, CAM_PWDN
    AGPIO(GPIO_USER),            // 33      IO                  GPIO33, XTAL_32K_N (32.768 kHz crystal oscillator output), ADC1_CH5, TOUCH8, RTC_GPIO8
    AGPIO(GPIO_WEBCAM_DATA) +6,  // 34      I   NO PULLUP       GPIO34, CAM_DATA7
    AGPIO(GPIO_WEBCAM_DATA) +7,  // 35      I   NO PULLUP       GPIO35, CAM_DATA8
    AGPIO(GPIO_WEBCAM_DATA) +4,  // 36      I   NO PULLUP       GPIO36, CAM_DATA5
    0,                           // 37          NO PULLUP
    0,                           // 38          NO PULLUP
    AGPIO(GPIO_WEBCAM_DATA) +5,  // 39      I   NO PULLUP       GPIO39, CAM_DATA6
    0                            // Flag
  },
#endif  // USE_WEBCAM
#ifdef USE_ODROID_GO
  {                              // ODROID_GO - (ESP32)
    AGPIO(GPIO_KEY1),            // 0       (I)O                GPIO0, BTN-VOLUME
    AGPIO(GPIO_TXD),             // 1       IO     TXD0         GPIO1, TXD0
    AGPIO(GPIO_LEDLNK),          // 2       IO                  GPIO2, STATUS LED
    AGPIO(GPIO_RXD),             // 3       IO     RXD0         GPIO3, RXD0
    AGPIO(GPIO_USER),            // 4       IO                  GPIO4, ADC2_CH0, TOUCH0, RTC_GPIO10, HSPIHD, HS2_DATA1, SD_DATA1, EMAC_TX_ER
    AGPIO(GPIO_ILI9341_CS),      // 5       IO                  GPIO5, VSPI_CS0_LCD
                                 // 6       IO                  GPIO6, Flash CLK
                                 // 7       IO                  GPIO7, Flash D0
                                 // 8       IO                  GPIO8, Flash D1
    0,                           // 9       IO                  GPIO9, Flash D2, U1RXD
    0,                           // 10      IO                  GPIO10, Flash D3, U1TXD
                                 // 11      IO                  GPIO11, Flash CMD
    AGPIO(GPIO_USER),            // 12      (I)O                GPIO12, ADC2_CH5, TOUCH5, RTC_GPIO15, MTDI, HSPIQ, HS2_DATA2, SD_DATA2, EMAC_TXD3       (If driven High, flash voltage (VDD_SDIO) is 1.8V not default 3.3V. Has internal pull-down, so unconnected = Low = 3.3V. May prevent flashing and/or booting if 3.3V flash is connected and pulled high. See ESP32 datasheet for more details.)
    AGPIO(GPIO_KEY1) +1,         // 13      IO                  GPIO13, BTN-MENU
    AGPIO(GPIO_PWM1),            // 14      IO                  GPIO14, LCD Backlight
    AGPIO(GPIO_USER),            // 15      (I)O                GPIO15, ADC2_CH3, TOUCH3, MTDO, HSPICS0, RTC_GPIO13, HS2_CMD, SD_CMD, EMAC_RXD3         (If driven Low, silences boot messages from normal boot. Has internal pull-up, so unconnected = High = normal output.)
    AGPIO(GPIO_USER),            // 16      IO                  GPIO16, HS1_DATA4, U2RXD, EMAC_CLK_OUT
    AGPIO(GPIO_USER),            // 17      IO                  GPIO17, HS1_DATA5, U2TXD, EMAC_CLK_OUT_180
    AGPIO(GPIO_SPI_CLK),         // 18      IO                  GPIO18, VSPI_CLK
    AGPIO(GPIO_SPI_MISO),        // 19      IO                  GPIO19, VSPI_MISO
    0,                           // 20
    AGPIO(GPIO_ILI9341_DC),      // 21      IO                  GPIO21, SPI_DC_LCD
    AGPIO(GPIO_SDCARD_CS),       // 22      IO      LED         GPIO22, VSPI_CS1_TFLASH
    AGPIO(GPIO_SPI_MOSI),        // 23      IO                  GPIO23, VSPI_MOSI
    0,                           // 24
    0,                           // 25      IO                  GPIO25, DAC_1 (PAM8304A)
    0,                           // 26      IO                  GPIO26, DAC_2 (PAM8304A)
    AGPIO(GPIO_KEY1) +2,         // 27      IO                  GPIO27, BTN-SELECT
    0,                           // 28
    0,                           // 29
    0,                           // 30
    0,                           // 31
    AGPIO(GPIO_SWT1) +4,         // 32      IO                  GPIO32, BTN-A
    AGPIO(GPIO_SWT1) +5,         // 33      IO                  GPIO33, BTN-B
    AGPIO(GPIO_ADC_JOY),         // 34      I   NO PULLUP       GPIO34, JOY-X (LEFT-RIGHT)
    AGPIO(GPIO_ADC_JOY) +1,      // 35      I   NO PULLUP       GPIO35, JOY-Y (UP-DOWN)
    AGPIO(GPIO_ADC_RANGE) +2,    // 36      I   NO PULLUP       GPIO36, SENSOR_VP (BATTERY CARGER)
    0,                           // 37          NO PULLUP
    0,                           // 38          NO PULLUP
    AGPIO(GPIO_KEY1) +3,         // 39      I   NO PULLUP       GPIO39, BTN-START
    0                            // Flag
  },
#endif  // USE_ODROID_GO
#ifdef USE_M5STACK_CORE2
  {                              // M5STACK CORE2 - (ESP32)
    AGPIO(GPIO_USER),            // 0       (I)O                GPIO0, SPKR_LRCK
    AGPIO(GPIO_USER),            // 1       IO     TXD0         GPIO1, U0TXD
    AGPIO(GPIO_USER),            // 2       IO                  GPIO2, SPKR_DATA
    AGPIO(GPIO_USER),            // 3       IO     RXD0         GPIO3, U0RXD
    0,                           // 4       IO                  GPIO4, SPI_CS_CARD
    0,                           // 5       IO                  GPIO5, SPI_CS_LCD
                                 // 6       IO                  GPIO6, Flash CLK
                                 // 7       IO                  GPIO7, Flash D0
                                 // 8       IO                  GPIO8, Flash D1
    0,                           // 9       IO                  GPIO9, Flash D2, PSRAM_D3
    0,                           // 10      IO                  GPIO10, Flash D3, PSRAM_D2
                                 // 11      IO                  GPIO11, Flash CMD
    0,                           // 12      (I)O                GPIO12, SPKR_CLK
    AGPIO(GPIO_USER),            // 13      IO                  GPIO13, ADC2_CH4, TOUCH4, RTC_GPIO14, MTCK, HSPID, HS2_DATA3, SD_DATA3, EMAC_RX_ER
    AGPIO(GPIO_USER),            // 14      IO                  GPIO14, ADC2_CH6, TOUCH6, RTC_GPIO16, MTMS, HSPICLK, HS2_CLK, SD_CLK, EMAC_TXD2
    0,                           // 15      (I)O                GPIO15, SPI_DC_LCD
    0,                           // 16      IO                  GPIO16, PSRAM_CS
    0,                           // 17      IO                  GPIO17, PSRAM_CLK
    AGPIO(GPIO_SPI_CLK),         // 18      IO                  GPIO18, SPI_CLK
    AGPIO(GPIO_USER),            // 19      IO                  GPIO19, VSPIQ, U0CTS, EMAC_TXD0
    0,                           // 20
    0,                           // 21      IO                  GPIO21, I2C_SDA_INTERNAL
    0,                           // 22      IO      LED         GPIO22, I2C_SCL_INTERNAL
    AGPIO(GPIO_SPI_MOSI),        // 23      IO                  GPIO23, SPI_MOSI
    0,                           // 24
    AGPIO(GPIO_USER),            // 25      IO                  GPIO25, DAC_1, ADC2_CH8, RTC_GPIO6, EMAC_RXD0
    AGPIO(GPIO_USER),            // 26      IO                  GPIO26, DAC_2, ADC2_CH9, RTC_GPIO7, EMAC_RXD1
    AGPIO(GPIO_USER),            // 27      IO                  GPIO27, ADC2_CH7, TOUCH7, RTC_GPIO17, EMAC_RX_DV
    0,                           // 28
    0,                           // 29
    0,                           // 30
    0,                           // 31
    AGPIO(GPIO_I2C_SDA),         // 32      IO                  GPIO32, I2C_SDA
    AGPIO(GPIO_I2C_SCL),         // 33      IO                  GPIO33, I2C_SCL
    AGPIO(GPIO_USER),            // 34      I   NO PULLUP       GPIO34, ADC1_CH6, RTC_GPIO4
    AGPIO(GPIO_USER),            // 35      I   NO PULLUP       GPIO35, ADC1_CH7, RTC_GPIO5
    AGPIO(GPIO_USER),            // 36      I   NO PULLUP       GPIO36, SENSOR_VP, ADC_H, ADC1_CH0, RTC_GPIO0
    0,                           // 37          NO PULLUP
    AGPIO(GPIO_SPI_MISO),        // 38          NO PULLUP       GPIO38, SPI_MISO
    0,                           // 39      I   NO PULLUP       GPIO39, INT_TOUCHPAD
    0                            // Flag
  }
#endif  // USE_M5STACK_CORE2
};

/*********************************************************************************************\
 Known templates

{"NAME":"AITHINKER CAM","GPIO":[4992,1,1,1,1,5088,1,1,1,1,1,1,1,1,5089,5090,0,5091,5184,5152,0,5120,5024,5056,0,0,0,0,4928,1,5094,5095,5092,0,0,5093],"FLAG":0,"BASE":1}
{"NAME":"Olimex ESP32-PoE","GPIO":[1,1,1,1,1,1,0,0,5536,1,1,1,1,0,5600,0,0,0,0,5568,0,0,0,0,0,0,0,0,1,1,1,1,1,0,0,1],"FLAG":0,"BASE":1}
{"NAME":"wESP32","GPIO":[1,1,1,1,1,1,0,0,0,1,1,1,5568,5600,0,0,0,0,0,0,0,0,0,0,0,0,0,0,1,1,1,1,1,0,0,1],"FLAG":0,"BASE":1}
{"NAME":"Denky (Teleinfo)","GPIO":[1,1,1,1,5664,1,1,1,1,1,1,1,1,1,1,1,0,1,1,1,0,1376,1,1,0,0,0,0,1,5632,1,1,1,0,0,1],"FLAG":0,"BASE":1}

\*********************************************************************************************/

#endif  // ESP32

#endif  // _TASMOTA_TEMPLATE_H_<|MERGE_RESOLUTION|>--- conflicted
+++ resolved
@@ -143,11 +143,8 @@
   GPIO_ST7789_CS, GPIO_ST7789_DC,
   GPIO_SSD1331_CS, GPIO_SSD1331_DC,
   GPIO_SDCARD_CS,
-<<<<<<< HEAD
+  GPIO_ROT1A_NP, GPIO_ROT1B_NP,        // Rotary switch
   GPIO_ADC_PH,                         // Analog PH Sensor
-=======
-  GPIO_ROT1A_NP, GPIO_ROT1B_NP,       // Rotary switch
->>>>>>> fb2ff5b8
   GPIO_SENSOR_END };
 
 enum ProgramSelectablePins {
@@ -311,11 +308,8 @@
   D_SENSOR_ST7789_CS "|" D_SENSOR_ST7789_DC "|"
   D_SENSOR_SSD1331_CS "|" D_SENSOR_SSD1331_DC "|"
   D_SENSOR_SDCARD_CS "|"
-<<<<<<< HEAD
+  D_SENSOR_ROTARY " A_n|" D_SENSOR_ROTARY " B_n|"
   D_SENSOR_ADC_PH "|"
-=======
-  D_SENSOR_ROTARY " A_n|" D_SENSOR_ROTARY " B_n|"
->>>>>>> fb2ff5b8
   ;
 
 const char kSensorNamesFixed[] PROGMEM =
