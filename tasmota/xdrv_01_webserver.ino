--- conflicted
+++ resolved
@@ -2982,11 +2982,7 @@
       PollDnsWebserver();
 #ifdef USE_EMULATION
 #ifdef USE_DEVICE_GROUPS
-<<<<<<< HEAD
-      if (Settings.flag2.emulation || Settings.flag.device_groups_enabled) { PollUdp(); }
-=======
       if (Settings.flag2.emulation || Settings.flag4.device_groups_enabled) { PollUdp(); }
->>>>>>> 3893b3fb
 #else // USE_DEVICE_GROUPS
       if (Settings.flag2.emulation) { PollUdp(); }
 #endif // USE_DEVICE_GROUPS
